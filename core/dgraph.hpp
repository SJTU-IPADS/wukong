/*
 * Copyright (c) 2016 Shanghai Jiao Tong University.
 *     All rights reserved.
 *
 *  Licensed under the Apache License, Version 2.0 (the "License");
 *  you may not use this file except in compliance with the License.
 *  You may obtain a copy of the License at
 *
 *      http://www.apache.org/licenses/LICENSE-2.0
 *
 *  Unless required by applicable law or agreed to in writing,
 *  software distributed under the License is distributed on an "AS
 *  IS" BASIS, WITHOUT WARRANTIES OR CONDITIONS OF ANY KIND, either
 *  express or implied.  See the License for the specific language
 *  governing permissions and limitations under the License.
 *
 * For more about this software visit:
 *
 *      http://ipads.se.sjtu.edu.cn/projects/wukong
 *
 */

#pragma once

#include <string>
#include <fstream>
#include <iostream>
#include <stdio.h>
#include <dirent.h>
#include <unordered_set>
#include <vector>
#include <algorithm>
#include <assert.h>
#include <boost/mpi.hpp>
#include <boost/unordered_map.hpp>
#include <boost/algorithm/string/predicate.hpp>
#include "omp.h"

#include "config.hpp"
#include "type.hpp"
#include "rdma.hpp"
#include "gstore.hpp"
#include "timer.hpp"

using namespace std;

class DGraph {
	static const int nthread_parallel_load = 16;

	int sid;
	Mem *mem;

	vector<uint64_t> num_triples;  // record #triples loaded from input data for each server

	vector<vector<triple_t>> triple_spo;
	vector<vector<triple_t>> triple_ops;
    vector<vector<triple_attr_t>> triple_attr;

	void dedup_triples(vector<triple_t> &triples) {
		if (triples.size() <= 1)
			return;

		uint64_t n = 1;
		for (uint64_t i = 1; i < triples.size(); i++) {
			if (triples[i].s == triples[i - 1].s
			        && triples[i].p == triples[i - 1].p
			        && triples[i].o == triples[i - 1].o)
				continue;

			triples[n++] = triples[i];
		}
		triples.resize(n);
	}

	void flush_triples(int tid, int dst_sid) {
		uint64_t buf_sz = floor(mem->buffer_size() / global_num_servers - sizeof(uint64_t), sizeof(sid_t));
		uint64_t *pn = (uint64_t *)(mem->buffer(tid) + (buf_sz + sizeof(uint64_t)) * dst_sid);
		sid_t *buf = (sid_t *)(pn + 1);

		// the 1st uint64_t of buffer records #new-triples
		uint64_t n = *pn;

		// the kvstore is temporally split into #servers pieces.
		// hence, the kvstore can be directly RDMA write in parallel by all servers
		uint64_t kvs_sz = floor(mem->kvstore_size() / global_num_servers - sizeof(uint64_t), sizeof(sid_t));

		// serialize the RDMA WRITEs by multiple threads
		uint64_t exist = __sync_fetch_and_add(&num_triples[dst_sid], n);
		if ((exist * 3 + n * 3) * sizeof(uint64_t) > kvs_sz) {
			cout << "ERROR: no enough space to store input data!" << endl;
			cout << " kvstore size = " << kvs_sz
			     << " #exist-triples = " << exist
			     << " #new-triples = " << n
			     << endl;
			assert(false);
		}

		// send triples and clear the buffer
		uint64_t off = (kvs_sz + sizeof(uint64_t)) * sid
		               + sizeof(uint64_t)           // reserve the 1st uint64_t as #triples
		               + exist * 3 * sizeof(sid_t); // skip #exist-triples
		uint64_t sz = n * 3 * sizeof(sid_t);        // send #new-triples
		if (dst_sid != sid) {
			RDMA &rdma = RDMA::get_rdma();
			rdma.dev->RdmaWrite(tid, dst_sid, (char *)buf, sz, off);
		} else {
			memcpy(mem->kvstore() + off, (char *)buf, sz);
		}

		// clear the buffer
		*pn = 0;
	}

	// send_triple can be safely called by multiple threads,
	// since the buffer is exclusively used by one thread.
	void send_triple(int tid, int dst_sid, sid_t s, sid_t p, sid_t o) {
		// the RDMA buffer is first split into #threads partitions
		// each partition is further split into #servers pieces
		// each piece: #triple, tirple, triple, . . .
		uint64_t buf_sz = floor(mem->buffer_size() / global_num_servers - sizeof(uint64_t), sizeof(sid_t));
		uint64_t *pn = (uint64_t *)(mem->buffer(tid) + (buf_sz + sizeof(uint64_t)) * dst_sid);
		sid_t *buf = (sid_t *)(pn + 1);

		// the 1st entry of buffer records #triples (suppose the )
		uint64_t n = *pn;

		// flush buffer if there is no enough space to buffer a new triple
		if ((n * 3 + 3) * sizeof(sid_t) > buf_sz) {
			flush_triples(tid, dst_sid);
			n = *pn; // reset, it should be 0
			assert(n == 0);
		}

		// buffer the triple and update the counter
		buf[n * 3 + 0] = s;
		buf[n * 3 + 1] = p;
		buf[n * 3 + 2] = o;
		*pn = (n + 1);
	}

	int load_data(vector<string>& fnames) {
		uint64_t t1 = timer::get_usec();

		// ensure the file name list has the same order on all servers
		sort(fnames.begin(), fnames.end());

		// load input data and assign to different severs in parallel
		int num_files = fnames.size();
		#pragma omp parallel for num_threads(global_num_engines)
		for (int i = 0; i < num_files; i++) {
			int localtid = omp_get_thread_num();

			// each server only load a part of files
			if (i % global_num_servers != sid) continue;

			if (boost::starts_with(fnames[i], "hdfs:")) {
				// files located on HDFS
				wukong::hdfs &hdfs = wukong::hdfs::get_hdfs();
				wukong::hdfs::fstream file(hdfs, fnames[i]);
				sid_t s, p, o;
				while (file >> s >> p >> o) {
					int s_sid = mymath::hash_mod(s, global_num_servers);
					int o_sid = mymath::hash_mod(o, global_num_servers);
					if (s_sid == o_sid) {
						send_triple(localtid, s_sid, s, p, o);
					} else {
						send_triple(localtid, s_sid, s, p, o);
						send_triple(localtid, o_sid, s, p, o);
					}
				}
			} else {
				// files located on a shared filesystem (e.g., NFS)
				ifstream file(fnames[i].c_str());
				sid_t s, p, o;
				while (file >> s >> p >> o) {
					int s_sid = mymath::hash_mod(s, global_num_servers);
					int o_sid = mymath::hash_mod(o, global_num_servers);
					if (s_sid == o_sid) {
						send_triple(localtid, s_sid, s, p, o);
					} else {
						send_triple(localtid, s_sid, s, p, o);
						send_triple(localtid, o_sid, s, p, o);
					}
				}
				file.close();
			}
		}

		// flush the rest triples within each RDMA buffer
		for (int s = 0; s < global_num_servers; s++)
			for (int t = 0; t < global_num_engines; t++)
				flush_triples(t, s);

		// exchange #triples among all servers
		for (int s = 0; s < global_num_servers; s++) {
			uint64_t *buf = (uint64_t *)mem->buffer(0);
			buf[0] = num_triples[s];

			uint64_t kvs_sz = floor(mem->kvstore_size() / global_num_servers, sizeof(uint64_t));
			uint64_t offset = kvs_sz * sid;
			if (s != sid) {
				RDMA &rdma = RDMA::get_rdma();
				rdma.dev->RdmaWrite(0, s, (char*)buf, sizeof(uint64_t), offset);
			} else {
				memcpy(mem->kvstore() + offset, (char*)buf, sizeof(uint64_t));
			}
		}
		MPI_Barrier(MPI_COMM_WORLD);

		// timing
		uint64_t t2 = timer::get_usec();
		cout << (t2 - t1) / 1000 << " ms for loading RDF data files" << endl;

		return global_num_servers;
	}

	// selectively load own partitioned data from all files
	int load_data_from_allfiles(vector<string> &fnames) {
		uint64_t t1 = timer::get_usec();

		sort(fnames.begin(), fnames.end());

		int num_files = fnames.size();
		#pragma omp parallel for num_threads(global_num_engines)
		for (int i = 0; i < num_files; i++) {
			int localtid = omp_get_thread_num();
			uint64_t kvs_sz = floor(mem->kvstore_size() / global_num_engines - sizeof(uint64_t), sizeof(sid_t));
			uint64_t *pn = (uint64_t *)(mem->kvstore() + (kvs_sz + sizeof(uint64_t)) * localtid);
			sid_t *kvs = (sid_t *)(pn + 1);

			// the 1st uint64_t of kvs records #triples
			uint64_t n = *pn;

			if (boost::starts_with(fnames[i], "hdfs:")) {
				// files located on HDFS
				wukong::hdfs &hdfs = wukong::hdfs::get_hdfs();
				wukong::hdfs::fstream file(hdfs, fnames[i]);
				sid_t s, p, o;
				while (file >> s >> p >> o) {
					int s_sid = mymath::hash_mod(s, global_num_servers);
					int o_sid = mymath::hash_mod(o, global_num_servers);
					if ((s_sid == sid) || (o_sid == sid)) {
						assert((n * 3 + 3) * sizeof(uint64_t) <= kvs_sz);

						// buffer the triple and update the counter
						kvs[n * 3 + 0] = s;
						kvs[n * 3 + 1] = p;
						kvs[n * 3 + 2] = o;
						n++;
					}
				}
				file.close();
			} else {
				ifstream file(fnames[i].c_str());
				sid_t s, p, o;
				while (file >> s >> p >> o) {
					int s_sid = mymath::hash_mod(s, global_num_servers);
					int o_sid = mymath::hash_mod(o, global_num_servers);
					if ((s_sid == sid) || (o_sid == sid)) {
						assert((n * 3 + 3) * sizeof(uint64_t) <= kvs_sz);

						// buffer the triple and update the counter
						kvs[n * 3 + 0] = s;
						kvs[n * 3 + 1] = p;
						kvs[n * 3 + 2] = o;
						n++;
					}
				}
				file.close();
			}
			*pn = n;
		}

		// timing
		uint64_t t2 = timer::get_usec();
		cout << (t2 - t1) / 1000 << " ms for loading RDF data files (w/o networking)" << endl;

		return global_num_engines;
	}

	// selectively load own partitioned data from all files
	int load_attr_from_allfiles(vector<string> &fnames) {
		uint64_t t1 = timer::get_usec();

		sort(fnames.begin(), fnames.end());

		int num_files = fnames.size();
		#pragma omp parallel for num_threads(global_num_engines)
		for (int i = 0; i < num_files; i++) {
			int localtid = omp_get_thread_num();
			if (boost::starts_with(fnames[i], "hdfs:")) {
				// files located on HDFS
				wukong::hdfs &hdfs = wukong::hdfs::get_hdfs();
				wukong::hdfs::fstream file(hdfs, fnames[i]);
				sid_t s, p;
                int type;
                attr_t v;
				while (file >> s >> p >> type) {
                    switch(type){
                        case 1:
                            int i;
                            file >> i;
                            v = i;
                            break;
                        case 2:
                            float f;
                            file >> f;
                            v = f;
                            break;
                        case 3:
                            double d;
                            file >> d;
                            v = d;
                            break;
                        default:
                            cout << " Not support value" <<endl;
                            break;
                    }
                    int s_sid = mymath::hash_mod(s, global_num_servers);
                    if ((s_sid == sid) ) {
                        triple_attr_t t;
                        t.s = s;
                        t.p = p;
                        t.v = v;
                        triple_attr[localtid].push_back(t);
                    }
                }
                file.close();
            } else {
                ifstream file(fnames[i].c_str());
                sid_t s, p;
                int type;
                attr_t v;
                while (file >> s >> p >> type) {
                    switch(type){
                        case 0:
                            int i;
                            file >> i;
                            v = i;
                            break;
                        case 1:
                            float f;
                            file >> f;
                            v = f;
                            break;
                        case 2:
                            double d;
                            file >> d;
                            v = d;
                            break;
                        default:
                            cout << " Not support value" <<endl;
                            break;
                    }
                    int s_sid = mymath::hash_mod(s, global_num_servers);
                    if ((s_sid == sid) ) {
                        triple_attr_t t;
                        t.s = s;
                        t.p = p;
                        t.v = v;
                        triple_attr[localtid].push_back(t);
                    }
                }
                file.close();
            }
        }

		// timing
		uint64_t t2 = timer::get_usec();
		cout << (t2 - t1) / 1000 << " ms for loading RDF data files (w/o networking)" << endl;

		return global_num_engines;
	}
	void aggregate_data(int num_partitions) {
		uint64_t t1 = timer::get_usec();

		// calculate #triples on the kvstore from all servers
		uint64_t total = 0;
		uint64_t kvs_sz = floor(mem->kvstore_size() / num_partitions - sizeof(uint64_t), sizeof(sid_t));
		for (int id = 0; id < num_partitions; id++) {
			uint64_t *pn = (uint64_t *)(mem->kvstore() + (kvs_sz + sizeof(uint64_t)) * id);
			total += *pn; // the 1st uint64_t of kvs records #triples
		}

		// pre-expand to avoid frequent reallocation (maybe imbalance)
		for (int i = 0; i < triple_spo.size(); i++) {
			triple_spo[i].reserve(total / nthread_parallel_load);
			triple_ops[i].reserve(total / nthread_parallel_load);
		}

		// each thread will scan all triples (from all servers) and pickup certain triples.
		// It ensures that the triples belong to the same vertex will be stored in the same
		// triple_spo/ops. This will simplify the deduplication and insertion to gstore.
		volatile int progress = 0;
		#pragma omp parallel for num_threads(nthread_parallel_load)
		for (int tid = 0; tid < nthread_parallel_load; tid++) {
			int cnt = 0; // per thread count for print progress
			for (int id = 0; id < num_partitions; id++) {
				uint64_t *pn = (uint64_t *)(mem->kvstore() + (kvs_sz + sizeof(uint64_t)) * id);
				sid_t *kvs = (sid_t *)(pn + 1);

				// the 1st uint64_t of kvs records #triples
				uint64_t n = *pn;
				for (uint64_t i = 0; i < n; i++) {
					sid_t s = kvs[i * 3 + 0];
					sid_t p = kvs[i * 3 + 1];
					sid_t o = kvs[i * 3 + 2];

					// out-edges
					if (mymath::hash_mod(s, global_num_servers) == sid)
						if ((s % nthread_parallel_load) == tid)
							triple_spo[tid].push_back(triple_t(s, p, o));

					// in-edges
					if (mymath::hash_mod(o, global_num_servers) == sid)
						if ((o % nthread_parallel_load) == tid)
							triple_ops[tid].push_back(triple_t(s, p, o));

					// print the progress (step = 5%) of aggregation
					if (++cnt >= total * 0.05) {
						int now = __sync_add_and_fetch(&progress, 1);
						if (now % nthread_parallel_load == 0)
							cout << "already aggregrate " << (now / nthread_parallel_load) * 5 << "%" << endl;
						cnt = 0;
					}
				}
			}

			sort(triple_spo[tid].begin(), triple_spo[tid].end(), edge_sort_by_spo());
			dedup_triples(triple_ops[tid]);

			sort(triple_ops[tid].begin(), triple_ops[tid].end(), edge_sort_by_ops());
			dedup_triples(triple_spo[tid]);
		}

		// timing
		uint64_t t2 = timer::get_usec();
		cout << (t2 - t1) / 1000 << " ms for aggregrating triples" << endl;
	}

	uint64_t inline floor(uint64_t original, uint64_t n) {
		assert(n != 0);
		return original - original % n;
	}

	uint64_t inline ceil(uint64_t original, uint64_t n) {
		assert(n != 0);
		if (original % n == 0)
			return original;
		return original - original % n + n;
	}

public:
	GStore gstore;

	DGraph(int sid, Mem *mem, string dname)
		: sid(sid), mem(mem), gstore(sid, mem) {

		num_triples.resize(global_num_servers);
		triple_spo.resize(nthread_parallel_load);
		triple_ops.resize(nthread_parallel_load);
        triple_attr.resize(nthread_parallel_load);

        vector<string> files; // ID-format data files
        vector<string> attr_files; // attr-built-format data files
       
        if (boost::starts_with(dname, "hdfs:")) {
			if (!wukong::hdfs::has_hadoop()) {
				cout << "ERROR: attempting to load data files from HDFS "
				     << "but Wukong was built without HDFS."
				     << endl;
				exit(-1);
			}

			wukong::hdfs &hdfs = wukong::hdfs::get_hdfs();
			files = hdfs.list_files(dname);
		} else {
			// files located on a shared filesystem (e.g., NFS)
			DIR *dir = opendir(dname.c_str());
			if (dir == NULL) {
				cout << "ERORR: failed to open directory (" << dname
				     << ") at server " << sid << endl;
				exit(-1);
			}

			struct dirent *ent;
			while ((ent = readdir(dir)) != NULL) {
				if (ent->d_name[0] == '.')
					continue;

				string fname(dname + ent->d_name);
				// Assume the fnames of RDF data files (ID-format) start with 'id_'.
				/// TODO: move RDF data files and metadata files to different directories
				if (boost::starts_with(fname, dname + "id_"))
					files.push_back(fname);
				if (boost::starts_with(fname, dname + "attr_"))
					attr_files.push_back(fname);
			}
		}

		if (files.size() == 0) {
			cout << "ERORR: no files found in directory (" << dname
			     << ") at server " << sid << endl;
			assert(false);
		}

		// load_data: load partial input files by each server and exchanges triples
		//            according to graph partitioning
		// load_data_from_allfiles: load all files by each server and select triples
		//                          according to graph partitioning
		//
		// Trade-off: load_data_from_allfiles avoids network traffic and memory,
		//            but it requires more I/O from distributed FS.
		//
		// Wukong adopts load_data_from_allfiles for slow network (w/o RDMA) and
		//        adopts load_data for fast network (w/ RDMA).
		int num_partitons = 0;

		if (global_use_rdma)
			num_partitons = load_data(files);
		else
			num_partitons = load_data_from_allfiles(files);

        if(global_enable_vertex_attr)
            load_attr_from_allfiles(attr_files);
		// all triples are partitioned and temporarily stored in the kvstore on each server.
		// the kvstore is split into num_partitions partitions, each contains #triples and triples
		//
		// Wukong aggregates, sorts and dedups all triples before finally inserting them to gstore (kvstore)
		aggregate_data(num_partitons);

		// initiate gstore (kvstore) after loading and exchanging triples
		gstore.init(nthread_parallel_load);

		uint64_t t1 = timer::get_usec();
		#pragma omp parallel for num_threads(nthread_parallel_load)
		for (int t = 0; t < nthread_parallel_load; t++) {
<<<<<<< HEAD
			gstore.insert_normal(triple_spo[t], triple_ops[t]);
=======
			gstore.insert_normal(triple_spo[t], triple_ops[t], t);

>>>>>>> 73a70ab2
			// release memory
			vector<triple_t>().swap(triple_spo[t]);
			vector<triple_t>().swap(triple_ops[t]);
		}
		
        #pragma omp parallel for num_threads(nthread_parallel_load)
        for (int t = 0; t < nthread_parallel_load; t++) {
            gstore.insert_vertex_attr(triple_attr[t]);
			// release memory
            vector<triple_attr_t>().swap(triple_attr[t]);
        }
		uint64_t t2 = timer::get_usec();
		cout << (t2 - t1) / 1000 << " ms for inserting normal data into gstore" << endl;
        gstore.insert_index();
        
		cout << "INFO#" << sid << ": loading DGraph is finished." << endl;
		gstore.print_mem_usage();
	}

	edge_t *get_edges_global(int tid, sid_t vid, dir_t direction, sid_t pid, uint64_t *sz) {
		return gstore.get_edges_global(tid, vid, direction, pid, sz);
	}

	edge_t *get_index_edges_local(int tid, sid_t vid, dir_t direction, uint64_t *sz) {
		return gstore.get_index_edges_local(tid, vid, direction, sz);
	}
    
    bool get_vertex_attr_global(int tid, sid_t vid, dir_t d, sid_t pid,attr_t &result) {
         return gstore.get_vertex_attr_global(tid,vid,d,pid,result);   
    }
};<|MERGE_RESOLUTION|>--- conflicted
+++ resolved
@@ -535,12 +535,8 @@
 		uint64_t t1 = timer::get_usec();
 		#pragma omp parallel for num_threads(nthread_parallel_load)
 		for (int t = 0; t < nthread_parallel_load; t++) {
-<<<<<<< HEAD
-			gstore.insert_normal(triple_spo[t], triple_ops[t]);
-=======
 			gstore.insert_normal(triple_spo[t], triple_ops[t], t);
 
->>>>>>> 73a70ab2
 			// release memory
 			vector<triple_t>().swap(triple_spo[t]);
 			vector<triple_t>().swap(triple_ops[t]);
@@ -548,7 +544,7 @@
 		
         #pragma omp parallel for num_threads(nthread_parallel_load)
         for (int t = 0; t < nthread_parallel_load; t++) {
-            gstore.insert_vertex_attr(triple_attr[t]);
+            gstore.insert_vertex_attr(triple_attr[t], t);
 			// release memory
             vector<triple_attr_t>().swap(triple_attr[t]);
         }
