/*
 * Copyright (c) 2016 Shanghai Jiao Tong University.
 *     All rights reserved.
 *
 *  Licensed under the Apache License, Version 2.0 (the "License");
 *  you may not use this file except in compliance with the License.
 *  You may obtain a copy of the License at
 *
 *      http://www.apache.org/licenses/LICENSE-2.0
 *
 *  Unless required by applicable law or agreed to in writing,
 *  software distributed under the License is distributed on an "AS
 *  IS" BASIS, WITHOUT WARRANTIES OR CONDITIONS OF ANY KIND, either
 *  express or implied.  See the License for the specific language
 *  governing permissions and limitations under the License.
 *
 * For more about this software visit:
 *
 *      http://ipads.se.sjtu.edu.cn/projects/wukong
 *
 */

#pragma once

#include <string>
#include <fstream>
#include <iostream>
#include <stdio.h>
#include <dirent.h>
#include <unordered_set>
#include <vector>
#include <algorithm>
#include <assert.h>
#include <boost/mpi.hpp>
#include <boost/unordered_map.hpp>
#include <boost/algorithm/string/predicate.hpp>
#include "omp.h"

#include "config.hpp"
#include "type.hpp"
#include "rdma.hpp"
#include "gstore.hpp"
#include "timer.hpp"

using namespace std;

struct triple_sort_by_spo {
	inline bool operator()(const triple_t &t1, const triple_t &t2) {
		if (t1.s < t2.s)
			return true;
		else if (t1.s == t2.s)
			if (t1.p < t2.p)
				return true;
			else if (t1.p == t2.p && t1.o < t2.o)
				return true;
		return false;
	}
};

struct triple_sort_by_ops {
	inline bool operator()(const triple_t &t1, const triple_t &t2) {
		if (t1.o < t2.o)
			return true;
		else if (t1.o == t2.o)
			if (t1.p < t2.p)
				return true;
			else if ((t1.p == t2.p) && (t1.s < t2.s))
				return true;
		return false;
	}
};

/**
 * Map the RDF model (e.g., triples, predicate) to Graph model (e.g., vertex, edge, index)
 */
class DGraph {
	int sid;
	Mem *mem;
	String_Server *str_server;

	vector<uint64_t> num_triples;  // record #triples loaded from input data for each server

	vector<vector<triple_t>> triple_spo;
	vector<vector<triple_t>> triple_ops;
	vector<vector<triple_attr_t>> triple_attr;

	void dedup_triples(vector<triple_t> &triples) {
		if (triples.size() <= 1)
			return;

		uint64_t n = 1;
		for (uint64_t i = 1; i < triples.size(); i++) {
			if (triples[i].s == triples[i - 1].s
			        && triples[i].p == triples[i - 1].p
			        && triples[i].o == triples[i - 1].o)
				continue;

			triples[n++] = triples[i];
		}
		triples.resize(n);
	}

	void flush_triples(int tid, int dst_sid) {
		uint64_t buf_sz = floor(mem->buffer_size() / global_num_servers - sizeof(uint64_t), sizeof(sid_t));
		uint64_t *pn = (uint64_t *)(mem->buffer(tid) + (buf_sz + sizeof(uint64_t)) * dst_sid);
		sid_t *buf = (sid_t *)(pn + 1);

		// the 1st uint64_t of buffer records #new-triples
		uint64_t n = *pn;

		// the kvstore is temporally split into #servers pieces.
		// hence, the kvstore can be directly RDMA write in parallel by all servers
		uint64_t kvs_sz = floor(mem->kvstore_size() / global_num_servers - sizeof(uint64_t), sizeof(sid_t));

		// serialize the RDMA WRITEs by multiple threads
		uint64_t exist = __sync_fetch_and_add(&num_triples[dst_sid], n);
		if ((exist * 3 + n * 3) * sizeof(uint64_t) > kvs_sz) {
			cout << "ERROR: no enough space to store input data!" << endl;
			cout << " kvstore size = " << kvs_sz
			     << " #exist-triples = " << exist
			     << " #new-triples = " << n
			     << endl;
			assert(false);
		}

		// send triples and clear the buffer
		uint64_t off = (kvs_sz + sizeof(uint64_t)) * sid
		               + sizeof(uint64_t)           // reserve the 1st uint64_t as #triples
		               + exist * 3 * sizeof(sid_t); // skip #exist-triples
		uint64_t sz = n * 3 * sizeof(sid_t);        // send #new-triples
		if (dst_sid != sid) {
			RDMA &rdma = RDMA::get_rdma();
			rdma.dev->RdmaWrite(tid, dst_sid, (char *)buf, sz, off);
		} else {
			memcpy(mem->kvstore() + off, (char *)buf, sz);
		}

		// clear the buffer
		*pn = 0;
	}

	// send_triple can be safely called by multiple threads,
	// since the buffer is exclusively used by one thread.
	void send_triple(int tid, int dst_sid, sid_t s, sid_t p, sid_t o) {
		// the RDMA buffer is first split into #threads partitions
		// each partition is further split into #servers pieces
		// each piece: #triple, tirple, triple, . . .
		uint64_t buf_sz = floor(mem->buffer_size() / global_num_servers - sizeof(uint64_t), sizeof(sid_t));
		uint64_t *pn = (uint64_t *)(mem->buffer(tid) + (buf_sz + sizeof(uint64_t)) * dst_sid);
		sid_t *buf = (sid_t *)(pn + 1);

		// the 1st entry of buffer records #triples (suppose the )
		uint64_t n = *pn;

		// flush buffer if there is no enough space to buffer a new triple
		if ((n * 3 + 3) * sizeof(sid_t) > buf_sz) {
			flush_triples(tid, dst_sid);
			n = *pn; // reset, it should be 0
			assert(n == 0);
		}

		// buffer the triple and update the counter
		buf[n * 3 + 0] = s;
		buf[n * 3 + 1] = p;
		buf[n * 3 + 2] = o;
		*pn = (n + 1);
	}

	int load_data(vector<string>& fnames) {
		uint64_t t1 = timer::get_usec();

		// ensure the file name list has the same order on all servers
		sort(fnames.begin(), fnames.end());

		// load input data and assign to different severs in parallel
		int num_files = fnames.size();
		#pragma omp parallel for num_threads(global_num_engines)
		for (int i = 0; i < num_files; i++) {
			int localtid = omp_get_thread_num();

			// each server only load a part of files
			if (i % global_num_servers != sid) continue;

			if (boost::starts_with(fnames[i], "hdfs:")) {
				// files located on HDFS
				wukong::hdfs &hdfs = wukong::hdfs::get_hdfs();
				wukong::hdfs::fstream file(hdfs, fnames[i]);
				sid_t s, p, o;
				while (file >> s >> p >> o) {
					int s_sid = mymath::hash_mod(s, global_num_servers);
					int o_sid = mymath::hash_mod(o, global_num_servers);
					if (s_sid == o_sid) {
						send_triple(localtid, s_sid, s, p, o);
					} else {
						send_triple(localtid, s_sid, s, p, o);
						send_triple(localtid, o_sid, s, p, o);
					}
				}
			} else {
				// files located on a shared filesystem (e.g., NFS)
				ifstream file(fnames[i].c_str());
				sid_t s, p, o;
				while (file >> s >> p >> o) {
					int s_sid = mymath::hash_mod(s, global_num_servers);
					int o_sid = mymath::hash_mod(o, global_num_servers);
					if (s_sid == o_sid) {
						send_triple(localtid, s_sid, s, p, o);
					} else {
						send_triple(localtid, s_sid, s, p, o);
						send_triple(localtid, o_sid, s, p, o);
					}
				}
				file.close();
			}
		}

		// flush the rest triples within each RDMA buffer
		for (int s = 0; s < global_num_servers; s++)
			for (int t = 0; t < global_num_engines; t++)
				flush_triples(t, s);

		// exchange #triples among all servers
		for (int s = 0; s < global_num_servers; s++) {
			uint64_t *buf = (uint64_t *)mem->buffer(0);
			buf[0] = num_triples[s];

			uint64_t kvs_sz = floor(mem->kvstore_size() / global_num_servers, sizeof(uint64_t));
			uint64_t offset = kvs_sz * sid;
			if (s != sid) {
				RDMA &rdma = RDMA::get_rdma();
				rdma.dev->RdmaWrite(0, s, (char*)buf, sizeof(uint64_t), offset);
			} else {
				memcpy(mem->kvstore() + offset, (char*)buf, sizeof(uint64_t));
			}
		}
		MPI_Barrier(MPI_COMM_WORLD);

		// timing
		uint64_t t2 = timer::get_usec();
		cout << (t2 - t1) / 1000 << " ms for loading RDF data files" << endl;

		return global_num_servers;
	}

	// selectively load own partitioned data from all files
	int load_data_from_allfiles(vector<string> &fnames) {
		uint64_t t1 = timer::get_usec();

		sort(fnames.begin(), fnames.end());

		int num_files = fnames.size();
		#pragma omp parallel for num_threads(global_num_engines)
		for (int i = 0; i < num_files; i++) {
			int localtid = omp_get_thread_num();
			uint64_t kvs_sz = floor(mem->kvstore_size() / global_num_engines - sizeof(uint64_t), sizeof(sid_t));
			uint64_t *pn = (uint64_t *)(mem->kvstore() + (kvs_sz + sizeof(uint64_t)) * localtid);
			sid_t *kvs = (sid_t *)(pn + 1);

			// the 1st uint64_t of kvs records #triples
			uint64_t n = *pn;

			if (boost::starts_with(fnames[i], "hdfs:")) {
				// files located on HDFS
				wukong::hdfs &hdfs = wukong::hdfs::get_hdfs();
				wukong::hdfs::fstream file(hdfs, fnames[i]);
				sid_t s, p, o;
				while (file >> s >> p >> o) {
					int s_sid = mymath::hash_mod(s, global_num_servers);
					int o_sid = mymath::hash_mod(o, global_num_servers);
					if ((s_sid == sid) || (o_sid == sid)) {
						assert((n * 3 + 3) * sizeof(uint64_t) <= kvs_sz);

						// buffer the triple and update the counter
						kvs[n * 3 + 0] = s;
						kvs[n * 3 + 1] = p;
						kvs[n * 3 + 2] = o;
						n++;
					}
				}
				file.close();
			} else {
				ifstream file(fnames[i].c_str());
				sid_t s, p, o;
				while (file >> s >> p >> o) {
					int s_sid = mymath::hash_mod(s, global_num_servers);
					int o_sid = mymath::hash_mod(o, global_num_servers);
					if ((s_sid == sid) || (o_sid == sid)) {
						assert((n * 3 + 3) * sizeof(uint64_t) <= kvs_sz);

						// buffer the triple and update the counter
						kvs[n * 3 + 0] = s;
						kvs[n * 3 + 1] = p;
						kvs[n * 3 + 2] = o;
						n++;
					}
				}
				file.close();
			}
			*pn = n;
		}

		// timing
		uint64_t t2 = timer::get_usec();
		cout << (t2 - t1) / 1000 << " ms for loading RDF data files (w/o networking)" << endl;

		return global_num_engines;
	}

	// selectively load own partitioned data from all files
	int load_attr_from_allfiles(vector<string> &fnames) {
		uint64_t t1 = timer::get_usec();

		sort(fnames.begin(), fnames.end());

		int num_files = fnames.size();
		#pragma omp parallel for num_threads(global_num_engines)
		for (int i = 0; i < num_files; i++) {
			int localtid = omp_get_thread_num();
			if (boost::starts_with(fnames[i], "hdfs:")) {
				// files located on HDFS
				wukong::hdfs &hdfs = wukong::hdfs::get_hdfs();
				wukong::hdfs::fstream file(hdfs, fnames[i]);
				sid_t s, p;
				int type;
				attr_t v;
				while (file >> s >> p >> type) {
					switch(type){
					case 1:
						int i;
						file >> i;
						v = i;
						break;
					case 2:
						float f;
						file >> f;
						v = f;
						break;
					case 3:
						double d;
						file >> d;
						v = d;
						break;
					default:
						cout << " Not support value" <<endl;
						break;
					}
					int s_sid = mymath::hash_mod(s, global_num_servers);
					if ((s_sid == sid) ) {
						triple_attr_t t;
						t.s = s;
						t.p = p;
						t.v = v; 
						triple_attr[localtid].push_back(t);
					}
				}
				file.close();
			} else {
				ifstream file(fnames[i].c_str());
				sid_t s, p;
				int type;
				attr_t v;
				while (file >> s >> p >> type) {
					switch(type){
					case 1:
						int i;
						file >> i;
						v = i;
						break;
					case 2:
						float f;
						file >> f;
						v = f;
						break;
					case 3:
						double d;
						file >> d;
						v = d;
						break;
					default:
						cout << " Not support value" <<endl;
						break;
					}
					int s_sid = mymath::hash_mod(s, global_num_servers);
					if ((s_sid == sid) ) {
						triple_attr_t t;
						t.s = s;
						t.p = p;
						t.v = v; 
						triple_attr[localtid].push_back(t);
					}
				}
				file.close();
			}
		}
		// timing
		uint64_t t2 = timer::get_usec();
		cout << (t2 - t1) / 1000 << " ms for loading RDF data files (w/o networking)" << endl;

		return global_num_engines;
	}
	void aggregate_data(int num_partitions) {
		uint64_t t1 = timer::get_usec();

		// calculate #triples on the kvstore from all servers
		uint64_t total = 0;
		uint64_t kvs_sz = floor(mem->kvstore_size() / num_partitions - sizeof(uint64_t), sizeof(sid_t));
		for (int id = 0; id < num_partitions; id++) {
			uint64_t *pn = (uint64_t *)(mem->kvstore() + (kvs_sz + sizeof(uint64_t)) * id);
			total += *pn; // the 1st uint64_t of kvs records #triples
		}

		// pre-expand to avoid frequent reallocation (maybe imbalance)
		for (int i = 0; i < triple_spo.size(); i++) {
			triple_spo[i].reserve(total / global_num_engines);
			triple_ops[i].reserve(total / global_num_engines);
		}

		// each thread will scan all triples (from all servers) and pickup certain triples.
		// It ensures that the triples belong to the same vertex will be stored in the same
		// triple_spo/ops. This will simplify the deduplication and insertion to gstore.
		volatile int progress = 0;
		#pragma omp parallel for num_threads(global_num_engines)
		for (int tid = 0; tid < global_num_engines; tid++) {
			int cnt = 0; // per thread count for print progress
			for (int id = 0; id < num_partitions; id++) {
				uint64_t *pn = (uint64_t *)(mem->kvstore() + (kvs_sz + sizeof(uint64_t)) * id);
				sid_t *kvs = (sid_t *)(pn + 1);

				// the 1st uint64_t of kvs records #triples
				uint64_t n = *pn;
				for (uint64_t i = 0; i < n; i++) {
					sid_t s = kvs[i * 3 + 0];
					sid_t p = kvs[i * 3 + 1];
					sid_t o = kvs[i * 3 + 2];

					// out-edges
					if (mymath::hash_mod(s, global_num_servers) == sid)
						if ((s % global_num_engines) == tid)
							triple_spo[tid].push_back(triple_t(s, p, o));

					// in-edges
					if (mymath::hash_mod(o, global_num_servers) == sid)
						if ((o % global_num_engines) == tid)
							triple_ops[tid].push_back(triple_t(s, p, o));

					// print the progress (step = 5%) of aggregation
					if (++cnt >= total * 0.05) {
						int now = __sync_add_and_fetch(&progress, 1);
						if (now % global_num_engines == 0)
							cout << "already aggregrate " << (now / global_num_engines) * 5 << "%" << endl;
						cnt = 0;
					}
				}
			}

			sort(triple_spo[tid].begin(), triple_spo[tid].end(), triple_sort_by_spo());
			dedup_triples(triple_ops[tid]);

			sort(triple_ops[tid].begin(), triple_ops[tid].end(), triple_sort_by_ops());
			dedup_triples(triple_spo[tid]);
		}

		// timing
		uint64_t t2 = timer::get_usec();
		cout << (t2 - t1) / 1000 << " ms for aggregrating triples" << endl;
	}

	uint64_t inline floor(uint64_t original, uint64_t n) {
		assert(n != 0);
		return original - original % n;
	}

	uint64_t inline ceil(uint64_t original, uint64_t n) {
		assert(n != 0);
		if (original % n == 0)
			return original;
		return original - original % n + n;
	}

public:
	GStore gstore;

	DGraph(int sid, Mem *mem, String_Server *str_server, string dname)
		: sid(sid), str_server(str_server), mem(mem), gstore(sid, mem) {

		num_triples.resize(global_num_servers);
		triple_spo.resize(global_num_engines);
		triple_ops.resize(global_num_engines);
		triple_attr.resize(global_num_engines);

		vector<string> files; // ID-format data files
		vector<string> attr_files; // attr-built-format data files
		if (boost::starts_with(dname, "hdfs:")) {
			if (!wukong::hdfs::has_hadoop()) {
				cout << "ERROR: attempting to load data files from HDFS "
				     << "but Wukong was built without HDFS."
				     << endl;
				exit(-1);
			}

			wukong::hdfs &hdfs = wukong::hdfs::get_hdfs();
			files = hdfs.list_files(dname);
		} else {
			// files located on a shared filesystem (e.g., NFS)
			DIR *dir = opendir(dname.c_str());
			if (dir == NULL) {
				cout << "ERORR: failed to open directory (" << dname
				     << ") at server " << sid << endl;
				exit(-1);
			}

			struct dirent *ent;
			while ((ent = readdir(dir)) != NULL) {
				if (ent->d_name[0] == '.')
					continue;

				string fname(dname + ent->d_name);
				// Assume the fnames of RDF data files (ID-format) start with 'id_'.
				/// TODO: move RDF data files and metadata files to different directories
				if (boost::starts_with(fname, dname + "id_"))
					files.push_back(fname);
				if (boost::starts_with(fname, dname + "attr_"))
					attr_files.push_back(fname);
			}
		}

		if (files.size() == 0) {
			cout << "ERORR: no files found in directory (" << dname
			     << ") at server " << sid << endl;
			assert(false);
		}

		// load_data: load partial input files by each server and exchanges triples
		//            according to graph partitioning
		// load_data_from_allfiles: load all files by each server and select triples
		//                          according to graph partitioning
		//
		// Trade-off: load_data_from_allfiles avoids network traffic and memory,
		//            but it requires more I/O from distributed FS.
		//
		// Wukong adopts load_data_from_allfiles for slow network (w/o RDMA) and
		//        adopts load_data for fast network (w/ RDMA).
		int num_partitons = 0;

		if (global_use_rdma)
			num_partitons = load_data(files);
		else
			num_partitons = load_data_from_allfiles(files);

		if(global_enable_vertex_attr)
			load_attr_from_allfiles(attr_files);
		// all triples are partitioned and temporarily stored in the kvstore on each server.
		// the kvstore is split into num_partitions partitions, each contains #triples and triples
		//
		// Wukong aggregates, sorts and dedups all triples before finally inserting them to gstore (kvstore)
		aggregate_data(num_partitons);

		// initiate gstore (kvstore) after loading and exchanging triples (memory reused)
		gstore.init();

		uint64_t t1 = timer::get_usec();
		#pragma omp parallel for num_threads(global_num_engines)
		for (int t = 0; t < global_num_engines; t++) {
			gstore.insert_normal(triple_spo[t], triple_ops[t], t);

			// release memory
			vector<triple_t>().swap(triple_spo[t]);
			vector<triple_t>().swap(triple_ops[t]);
		}
		
		#pragma omp parallel for num_threads(global_num_engines)
		for (int t = 0; t < global_num_engines; t++) {
			gstore.insert_vertex_attr(triple_attr[t], t);
			// release memory
			vector<triple_attr_t>().swap(triple_attr[t]);
		}
		uint64_t t2 = timer::get_usec();
		cout << (t2 - t1) / 1000 << " ms for inserting normal data into gstore" << endl;
		gstore.insert_index();

		cout << "INFO#" << sid << ": loading DGraph is finished." << endl;
		gstore.print_mem_usage();
	}

	// FIXME: rename the function by the term of RDF model (e.g., triples)
	edge_t *get_edges_global(int tid, sid_t vid, dir_t d, sid_t pid, uint64_t *sz) {
		return gstore.get_edges_global(tid, vid, d, pid, sz);
	}

	// FIXME: rename the function by the term of RDF model (e.g., triples)
	edge_t *get_index_edges_local(int tid, sid_t vid, dir_t d, uint64_t *sz) {
		return gstore.get_index_edges_local(tid, vid, d, sz);
	}

<<<<<<< HEAD
	#if DYNAMIC_GSTORE
	bool exist_in_str_server(const triple_t &spo) {
		return (str_server->exist(spo.s) &&
				 str_server->exist(spo.p) &&
					 str_server->exist(spo.o));
	}

	void static_insert(ifstream &input) {
        uint64_t s, p, o = 0;
        while(input >> s >> p >> o) {
            if(!global_load_minimal_index && !exist_in_str_server(triple_t(s, p, o)))
                continue;
            int s_mid=mymath::hash_mod(s, global_num_servers);
            int o_mid=mymath::hash_mod(o, global_num_servers);
            if (s_mid == sid) {
                gstore.insert_triple_out(triple_t(s, p, o));
            }
            if (o_mid == sid) {
                gstore.insert_triple_in(triple_t(s, p, o));
            }
        }		    
	    input.close();
        return;
    }
#endif
=======
	bool get_vertex_attr_global(int tid, sid_t vid, dir_t d, sid_t pid,attr_t &result) {
		return gstore.get_vertex_attr_global(tid,vid,d,pid,result);   
	}
>>>>>>> f1a4b00c
};<|MERGE_RESOLUTION|>--- conflicted
+++ resolved
@@ -592,7 +592,6 @@
 		return gstore.get_index_edges_local(tid, vid, d, sz);
 	}
 
-<<<<<<< HEAD
 	#if DYNAMIC_GSTORE
 	bool exist_in_str_server(const triple_t &spo) {
 		return (str_server->exist(spo.s) &&
@@ -618,9 +617,8 @@
         return;
     }
 #endif
-=======
+
 	bool get_vertex_attr_global(int tid, sid_t vid, dir_t d, sid_t pid,attr_t &result) {
 		return gstore.get_vertex_attr_global(tid,vid,d,pid,result);   
 	}
->>>>>>> f1a4b00c
 };