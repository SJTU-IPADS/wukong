/*
 * Copyright (c) 2016 Shanghai Jiao Tong University.
 *     All rights reserved.
 *
 *  Licensed under the Apache License, Version 2.0 (the "License");
 *  you may not use this file except in compliance with the License.
 *  You may obtain a copy of the License at
 *
 *      http://www.apache.org/licenses/LICENSE-2.0
 *
 *  Unless required by applicable law or agreed to in writing,
 *  software distributed under the License is distributed on an "AS
 *  IS" BASIS, WITHOUT WARRANTIES OR CONDITIONS OF ANY KIND, either
 *  express or implied.  See the License for the specific language
 *  governing permissions and limitations under the License.
 *
 * For more about this software visit:
 *
 *      http://ipads.se.sjtu.edu.cn/projects/wukong
 *
 */

#pragma once

#include <stdint.h>
#include <boost/variant.hpp>

#ifdef DTYPE_64BIT

typedef uint64_t sid_t;  // data type for string-id
typedef int64_t ssid_t;  // signed string id

#else

typedef uint32_t sid_t;  // data type for string-id
typedef int32_t ssid_t;  // signed string id

#endif

<<<<<<< HEAD
enum dir_t { IN, OUT, CORUN }; // direction: IN=0, OUT=1, and optimization hints

typedef boost::variant<int, double, float> attr_t;
=======
struct triple_t {
	sid_t s; // subject
	sid_t p; // predicate
	sid_t o; // object

	triple_t(): s(0), p(0), o(0) { }

	triple_t(sid_t _s, sid_t _p, sid_t _o): s(_s), p(_p), o(_o) { }
};

enum dir_t { IN = 0, OUT, CORUN }; // direction: IN=0, OUT=1, and optimization hints
>>>>>>> 3e0b74ba
<|MERGE_RESOLUTION|>--- conflicted
+++ resolved
@@ -37,11 +37,6 @@
 
 #endif
 
-<<<<<<< HEAD
-enum dir_t { IN, OUT, CORUN }; // direction: IN=0, OUT=1, and optimization hints
-
-typedef boost::variant<int, double, float> attr_t;
-=======
 struct triple_t {
 	sid_t s; // subject
 	sid_t p; // predicate
@@ -53,4 +48,11 @@
 };
 
 enum dir_t { IN = 0, OUT, CORUN }; // direction: IN=0, OUT=1, and optimization hints
->>>>>>> 3e0b74ba
+
+typedef boost::variant<int, double, float> attr_t;
+
+struct triple_attr_t {
+    sid_t s; //subject
+    sid_t p; //predicate
+    attr_t v;    //the value
+};