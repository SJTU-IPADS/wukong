/*
 * Copyright (c) 2016 Shanghai Jiao Tong University.
 *     All rights reserved.
 *
 *  Licensed under the Apache License, Version 2.0 (the "License");
 *  you may not use this file except in compliance with the License.
 *  You may obtain a copy of the License at
 *
 *      http://www.apache.org/licenses/LICENSE-2.0
 *
 *  Unless required by applicable law or agreed to in writing,
 *  software distributed under the License is distributed on an "AS
 *  IS" BASIS, WITHOUT WARRANTIES OR CONDITIONS OF ANY KIND, either
 *  express or implied.  See the License for the specific language
 *  governing permissions and limitations under the License.
 *
 * For more about this software visit:
 *
 *      http://ipads.se.sjtu.edu.cn/projects/wukong
 *
 */

#pragma once

#include <iostream>
#include <string>
#include <set>
#include <boost/unordered_map.hpp>
#include <boost/archive/binary_oarchive.hpp>
#include <boost/archive/binary_iarchive.hpp>

#include "config.hpp"
#include "proxy.hpp"
#include "logger.hpp"

using namespace std;

// communicate between proxy threads
TCP_Adaptor *con_adaptor;

bool enable_oneshot = false;
string oneshot_cmd = "";

template<typename T>
static void console_send(int sid, int tid, T &r) {
	std::stringstream ss;
	boost::archive::binary_oarchive oa(ss);
	oa << r;
	con_adaptor->send(sid, tid, ss.str());
}

template<typename T>
static T console_recv(int tid) {
	std::string str;
	str = con_adaptor->recv(tid);

	std::stringstream ss;
	ss << str;

	boost::archive::binary_iarchive ia(ss);
	T r;
	ia >> r;
	return r;
}

static void console_barrier(int tid)
{
	static int _curr = 0;
	static __thread int _next = 1;

	// inter-server barrier
	if (tid == 0)
		MPI_Barrier(MPI_COMM_WORLD);

	// intra-server barrier
	__sync_fetch_and_add(&_curr, 1);
	while (_curr < _next)
		usleep(1); // wait
	_next += global_num_proxies; // next barrier
}

void print_help(void)
{
	cout << "These are common Wukong commands: " << endl;
	cout << "    help                display help infomation" << endl;
	cout << "    quit                quit from console" << endl;
	cout << "    config <args>       run commands on config" << endl;
	cout << "        -v                  print current config" << endl;
	cout << "        -l <file>           load config items from <file>" << endl;
	cout << "        -s <string>         set config items by <str> (format: item1=val1&item2=...)" << endl;
	cout << "    sparql <args>       run a single SPARQL query" << endl;
	cout << "        -f <file> [<args>]  run a single query from <file>" << endl;
	cout << "           -m <factor>         set multi-threading factor <factor> for heavy queries" << endl;
	cout << "           -n <num>            run <num> times" << endl;
	cout << "           -v <num>            print at most <num> lines of results" << endl;
	cout << "           -o <file>           output results into <file>" << endl;
	cout << "        -b <file>           run a batch of queries configured by <file>" << endl;
	cout << "    sparql-emu <args>   emulate clients to continuously send SPARQL queries" << endl;
	cout << "        -f <file> [<args>]  run queries generated from temples configured by <file>" << endl;
	cout << "           -d <sec>            eval <sec> seconds (default: 10)" << endl;
	cout << "           -w <sec>            warmup <sec> seconds (default: 5)" << endl;
	cout << "           -p <num>            send <num> queries in parallel (default: 20)" << endl;
	cout << "    load-stat           load statistics from a file" << endl;
	cout << "        -f <file>           load statistics from <file> located at data folder" << endl;
	cout << "    store-stat           store statistics to a file" << endl;
	cout << "        -f <file>           store statistics to <file> located at data folder" << endl;
	cout << "    load <args>         load linked data into dynamic (in-memmory) graph store" << endl;
	cout << "        -d <dname>          load data from directory <dname>" << endl;
	cout << "    gsck <args>         check the graph storage integrity" << endl;
	cout << "        -i                  check from index key/value pair to normal key/value pair" << endl;
	cout << "        -n                  check from normal key/value pair to index key/value pair" << endl;
	cout << "        -a                  check all the above" << endl;
}

// the master proxy is the 1st proxy of the 1st server (i.e., sid == 0 and tid == 0)
#define IS_MASTER(_p) ((_p)->sid == 0 && (_p)->tid == 0)
#define PRINT_ID(_p) (cout << "[" << (_p)->sid << "-" << (_p)->tid << "]$ ")

static void file2str(string fname, string &str)
{
	ifstream file(fname.c_str());
	if (!file) {
		logstream(LOG_ERROR) << fname << " does not exist." << LOG_endl;
		return;
	}

	string line;
	while (std::getline(file, line))
		str += line + " ";
}

static void args2str(string &str)
{
	size_t found = str.find_first_of("=&");
	while (found != string::npos) {
		str[found] = ' ';
		found = str.find_first_of("=&", found + 1);
	}
}


// usage: sparql -f <file> [<args>]
// args_ss:
//   -n <num>
//   -v <num>
//   -o <fname>
bool run_sparql_cmd(Proxy *proxy, std::stringstream &args_ss, string &fname)
{
	std::string token;
	string ofname;
	int cnt = 1, nlines = 0, mt_factor = 1;
	bool o_enable = false;

	// parse parameters
	while (args_ss >> token) {
		if (token == "-m") {
			args_ss >> mt_factor;
		} else if (token == "-n") {
			args_ss >> cnt;
		} else if (token == "-v") {
			args_ss >> nlines;
		} else if (token == "-o") {
			args_ss >> ofname;
			o_enable = true;
		} else {
			return false;
		}
	}

	// read a SPARQL query from a file
	ifstream ifs(fname);
	if (!ifs.good()) {
		logstream(LOG_ERROR) << "Query file not found: " << fname << LOG_endl;
		return false;
	}

	if (global_silent) { // not retrieve the query results
		if (nlines > 0) {
			logstream(LOG_ERROR) << "Can't print results (-v) with global_silent." << LOG_endl;
			return false;
		}

		if (o_enable) {
			logstream(LOG_ERROR) << "Can't output results (-o) with global_silent." << LOG_endl;
			return false;
		}
	}

	SPARQLQuery reply;
	SPARQLQuery::Result &result = reply.result;
	Logger logger;
	int ret = proxy->run_single_query(ifs, mt_factor, cnt, reply, logger);
	if (ret != 0) {
		logstream(LOG_ERROR) << "Failed to run the query (ERRNO: " << ret << ")!" << LOG_endl;
		return false;
	}

	logger.print_latency(cnt);
	logstream(LOG_INFO) << "(last) result size: " << result.row_num << LOG_endl;

	// print or dump results
	if (!global_silent && !result.blind && (nlines > 0 || o_enable)) {
		if (nlines > 0)
			result.print_result(min(result.get_row_num(), nlines), proxy->str_server);

		if (o_enable)
			result.dump_result(ofname, result.get_row_num(), proxy->str_server);
	}

	return true;
}


// usage: sparql-emu -f <file> [<args>]
// args_ss:
//   -d <sec>
//   -w <sec>
//   -p <num>
bool run_sparql_emu(Proxy *proxy, std::stringstream &args_ss, string &fname)
{
	std::string token;
	int duration = 10, warmup = 5, parallel_factor = 20;

	// parse parameters
	while (args_ss >> token) {
		if (token == "-d") {
			args_ss >> duration;
		} else if (token == "-w") {
			args_ss >> warmup;
		} else if (token == "-p") {
			args_ss >> parallel_factor;
		} else {
			return false;
		}
	}

	// read config file of a SPARQL emulator
	ifstream ifs(fname);
	if (!ifs.good()) {
		logstream(LOG_ERROR) << "Configure file not found: " << fname << LOG_endl;
		return false;
	}

	if (duration <= 0 || warmup < 0 || parallel_factor <= 0) {
		logstream(LOG_ERROR) << "invalid parameters for SPARQL emulator! "
		                     << "(duration=" << duration << ", warmup=" << warmup
		                     << ", parallel_factor=" << parallel_factor << ")" << LOG_endl;
		return false;
	}

	if (duration <= warmup) {
		logstream(LOG_INFO) << "Duration time (" << duration
		                    << "sec) is less than warmup time ("
		                    << warmup << "sec)." << LOG_endl;
		return false;
	}

	Logger logger;
	proxy->run_query_emu(ifs, duration, warmup, parallel_factor, logger);

	// FIXME: maybe hang in here if the input file misses in some machines
	//        or inconsistent global variables (e.g., global_enable_planner)
	console_barrier(proxy->tid);

	// print a performance statistic for running emulator on all servers
	if (IS_MASTER(proxy)) {
		for (int i = 0; i < global_num_servers * global_num_proxies - 1; i++) {
			Logger other = console_recv<Logger>(proxy->tid);
			logger.merge(other);
		}
		logger.aggregate();
		logger.print_cdf();
		logger.print_thpt();
	} else {
		// send logs to the master proxy
		console_send<Logger>(0, 0, logger);
	}
}

/**
 * The Wukong's console is co-located with the main proxy (the 1st proxy thread on the 1st server)
 * and provide a simple interactive cmdline to tester
 */
void run_console(Proxy *proxy)
{
	console_barrier(proxy->tid);
	if (IS_MASTER(proxy))
		cout << endl
		     << "Input \'help\' command to get more information"
		     << endl
		     << endl;

	bool once = true;
	while (true) {
		console_barrier(proxy->tid);
next:
		string cmd;
		if (IS_MASTER(proxy)) {
			if (enable_oneshot) {
				// one-shot command mode: run the command once
				if (once) {
					logstream(LOG_INFO) << "Run one-shot command: " << oneshot_cmd << LOG_endl;
					cmd = oneshot_cmd;

					once = false;
				} else {
					logstream(LOG_INFO) << "Done" << LOG_endl;
					cmd = "quit";
				}
			} else {
				// interactive mode: print a prompt and retrieve the command
				cout << "wukong> ";
				std::getline(std::cin, cmd);
			}

			// trim input
			size_t pos = cmd.find_first_not_of(" \t"); // trim blanks from head
			if (pos == string::npos) goto next;
			cmd.erase(0, pos);

			pos = cmd.find_last_not_of(" \t");  // trim blanks from tail
			cmd.erase(pos + 1, cmd.length() - (pos + 1));

			// only run <cmd> on the master console
			if (cmd == "help") {
				print_help();
				goto next;
			}

			// send <cmd> to all consoles
			for (int i = 0; i < global_num_servers; i++) {
				for (int j = 0; j < global_num_proxies; j++) {
					if (i == 0 && j == 0) continue ;
					console_send<string>(i, j, cmd);
				}
			}
		} else {
			// recieve <cmd>
			cmd = console_recv<string>(proxy->tid);
		}

		// run <cmd> on all consoles
		if (cmd == "quit" || cmd == "q") {
			if (proxy->tid == 0)
				exit(0); // each server exits once by the 1st console
		} else {
			std::stringstream cmd_ss(cmd);
			std::string token;

			// get keyword of command
			cmd_ss >> token;
			if (token == "config") {
				if (proxy->tid != 0) continue;

				string fname, str;
				bool v_enable = false, l_enable = false, s_enable = false;

				// parse parameters
				while (cmd_ss >> token) {
					if (token == "-v") {
						v_enable = true;
					} else if (token == "-l") {
						l_enable = true;
						if (!(cmd_ss >> fname)) goto failed;
					} else if (token == "-s") {
						s_enable = true;
						if (!(cmd_ss >> str)) goto failed;
					} else {
						goto failed;
					}
				}

				if (v_enable) { // -v
					if (IS_MASTER(proxy))
						print_config();
				} else if (l_enable || s_enable) { // -l <file> or -s <str>
					if (IS_MASTER(proxy)) {
						if (l_enable) // -l
							file2str(fname, str);
						else if (s_enable) // -s
							args2str(str);

						// send <str> to all consoles
						for (int i = 1; i < global_num_servers; i++)
							console_send<string>(i, 0, str);
					} else {
						// recieve <str>
						str = console_recv<string>(proxy->tid);
					}

					if (!str.empty()) {
						reload_config(str);
					} else {
						if (IS_MASTER(proxy))
							logstream(LOG_ERROR) << "Failed to load config file: " << fname << LOG_endl;
					}
				} else {
					goto failed;
				}
			} else if (token == "sparql") { // handle SPARQL queries
				// use the main proxy thread to run a single query
				if (!IS_MASTER(proxy)) continue;

				// parse command
				string fname;
				bool f_enable = false, b_enable = false;
				while (cmd_ss >> token) {
					if (token == "-f") {
						cmd_ss >> fname;
						f_enable = true;
						break;
					} else if (token == "-b") {
						cmd_ss >> fname;
						b_enable = true;
						break;
					} else {
						goto failed;
					}
				}

				if (!(f_enable ^ b_enable)) goto failed; // invalid cmd

				// [single mode]
				//  usage: sparql -f <file> [<args>]
				//  args:
				//    -n <num>
				//    -v <num>
				//    -o <fname>
				if (f_enable) {
					if (!run_sparql_cmd(proxy, cmd_ss, fname))
						goto failed;
				}

				// [batch mode]
				//  usage: sparql -b <fname>
				//  file-format:
				//    sparql -f <fname> [<args>]
				//    sparql -f <fname> [<args>]
				//    ...
				if (b_enable) {
<<<<<<< HEAD
					ifstream ifs(fname);
					if (!ifs.good()){
						logstream(LOG_ERROR) << "Query file not found: " << fname << LOG_endl;
						goto failed;
					}

					string query;
					cout<<"Batch Execution Begin";
					while(getline(ifs,query)){
						//format print
						cout<<endl;
						stringstream query_cmd(query);
						//token
						string tk;
						query_cmd>>tk;
						if(tk=="sparql"){
							query_cmd>>tk;
							if(tk=="-f"){
								//filename
								string fn;
								query_cmd>>fn;
								cout<<query<<endl;
								run_sparql_cmd(proxy,query_cmd,fn);
							}
							else{
								cout<<"Failed to run the command: "<<query<<endl;
							}
						}
						//when failed, we will skip and go on
						else{
							cout<<"Failed to run the command: "<<query<<endl;
						}
					}
					cout<<"Batch Execution End"<<endl;

=======
					logstream(LOG_ERROR) << "Unsupported command now!" << LOG_endl;
>>>>>>> e7a77be8
				}
			} else if (token == "sparql-emu") { // run a SPARQL emulator on each proxy

				// parse command
				string fname;
				bool f_enable = false;
				while (cmd_ss >> token) {
					if (token == "-f") {
						cmd_ss >> fname;
						f_enable = true;
						break;
					} else {
						goto failed;
					}
				}

				if (!f_enable) goto failed; // invalid cmd

				// [emulator]
				//  usage: sparql-emu -f <file> [<args>]
				//  args:
				//    -d <sec>
				//    -w <sec>
				//    -p <num>
				if (!run_sparql_emu(proxy, cmd_ss, fname))
					goto failed;
			} else if (token == "load") {
				// use the main proxy thread to run gstore checker
				if (!IS_MASTER(proxy)) continue;

#if DYNAMIC_GSTORE
				string dname;
				bool d_enable = false;
				bool c_enable = false;

				while (cmd_ss >> token) {
					if (token == "-c") {
						c_enable = true;
					} else if (token == "-d") {
						cmd_ss >> dname;
						d_enable = true;
					} else {
						goto failed;
					}
				}

				if (!d_enable) goto failed;  // invalid cmd

				// force a "/" at the end of dname.
				if (dname[dname.length() - 1] != '/')
					dname = dname + "/";

				Logger logger;
				RDFLoad reply;
				int ret = proxy->dynamic_load_data(dname, reply, logger, c_enable);
				if (ret != 0) {
					logstream(LOG_ERROR) << "Failed to load dynamic data from directory " << dname
					                     << " (ERRNO: " << ret << ")!" << LOG_endl;
					continue;
				}
				logger.print_latency();
#else
				logstream(LOG_ERROR) << "Can't load linked data into static graph-store." << LOG_endl;
				logstream(LOG_ERROR) << "You can enable it by building Wukong with -DUSE_DYNAMIC_GSTORE=ON." << LOG_endl;
#endif
			} else if (token == "load-stat") {
				// use the main proxy thread to load statistics
				if (!IS_MASTER(proxy)) continue;

				// parse command
				string fname;
				bool f_enable = false;
				while (cmd_ss >> token) {
					if (token == "-f") {
						cmd_ss >> fname;
						f_enable = true;
					} else {
						goto failed;
					}
				}

				// if fname is not given, try the dataset name by default
				if (!f_enable) {
					vector<string> strs;
					boost::split(strs, global_input_folder, boost::is_any_of("/"));
					fname = strs[strs.size() - 2] + ".statfile";
				}

				proxy->statistic->load_stat_from_file(fname);
			} else if (token == "store-stat") {
				// use the main proxy thread to save statistics
				if (!IS_MASTER(proxy)) continue;

				// parse command
				string fname;
				bool f_enable = false;
				while (cmd_ss >> token) {
					if (token == "-f") {
						cmd_ss >> fname;
						f_enable = true;
					} else {
						goto failed;
					}
				}

				// if fname is not given, use the dataset name by default
				if (!f_enable) {
					vector<string> strs;
					boost::split(strs, global_input_folder, boost::is_any_of("/"));
					fname = strs[strs.size() - 2] + ".statfile";
				}

				proxy->statistic->store_stat_to_file(fname);
			} else if (token == "gsck") {
				// use the main proxy thread to run gstore checker
				if (!IS_MASTER(proxy)) continue;

				bool i_enable = false;
				bool n_enable = false;

				while (cmd_ss >> token) {
					if (token == "-i") {
						i_enable = true;
					} else if (token == "-n") {
						n_enable = true;
					} else if (token == "-a") {
						i_enable = true;
						n_enable = true;
					} else {
						goto failed;
					}
				}

				Logger logger;
				GStoreCheck reply;
				int ret = proxy->gstore_check(reply, logger, i_enable, n_enable);
				if (ret != 0) {
					logstream(LOG_ERROR) << "Some error found in gstore "
					                     << " (ERRNO: " << ret << ")!" << LOG_endl;
					continue;
				}
				logger.print_latency();
			} else {
failed:
				if (IS_MASTER(proxy)) {
					logstream(LOG_ERROR) << "Failed to run the command: " << cmd << LOG_endl;
					print_help();
				}
			}
		}
	}
}<|MERGE_RESOLUTION|>--- conflicted
+++ resolved
@@ -438,7 +438,6 @@
 				//    sparql -f <fname> [<args>]
 				//    ...
 				if (b_enable) {
-<<<<<<< HEAD
 					ifstream ifs(fname);
 					if (!ifs.good()){
 						logstream(LOG_ERROR) << "Query file not found: " << fname << LOG_endl;
@@ -446,6 +445,7 @@
 					}
 
 					string query;
+					logstream(LOG_INFO) << "Batch Execution Begin" << LOG_endl;
 					cout<<"Batch Execution Begin";
 					while(getline(ifs,query)){
 						//format print
@@ -474,9 +474,6 @@
 					}
 					cout<<"Batch Execution End"<<endl;
 
-=======
-					logstream(LOG_ERROR) << "Unsupported command now!" << LOG_endl;
->>>>>>> e7a77be8
 				}
 			} else if (token == "sparql-emu") { // run a SPARQL emulator on each proxy
 
