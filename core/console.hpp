--- conflicted
+++ resolved
@@ -296,152 +296,151 @@
     while (true) {
         console_barrier(proxy->tid);
 next:
-<<<<<<< HEAD
-		string cmd;
-		if (IS_MASTER(proxy)) {
-			if (enable_oneshot) {
-				// one-shot command mode: run the command once
-				if (once) {
-					logstream(LOG_INFO) << "Run one-shot command: " << oneshot_cmd << LOG_endl;
-					cmd = oneshot_cmd;
-
-					once = false;
-				} else {
-					logstream(LOG_INFO) << "Done" << LOG_endl;
-					cmd = "quit";
-				}
-			} else {
-				// interactive mode: print a prompt and retrieve the command
-				cout << "wukong> ";
-				std::getline(std::cin, cmd);
-			}
-
-			// trim input
-			size_t pos = cmd.find_first_not_of(" \t"); // trim blanks from head
-			if (pos == string::npos) goto next;
-			cmd.erase(0, pos);
-
-			pos = cmd.find_last_not_of(" \t");  // trim blanks from tail
-			cmd.erase(pos + 1, cmd.length() - (pos + 1));
-
-			// only run <cmd> on the master console
-			if (cmd == "help") {
-				print_help();
-				goto next;
-			}
-
-			// send <cmd> to all consoles
-			for (int i = 0; i < global_num_servers; i++) {
-				for (int j = 0; j < global_num_proxies; j++) {
-					if (i == 0 && j == 0) continue ;
-					console_send<string>(i, j, cmd);
-				}
-			}
-		} else {
-			// recieve <cmd>
-			cmd = console_recv<string>(proxy->tid);
-		}
-
-		// run <cmd> on all consoles
-		if (cmd == "quit" || cmd == "q") {
-			if (proxy->tid == 0)
-				exit(0); // each server exits once by the 1st console
-		} else {
-			std::stringstream cmd_ss(cmd);
-			std::string token;
-
-			// get keyword of command
-			cmd_ss >> token;
-			if (token == "config") {
-				if (proxy->tid != 0) continue;
-
-				string fname, str;
-				bool v_enable = false, l_enable = false, s_enable = false;
-
-				// parse parameters
-				while (cmd_ss >> token) {
-					if (token == "-v") {
-						v_enable = true;
-					} else if (token == "-l") {
-						l_enable = true;
-						if (!(cmd_ss >> fname)) goto failed;
-					} else if (token == "-s") {
-						s_enable = true;
-						if (!(cmd_ss >> str)) goto failed;
-					} else {
-						goto failed;
-					}
-				}
-
-				if (v_enable) { // -v
-					if (IS_MASTER(proxy))
-						print_config();
-				} else if (l_enable || s_enable) { // -l <file> or -s <str>
-					if (IS_MASTER(proxy)) {
-						if (l_enable) // -l
-							file2str(fname, str);
-						else if (s_enable) // -s
-							args2str(str);
-
-						// send <str> to all consoles
-						for (int i = 1; i < global_num_servers; i++)
-							console_send<string>(i, 0, str);
-					} else {
-						// recieve <str>
-						str = console_recv<string>(proxy->tid);
-					}
-
-					if (!str.empty()) {
-						reload_config(str);
-					} else {
-						if (IS_MASTER(proxy))
-							logstream(LOG_ERROR) << "Failed to load config file: " << fname << LOG_endl;
-					}
-				} else {
-					goto failed;
-				}
-			} else if (token == "sparql") { // handle SPARQL queries
-				// use the main proxy thread to run a single query
-				if (!IS_MASTER(proxy)) continue;
-
-				// parse command
-				string fname;
-				bool f_enable = false, b_enable = false;
-				while (cmd_ss >> token) {
-					if (token == "-f") {
-						cmd_ss >> fname;
-						f_enable = true;
-						break;
-					} else if (token == "-b") {
-						cmd_ss >> fname;
-						b_enable = true;
-						break;
-					} else {
-						goto failed;
-					}
-				}
-
-				if (!(f_enable ^ b_enable)) goto failed; // invalid cmd
-
-				// [single mode]
-				//  usage: sparql -f <file> [<args>]
-				//  args:
-				//    -n <num>
-				//    -v <num>
-				//    -o <fname>
-				if (f_enable) {
-					if (!run_sparql_cmd(proxy, cmd_ss, fname))
-						goto failed;
-				}
-
-				// [batch mode]
-				//  usage: sparql -b <fname>
-				//  file-format:
-				//    sparql -f <fname> [<args>]
-				//    sparql -f <fname> [<args>]
-				//    ...
-				if (b_enable) {
-					ifstream ifs(fname);
+        string cmd;
+        if (IS_MASTER(proxy)) {
+            if (enable_oneshot) {
+                // one-shot command mode: run the command once
+                if (once) {
+                    logstream(LOG_INFO) << "Run one-shot command: " << oneshot_cmd << LOG_endl;
+                    cmd = oneshot_cmd;
+
+                    once = false;
+                } else {
+                    logstream(LOG_INFO) << "Done" << LOG_endl;
+                    cmd = "quit";
+                }
+            } else {
+                // interactive mode: print a prompt and retrieve the command
+                cout << "wukong> ";
+                std::getline(std::cin, cmd);
+            }
+
+            // trim input
+            size_t pos = cmd.find_first_not_of(" \t"); // trim blanks from head
+            if (pos == string::npos) goto next;
+            cmd.erase(0, pos);
+
+            pos = cmd.find_last_not_of(" \t");  // trim blanks from tail
+            cmd.erase(pos + 1, cmd.length() - (pos + 1));
+
+            // only run <cmd> on the master console
+            if (cmd == "help") {
+                print_help();
+                goto next;
+            }
+
+            // send <cmd> to all consoles
+            for (int i = 0; i < global_num_servers; i++) {
+                for (int j = 0; j < global_num_proxies; j++) {
+                    if (i == 0 && j == 0) continue ;
+                    console_send<string>(i, j, cmd);
+                }
+            }
+        } else {
+            // recieve <cmd>
+            cmd = console_recv<string>(proxy->tid);
+        }
+
+        // run <cmd> on all consoles
+        if (cmd == "quit" || cmd == "q") {
+            if (proxy->tid == 0)
+                exit(0); // each server exits once by the 1st console
+        } else {
+            std::stringstream cmd_ss(cmd);
+            std::string token;
+
+            // get keyword of command
+            cmd_ss >> token;
+            if (token == "config") {
+                if (proxy->tid != 0) continue;
+
+                string fname, str;
+                bool v_enable = false, l_enable = false, s_enable = false;
+
+                // parse parameters
+                while (cmd_ss >> token) {
+                    if (token == "-v") {
+                        v_enable = true;
+                    } else if (token == "-l") {
+                        l_enable = true;
+                        if (!(cmd_ss >> fname)) goto failed;
+                    } else if (token == "-s") {
+                        s_enable = true;
+                        if (!(cmd_ss >> str)) goto failed;
+                    } else {
+                        goto failed;
+                    }
+                }
+
+                if (v_enable) { // -v
+                    if (IS_MASTER(proxy))
+                        print_config();
+                } else if (l_enable || s_enable) { // -l <file> or -s <str>
+                    if (IS_MASTER(proxy)) {
+                        if (l_enable) // -l
+                            file2str(fname, str);
+                        else if (s_enable) // -s
+                            args2str(str);
+
+                        // send <str> to all consoles
+                        for (int i = 1; i < global_num_servers; i++)
+                            console_send<string>(i, 0, str);
+                    } else {
+                        // recieve <str>
+                        str = console_recv<string>(proxy->tid);
+                    }
+
+                    if (!str.empty()) {
+                        reload_config(str);
+                    } else {
+                        if (IS_MASTER(proxy))
+                            logstream(LOG_ERROR) << "Failed to load config file: " << fname << LOG_endl;
+                    }
+                } else {
+                    goto failed;
+                }
+            } else if (token == "sparql") { // handle SPARQL queries
+                // use the main proxy thread to run a single query
+                if (!IS_MASTER(proxy)) continue;
+
+                // parse command
+                string fname;
+                bool f_enable = false, b_enable = false;
+                while (cmd_ss >> token) {
+                    if (token == "-f") {
+                        cmd_ss >> fname;
+                        f_enable = true;
+                        break;
+                    } else if (token == "-b") {
+                        cmd_ss >> fname;
+                        b_enable = true;
+                        break;
+                    } else {
+                        goto failed;
+                    }
+                }
+
+                if (!(f_enable ^ b_enable)) goto failed; // invalid cmd
+
+                // [single mode]
+                //  usage: sparql -f <file> [<args>]
+                //  args:
+                //    -n <num>
+                //    -v <num>
+                //    -o <fname>
+                if (f_enable) {
+                    if (!run_sparql_cmd(proxy, cmd_ss, fname))
+                        goto failed;
+                }
+
+                // [batch mode]
+                //  usage: sparql -b <fname>
+                //  file-format:
+                //    sparql -f <fname> [<args>]
+                //    sparql -f <fname> [<args>]
+                //    ...
+                if (b_enable) {
+                    ifstream ifs(fname);
 					if (!ifs.good()){
 						logstream(LOG_ERROR) << "Query file not found: " << fname << LOG_endl;
 						goto failed;
@@ -475,182 +474,6 @@
 						}
 					}
 					logstream(LOG_INFO) << "Batch Execution End" << LOG_endl;
-
-				}
-			} else if (token == "sparql-emu") { // run a SPARQL emulator on each proxy
-
-				// parse command
-				string fname;
-				bool f_enable = false;
-				while (cmd_ss >> token) {
-					if (token == "-f") {
-						cmd_ss >> fname;
-						f_enable = true;
-						break;
-					} else {
-						goto failed;
-					}
-				}
-
-				if (!f_enable) goto failed; // invalid cmd
-
-				// [emulator]
-				//  usage: sparql-emu -f <file> [<args>]
-				//  args:
-				//    -d <sec>
-				//    -w <sec>
-				//    -p <num>
-				if (!run_sparql_emu(proxy, cmd_ss, fname))
-					goto failed;
-			} else if (token == "load") {
-				// use the main proxy thread to run gstore checker
-				if (!IS_MASTER(proxy)) continue;
-=======
-        string cmd;
-        if (IS_MASTER(proxy)) {
-            if (enable_oneshot) {
-                // one-shot command mode: run the command once
-                if (once) {
-                    logstream(LOG_INFO) << "Run one-shot command: " << oneshot_cmd << LOG_endl;
-                    cmd = oneshot_cmd;
-
-                    once = false;
-                } else {
-                    logstream(LOG_INFO) << "Done" << LOG_endl;
-                    cmd = "quit";
-                }
-            } else {
-                // interactive mode: print a prompt and retrieve the command
-                cout << "wukong> ";
-                std::getline(std::cin, cmd);
-            }
-
-            // trim input
-            size_t pos = cmd.find_first_not_of(" \t"); // trim blanks from head
-            if (pos == string::npos) goto next;
-            cmd.erase(0, pos);
-
-            pos = cmd.find_last_not_of(" \t");  // trim blanks from tail
-            cmd.erase(pos + 1, cmd.length() - (pos + 1));
-
-            // only run <cmd> on the master console
-            if (cmd == "help") {
-                print_help();
-                goto next;
-            }
-
-            // send <cmd> to all consoles
-            for (int i = 0; i < global_num_servers; i++) {
-                for (int j = 0; j < global_num_proxies; j++) {
-                    if (i == 0 && j == 0) continue ;
-                    console_send<string>(i, j, cmd);
-                }
-            }
-        } else {
-            // recieve <cmd>
-            cmd = console_recv<string>(proxy->tid);
-        }
-
-        // run <cmd> on all consoles
-        if (cmd == "quit" || cmd == "q") {
-            if (proxy->tid == 0)
-                exit(0); // each server exits once by the 1st console
-        } else {
-            std::stringstream cmd_ss(cmd);
-            std::string token;
-
-            // get keyword of command
-            cmd_ss >> token;
-            if (token == "config") {
-                if (proxy->tid != 0) continue;
-
-                string fname, str;
-                bool v_enable = false, l_enable = false, s_enable = false;
-
-                // parse parameters
-                while (cmd_ss >> token) {
-                    if (token == "-v") {
-                        v_enable = true;
-                    } else if (token == "-l") {
-                        l_enable = true;
-                        if (!(cmd_ss >> fname)) goto failed;
-                    } else if (token == "-s") {
-                        s_enable = true;
-                        if (!(cmd_ss >> str)) goto failed;
-                    } else {
-                        goto failed;
-                    }
-                }
-
-                if (v_enable) { // -v
-                    if (IS_MASTER(proxy))
-                        print_config();
-                } else if (l_enable || s_enable) { // -l <file> or -s <str>
-                    if (IS_MASTER(proxy)) {
-                        if (l_enable) // -l
-                            file2str(fname, str);
-                        else if (s_enable) // -s
-                            args2str(str);
-
-                        // send <str> to all consoles
-                        for (int i = 1; i < global_num_servers; i++)
-                            console_send<string>(i, 0, str);
-                    } else {
-                        // recieve <str>
-                        str = console_recv<string>(proxy->tid);
-                    }
-
-                    if (!str.empty()) {
-                        reload_config(str);
-                    } else {
-                        if (IS_MASTER(proxy))
-                            logstream(LOG_ERROR) << "Failed to load config file: " << fname << LOG_endl;
-                    }
-                } else {
-                    goto failed;
-                }
-            } else if (token == "sparql") { // handle SPARQL queries
-                // use the main proxy thread to run a single query
-                if (!IS_MASTER(proxy)) continue;
-
-                // parse command
-                string fname;
-                bool f_enable = false, b_enable = false;
-                while (cmd_ss >> token) {
-                    if (token == "-f") {
-                        cmd_ss >> fname;
-                        f_enable = true;
-                        break;
-                    } else if (token == "-b") {
-                        cmd_ss >> fname;
-                        b_enable = true;
-                        break;
-                    } else {
-                        goto failed;
-                    }
-                }
-
-                if (!(f_enable ^ b_enable)) goto failed; // invalid cmd
-
-                // [single mode]
-                //  usage: sparql -f <file> [<args>]
-                //  args:
-                //    -n <num>
-                //    -v <num>
-                //    -o <fname>
-                if (f_enable) {
-                    if (!run_sparql_cmd(proxy, cmd_ss, fname))
-                        goto failed;
-                }
-
-                // [batch mode]
-                //  usage: sparql -b <fname>
-                //  file-format:
-                //    sparql -f <fname> [<args>]
-                //    sparql -f <fname> [<args>]
-                //    ...
-                if (b_enable) {
-                    logstream(LOG_ERROR) << "Unsupported command now!" << LOG_endl;
                 }
             } else if (token == "sparql-emu") { // run a SPARQL emulator on each proxy
 
@@ -680,7 +503,6 @@
             } else if (token == "load") {
                 // use the main proxy thread to run gstore checker
                 if (!IS_MASTER(proxy)) continue;
->>>>>>> fe3a26bf
 
 #if DYNAMIC_GSTORE
                 string dname;
