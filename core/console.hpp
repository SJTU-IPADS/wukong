/*
 * Copyright (c) 2016 Shanghai Jiao Tong University.
 *     All rights reserved.
 *
 *  Licensed under the Apache License, Version 2.0 (the "License");
 *  you may not use this file except in compliance with the License.
 *  You may obtain a copy of the License at
 *
 *      http://www.apache.org/licenses/LICENSE-2.0
 *
 *  Unless required by applicable law or agreed to in writing,
 *  software distributed under the License is distributed on an "AS
 *  IS" BASIS, WITHOUT WARRANTIES OR CONDITIONS OF ANY KIND, either
 *  express or implied.  See the License for the specific language
 *  governing permissions and limitations under the License.
 *
 * For more about this software visit:
 *
 *      http://ipads.se.sjtu.edu.cn/projects/wukong
 *
 */

#pragma once

#include <iostream>
#include <string>
#include <set>
#include <boost/unordered_map.hpp>
#include <boost/archive/binary_oarchive.hpp>
#include <boost/archive/binary_iarchive.hpp>

#include "config.hpp"
#include "proxy.hpp"
#include "logger.hpp"

using namespace std;

// communicate between proxy threads
TCP_Adaptor *con_adaptor;

bool enable_oneshot = false;
string oneshot_cmd = "";

template<typename T>
static void console_send(int sid, int tid, T &r) {
	std::stringstream ss;
	boost::archive::binary_oarchive oa(ss);
	oa << r;
	con_adaptor->send(sid, tid, ss.str());
}

template<typename T>
static T console_recv(int tid) {
	std::string str;
	str = con_adaptor->recv(tid);

	std::stringstream ss;
	ss << str;

	boost::archive::binary_iarchive ia(ss);
	T r;
	ia >> r;
	return r;
}

static void console_barrier(int tid)
{
	static int _curr = 0;
	static __thread int _next = 1;

	// inter-server barrier
	if (tid == 0)
		MPI_Barrier(MPI_COMM_WORLD);

	// intra-server barrier
	__sync_fetch_and_add(&_curr, 1);
	while (_curr < _next)
		usleep(1); // wait
	_next += global_num_proxies; // next barrier
}

void print_help(void)
{
	cout << "These are common Wukong commands: " << endl;
	cout << "    help                display help infomation" << endl;
	cout << "    quit                quit from console" << endl;
	cout << "    config <args>       run commands on config" << endl;
	cout << "        -v                  print current config" << endl;
	cout << "        -l <file>           load config items from <file>" << endl;
	cout << "        -s <string>         set config items by <str> (format: item1=val1&item2=...)" << endl;
	cout << "    sparql <args>       run SPARQL queries" << endl;
	cout << "        -f <file> [<args>]  run a single query from <file>" << endl;
	cout << "           -n <num>            run <num> times" << endl;
	cout << "           -v <num>            print at most <num> lines of results" << endl;
	cout << "           -o <file>           output results into <file>" << endl;
<<<<<<< HEAD
	cout << "        -b <file>           a set of queries configured by <file> (batch-mode)" << endl;
	cout << "    insert <args>        insert new data into wukong" << endl;
	cout << "        -f <file>        load new data from <file>" << endl; 
=======
	cout << "        -b <file> [<args>]  run queries configured by <file> (batch-mode)" << endl;
	cout << "           -d <sec>            eval <sec> seconds" << endl;
	cout << "           -w <sec>            warmup <sec> seconds" << endl;
>>>>>>> a8f4e6b8
}

// the master proxy is the 1st proxy of the 1st server (i.e., sid == 0 and tid == 0)
#define IS_MASTER(_p) ((_p)->sid == 0 && (_p)->tid == 0)
#define PRINT_ID(_p) (cout << "[" << (_p)->sid << "-" << (_p)->tid << "]$ ")

static void file2str(string fname, string &str)
{
	ifstream file(fname.c_str());
	if (!file) {
		cout << "ERROR: " << fname << " does not exist." << endl;
		return;
	}

	string line;
	while (std::getline(file, line))
		str += line + " ";
}

static void args2str(string &str)
{
	size_t found = str.find_first_of("=&");
	while (found != string::npos) {
		str[found] = ' ';
		found = str.find_first_of("=&", found + 1);
	}
}

/**
 * The Wukong's console is co-located with the main proxy (the 1st proxy thread on the 1st server)
 * and provide a simple interactive cmdline to tester
 */
void run_console(Proxy *proxy)
{
	console_barrier(proxy->tid);
	if (IS_MASTER(proxy))
		cout << endl
		     << "Input \'help\' command to get more information"
		     << endl
		     << endl;

	bool once = true;
	while (true) {
		console_barrier(proxy->tid);
next:
		string cmd;
		if (IS_MASTER(proxy)) {
			if (enable_oneshot) {
				// one-shot command mode: run the command once
				if (once) {
					cout << "[INFO] Run one-shot command: " << oneshot_cmd << endl;
					cmd = oneshot_cmd;

					once = false;
				} else {
					cout << "[INFO] Done" << endl;
					cmd = "quit";
				}
			} else {
				// interactive mode: print a prompt and retrieve the command
				cout << "wukong> ";
				std::getline(std::cin, cmd);
			}

			// trim input
			size_t pos = cmd.find_first_not_of(" \t"); // trim blanks from head
			if (pos == string::npos) goto next;
			cmd.erase(0, pos);

			pos = cmd.find_last_not_of(" \t");  // trim blanks from tail
			cmd.erase(pos + 1, cmd.length() - (pos + 1));

			// only run <cmd> on the master console
			if (cmd == "help") {
				print_help();
				goto next;
			}

			// send <cmd> to all consoles
			for (int i = 0; i < global_num_servers; i++) {
				for (int j = 0; j < global_num_proxies; j++) {
					if (i == 0 && j == 0) continue ;
					console_send<string>(i, j, cmd);
				}
			}
		} else {
			// recieve <cmd>
			cmd = console_recv<string>(proxy->tid);
		}

		// run <cmd> on all consoles
		if (cmd == "quit" || cmd == "q") {
			if (proxy->tid == 0)
				exit(0); // each server exits once by the 1st console
		} else {
			std::stringstream cmd_ss(cmd);
			std::string token;

			// get keyword of command
			cmd_ss >> token;
			if (token == "config") {
				if (proxy->tid != 0) continue;

				string fname, str;
				bool v_enable = false, l_enable = false, s_enable = false;

				// parse parameters
				while (cmd_ss >> token) {
					if (token == "-v") {
						v_enable = true;
					} else if (token == "-l") {
						l_enable = true;
						if (!(cmd_ss >> fname)) goto failed;
					} else if (token == "-s") {
						s_enable = true;
						if (!(cmd_ss >> str)) goto failed;
					} else {
						goto failed;
					}
				}

				if (v_enable) { // -v
					if (IS_MASTER(proxy))
						print_config();
				} else if (l_enable || s_enable) { // -l <file> or -s <str>
					if (IS_MASTER(proxy)) {
						if (l_enable) // -l
							file2str(fname, str);
						else if (s_enable) // -s
							args2str(str);

						// send <str> to all consoles
						for (int i = 1; i < global_num_servers; i++)
							console_send<string>(i, 0, str);
					} else {
						// recieve <str>
						str = console_recv<string>(proxy->tid);
					}

					if (!str.empty()) {
						reload_config(str);
					} else {
						if (IS_MASTER(proxy))
							cout << "Failed to load config file: " << fname << endl;
					}
				} else {
					goto failed;
				}
			} else if (token == "sparql") { // handle SPARQL queries
				string fname, bfname, ofname;
				int cnt = 1, nlines = 0, duration = 10, warmup = 5;
				bool f_enable = false, b_enable = false, o_enable = false;

				// parse parameters
				while (cmd_ss >> token) {
					if (token == "-f") {
						cmd_ss >> fname;
						f_enable = true;
					} else if (token == "-n") {
						cmd_ss >> cnt;
					} else if (token == "-v") {
						cmd_ss >> nlines;
					} else if (token == "-o") {
						cmd_ss >> ofname;
						o_enable = true;
					} else if (token == "-b") {
						cmd_ss >> bfname;
						b_enable = true;
					} else if (token == "-d") {
						cmd_ss >> duration;
					} else if (token == "-w") {
						cmd_ss >> warmup;
					} else {
						goto failed;
					}
				}

				if (!f_enable && !b_enable) goto failed; // meaningless args for SPARQL queries

				if (f_enable) { // -f <file>
					// use the main proxy thread to run a single query
					if (IS_MASTER(proxy)) {
						ifstream ifs(fname);
						if (!ifs.good()) {
							cout << "Query file not found: " << fname << endl;
							continue ;
						}

						if (global_silent) {
							if (nlines > 0) {
								cout << "Can't print results (-v) with global_silent." << endl;
								continue;
							}

							if (o_enable) {
								cout << "Can't output results (-o) with global_silent." << endl;
								continue;
							}
						}

						request_or_reply reply;
						Logger logger;
						int ret = proxy->run_single_query(ifs, cnt, reply, logger);
						if (ret != 0) {
							cout << "Failed to run the query (ERROR: " << ret << ")!" << endl;
							continue;
						}

						logger.print_latency(cnt);
						cout << "(last) result size: " << reply.row_num << endl;

						// print or dump results
						if (!global_silent && !reply.blind && (nlines > 0 || o_enable)) {
							if (global_load_minimal_index)
								cout << "WARNING: Can't print/output results in string format\n"
								     << "         with global_load_minimal_index enabled." << endl;

							if (nlines > 0)
								proxy->print_result(reply, min(reply.row_num, nlines));

							if (o_enable)
								proxy->dump_result(reply, ofname);
						}
					}
				}

				if (b_enable) { // -b <config>
					Logger logger;

					// dedicate the master frontend worker to run a single query
					// and others to run a set of queries if '-f' is enabled
					if (!f_enable || !IS_MASTER(proxy)) {
						ifstream ifs(bfname);
						if (!ifs.good()) {
							cout << "Configure file not found: " << bfname << endl;
							continue;
						}

						if (duration <= warmup) {
							cout << "Duration time (" << duration
							     << "sec) is less than warmup time ("
							     << warmup << "sec)." << endl;
							continue;
						}

						proxy->run_batch_query(ifs, logger, duration, warmup);
					}

					// FIXME: maybe hang in here if the input file misses in some machines
					//        or inconsistent global variables (global_enable_planner)
					console_barrier(proxy->tid);

					// print a statistic of runtime for the batch processing on all servers
					if (IS_MASTER(proxy)) {
						for (int i = 0; i < global_num_servers * global_num_proxies - 1; i++) {
							Logger other = console_recv<Logger>(proxy->tid);
							logger.merge(other);
						}
						logger.print_cdf();
						logger.print_thpt();
					} else {
						// send logs to the master proxy
						console_send<Logger>(0, 0, logger);
					}
				}
			} else if(token=="insert") {
#if DYNAMIC_GSTORE				
				string fname;
				bool f_enable = false;
				while (cmd_ss >> token) {
					if (token == "-f") {
						cmd_ss >> fname;
						f_enable = true;
					} else {
						goto failed;
					}
				}
				if(f_enable) {
					if(IS_MASTER(proxy)) {
						request_or_reply reply;
						if(proxy->insert_new_data(fname,reply)) {
							cout << "Insert data succeeded" << endl;
						} else {
							cout << "Insert file not found: " << fname << endl;
						}
					}
				} else
					goto failed;
#else
				if(IS_MASTER(proxy)) {	
					cout << "Error: Can't insert new data without Dynamic GStore support\n"
					 	<< "You can handle this by using -DUSE_DYNAMIC_GSTORE=ON configuration while building." << endl;
				}
#endif
			} else {
failed:
				if (IS_MASTER(proxy)) {
					cout << "Failed to run the command: " << cmd << endl;
					print_help();
				}
			}
		}
	}
}<|MERGE_RESOLUTION|>--- conflicted
+++ resolved
@@ -93,15 +93,11 @@
 	cout << "           -n <num>            run <num> times" << endl;
 	cout << "           -v <num>            print at most <num> lines of results" << endl;
 	cout << "           -o <file>           output results into <file>" << endl;
-<<<<<<< HEAD
-	cout << "        -b <file>           a set of queries configured by <file> (batch-mode)" << endl;
-	cout << "    insert <args>        insert new data into wukong" << endl;
-	cout << "        -f <file>        load new data from <file>" << endl; 
-=======
 	cout << "        -b <file> [<args>]  run queries configured by <file> (batch-mode)" << endl;
 	cout << "           -d <sec>            eval <sec> seconds" << endl;
 	cout << "           -w <sec>            warmup <sec> seconds" << endl;
->>>>>>> a8f4e6b8
+	cout << "    insert <args>        insert new data into wukong" << endl;
+	cout << "        -f <file>        load new data from <file>" << endl; 
 }
 
 // the master proxy is the 1st proxy of the 1st server (i.e., sid == 0 and tid == 0)
