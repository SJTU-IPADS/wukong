/*
 * Copyright (c) 2016 Shanghai Jiao Tong University.
 *     All rights reserved.
 *
 *  Licensed under the Apache License, Version 2.0 (the "License");
 *  you may not use this file except in compliance with the License.
 *  You may obtain a copy of the License at
 *
 *      http://www.apache.org/licenses/LICENSE-2.0
 *
 *  Unless required by applicable law or agreed to in writing,
 *  software distributed under the License is distributed on an "AS
 *  IS" BASIS, WITHOUT WARRANTIES OR CONDITIONS OF ANY KIND, either
 *  express or implied.  See the License for the specific language
 *  governing permissions and limitations under the License.
 *
 * For more about this software visit:
 *
 *      http://ipads.se.sjtu.edu.cn/projects/wukong
 *
 */

#pragma once

#include <iostream>
#include <string>
#include <set>

#include <boost/unordered_map.hpp>
#include <boost/archive/binary_oarchive.hpp>
#include <boost/archive/binary_iarchive.hpp>
#include <boost/algorithm/string.hpp>
#include <boost/program_options.hpp>

#include "global.hpp"
#include "config.hpp"
#include "proxy.hpp"
#include "monitor.hpp"

using namespace std;
using namespace boost;
using namespace boost::program_options;


// communicate between proxy threads
TCP_Adaptor *con_adaptor;

bool enable_oneshot = false;
string oneshot_cmd = "";

template<typename T>
static void console_send(int sid, int tid, T &r)
{
    stringstream ss;
    boost::archive::binary_oarchive oa(ss);
    oa << r;
    con_adaptor->send(sid, tid, ss.str());
}

template<typename T>
static T console_recv(int tid)
{
    string str = con_adaptor->recv(tid);
    stringstream ss;
    ss << str;
    boost::archive::binary_iarchive ia(ss);
    T r;
    ia >> r;
    return r;
}

static void console_barrier(int tid)
{
    static int _curr = 0;
    static __thread int _next = 1;

    // inter-server barrier (by the leader proxy)
    if (tid == 0)
        MPI_Barrier(MPI_COMM_WORLD);

    // intra-server barrier
    __sync_fetch_and_add(&_curr, 1);
    while (_curr < _next)
        usleep(1); // wait
    _next += global_num_proxies; // next barrier
}

// the master proxy is the 1st proxy of the 1st server (i.e., sid == 0 and tid == 0)
#define MASTER(_p) ((_p)->sid == 0 && (_p)->tid == 0)
// the leader proxy is the 1st proxy on each server (i.e., tid == 0)
#define LEADER(_p) ((_p)->tid == 0)

#define PRINT_ID(_p) "[" << (_p)->sid << "|" << (_p)->tid << "]"


// options
options_description        all_desc("These are common Wukong commands: ");
options_description       help_desc("help                display help infomation");
options_description       quit_desc("quit                quit from the console");
options_description     config_desc("config <args>       run commands for configueration");
options_description     sparql_desc("sparql <args>       run SPARQL queries in single or batch mode");
options_description sparql_emu_desc("sparql-emu <args>   emulate clients to continuously send SPARQL queries");
options_description       load_desc("load <args>         load RDF data into dynamic (in-memmory) graph store");
options_description       gsck_desc("gsck <args>         check the integrity of (in-memmory) graph storage");
options_description  load_stat_desc("load-stat           load statistics of SPARQL query optimizer");
options_description store_stat_desc("store-stat          store statistics of SPARQL query optimizer");


/*
 * init the options_description
 * it should add the option to different options_description
 * all should be added to all_desc
 */
void init_options_desc()
{
    // e.g., wukong> help
    all_desc.add(help_desc);

    // e.g., wukong> quit
    all_desc.add(quit_desc);

    // e.g., wukong> config <args>
    config_desc.add_options()
    (",v", "print current config")
    (",l", value<string>()->value_name("<fname>"), "load config items from <fname>")
    (",s", value<string>()->value_name("<string>"), "set config items by <str> (format: item1=val1&item2=...)")
    ("help,h", "help message about config")
    ;
    all_desc.add(config_desc);

    // e.g., wukong> sparql <args>
    sparql_desc.add_options()
    (",f", value<string>()->value_name("<fname>"), "run a single query from <fname>")
    (",p", value<string>()->value_name("<fname>"), "adopt user-defined query plan from <fname> for running a single query")
    (",m", value<int>()->default_value(1)->value_name("<factor>"), "set multi-threading <factor> for heavy query")
    (",n", value<int>()->default_value(1)->value_name("<num>"), "run <num> times")
    (",N", value<int>()->default_value(1)->value_name("<num>"), "run planner <num> times")
    (",v", value<int>()->default_value(0)->value_name("<lines>"), "print at most <lines> of results")
#ifdef USE_GPU
    (",g", "send the query to GPU")
#endif
    (",o", value<string>()->value_name("<fname>"), "output results into <fname>")
    (",b", value<string>()->value_name("<fname>"), "run a batch of queries configured by <fname>")
    ("help,h", "help message about sparql")
    ;
    all_desc.add(sparql_desc);

    // e.g., wukong> sparql-emu <args>
    sparql_emu_desc.add_options()
    (",f", value<string>()->value_name("<fname>"), "run queries generated from temples configured by <fname>")
    (",F", value<string>()->value_name("<fname>"), "adopt user-defined query plans from <fname> for running queries")
    (",d", value<int>()->default_value(10)->value_name("<sec>"), "eval <sec> seconds (default: 10)")
    (",w", value<int>()->default_value(5)->value_name("<sec>"), "warmup <sec> seconds (default: 5)")
    (",p", value<int>()->default_value(20)->value_name("<num>"), "send <num> queries in parallel (default: 20)")
    ("help,h", "help message about sparql-emu")
    ;
    all_desc.add(sparql_emu_desc);

    // e.g., wukong> load <args>
    load_desc.add_options()
    (",d", value<string>()->value_name("<dname>"), "load data from directory <dname>")
    (",c", "check and skip duplicate rdf triple")
    ("help,h", "help message about load")
    ;
    all_desc.add(load_desc);

    // e.g., wukong> gsck <args>
    gsck_desc.add_options()
    (",i", "check from index key/value pair to normal key/value pair")
    (",n", "check from normal key/value pair to index key/value pair")
    ("help,h", "help message about gsck")
    ;
    all_desc.add(gsck_desc);

    // e.g., wukong> load-stat
    load_stat_desc.add_options()
    (",f", value<string>()->value_name("<fname>"), "load statistics from <fname> located at data folder")
    ("help,h", "help message about load-stat")
    ;
    all_desc.add(load_stat_desc);

    // e.g., wukong> store-stat
    store_stat_desc.add_options()
    (",f", value<string>()->value_name("<fname>"), "store statistics to <fname> located at data folder")
    ("help,h", "help message about store-stat")
    ;
    all_desc.add(store_stat_desc);
}


/**
 * fail to parse the command
 */
static void fail_to_parse(Proxy *proxy, int argc, char** argv)
{
    string cmd;
    for (int i = 0; i < argc; i++)
        cmd = cmd + argv[i] + " ";

    logstream(LOG_ERROR) << PRINT_ID(proxy)
                         << " Failed to run the command: " << cmd << LOG_endl;
    cout << endl
         << "Input \'help\' command to get more information." << endl;
}

/**
 * split the string into char** by the space
 * the argc is the name of char*
 * the return value argv is the type of char**
 */
static char **cmd2args(string str, int &argc)
{
    vector<string> fields;

    split(fields, str, is_any_of(" "));

    argc = fields.size(); // set the argc as number of arguments
    char** argv = new char*[argc + 1];
    for (int i = 0; i < argc; i++) {
        argv[i] = new char[fields[i].length() + 1];
        strcpy(argv[i], fields[i].c_str());
    }
    argv[argc] = NULL;

    return argv;
}

static void file2str(string fname, string &str)
{
    ifstream file(fname.c_str());
    if (!file) {
        logstream(LOG_ERROR) << fname << " does not exist." << LOG_endl;
        return;
    }

    string line;
    while (getline(file, line))
        str += line + " ";
}

static void args2str(string &str)
{
    size_t found = str.find_first_of("=&");
    while (found != string::npos) {
        str[found] = ' ';
        found = str.find_first_of("=&", found + 1);
    }
}


/**
 * print help of all commands
 */
static void print_help(void)
{
    cout << all_desc << endl;
}

/**
 * run the 'config' command
 * usage:
 * config [options]
 *   -v          print current config
 *   -l <fname>  load config items from <file>
 *   -s <str>    set config items by <str> (format: item1=val1&item2=...)
 */
static void run_config(Proxy *proxy, int argc, char **argv)
{
    // use the main proxy thread on each server to configure system
    if (proxy->tid != 0)
        return;

    // parse command
    variables_map config_vm;
    try {
        store(parse_command_line(argc, argv, config_desc), config_vm);
    } catch (...) {
        fail_to_parse(proxy, argc, argv);
        return;
    }
    notify(config_vm);

    // parse options
    if (config_vm.count("help")) {
        if (MASTER(proxy))
            cout << config_desc;
        return;
    }

    if (config_vm.count("-v")) {
        if (MASTER(proxy))
            print_config();
        return;
    }

    // exclusive
    if (!(config_vm.count("-l") ^ config_vm.count("-s"))) {
        fail_to_parse(proxy, argc, argv); // invalid cmd
        return;
    }

    string fname, str;
    if (MASTER(proxy)) {
        if (config_vm.count("-l")) {
            fname = config_vm["-l"].as<string>();
            file2str(fname, str);
        }

        if (config_vm.count("-s")) {
            str = config_vm["-s"].as<string>();
            args2str(str);
        }

        // send <str> to all consoles
        for (int i = 1; i < global_num_servers; i++)
            console_send<string>(i, 0, str);
    } else {
        // recieve <str>
        str = console_recv<string>(proxy->tid);
    }

    /// do config
    if (!str.empty()) {
        reload_config(str);
    } else {
        if (MASTER(proxy))
            logstream(LOG_ERROR) << "Failed to load config file: " << fname << LOG_endl;
    }
}

/**
 * output result of current query
 */
static void output_result(ostream &stream, SPARQLQuery::Result &result, int size, String_Server *str_server)
{
    for (int i = 0; i < size; i++) {
        stream << i + 1 << ": ";
        for (int j = 0; j < result.col_num; j++) {
            int id = result.get_row_col(i, j);
            if (str_server->exist(id))
                stream << str_server->id2str[id] << "\t";
            else
                stream << id << "\t";
        }

        for (int c = 0; c < result.get_attr_col_num(); c++) {
            attr_t tmp = result.get_attr_row_col(i, c);
            stream << tmp << "\t";
        }

        stream << endl;
    }
}

/**
 * print result of current query to console
 */
static void print_result(SPARQLQuery::Result &result, int row2print, String_Server *str_server)
{
    logstream(LOG_INFO) << "The first " << row2print << " rows of results: " << LOG_endl;
    output_result(cout, result, row2print, str_server);
}

/**
 * dump result of current query to specific file
 */
static void dump_result(string path, SPARQLQuery::Result &result, int row2print, String_Server *str_server)
{
    if (boost::starts_with(path, "hdfs:")) {
        wukong::hdfs &hdfs = wukong::hdfs::get_hdfs();
        wukong::hdfs::fstream ofs(hdfs, path, true);
        output_result(ofs, result, row2print, str_server);
        ofs.close();
    } else {
        ofstream ofs(path);
        if (!ofs.good()) {
            logstream(LOG_INFO) << "Can't open/create output file: " << path << LOG_endl;
        } else {
            output_result(ofs, result, row2print, str_server);
            ofs.close();
        }
    }
}


/**
 * run the 'sparql' command
 * usage:
 * sparql -f <fname> [options]
 *   -m <factor>  set multi-threading factor <factor> for heavy queries
 *   -n <num>     run <num> times
 *   -v <lines>   print at most <lines> of results
 *   -o <fname>   output results into <fname>
 *
 * sparql -b <fname>
 */
static void run_sparql(Proxy * proxy, int argc, char **argv)
{
    // use the master proxy thread to run SPARQL queries in single mode or batch mode
    if (!MASTER(proxy))
        return;

    // parse command
    variables_map sparql_vm;
    try {
        store(parse_command_line(argc, argv, sparql_desc), sparql_vm);
    } catch (...) { // something go wrong
        fail_to_parse(proxy, argc, argv);
        return;
    }
    notify(sparql_vm);

    // parse options
    if (sparql_vm.count("help")) {
        if (MASTER(proxy))
            cout << sparql_desc;
        return;
    }

    // exclusive
    if (!(sparql_vm.count("-f") ^ sparql_vm.count("-b"))) {
        fail_to_parse(proxy, argc, argv); // invalid cmd
        return;
    }

    /// [single mode]
    if (sparql_vm.count("-f")) {
        string fname = sparql_vm["-f"].as<string>();
        ifstream ifs(fname);
        if (!ifs.good()) {
            logstream(LOG_ERROR) << "Query file not found: " << fname << LOG_endl;
            fail_to_parse(proxy, argc, argv); // invalid cmd
            return;
        }

        string fmt_name = "";
        if (sparql_vm.count("-p"))
            fmt_name = sparql_vm["-p"].as<string>();

        ifstream fmt_stream(fmt_name);
        if (fmt_name == "") {
            // no format file path is given
            fmt_stream.setstate(std::ios::failbit);
        } else if (!fmt_stream.good()) {
            // format file path is given but read error occurs
            logstream(LOG_ERROR) << "Format file not found: " << fmt_name << LOG_endl;
            fail_to_parse(proxy, argc, argv); // invalid cmd
            return;
        }

        // NOTE: the option with default_value is always available
        // default value: mfactor(1), cnt(1), cnt_planner(1), nlines(0)
        int mfactor = sparql_vm["-m"].as<int>(); // the number of multithreading
        int cnt = sparql_vm["-n"].as<int>();
        int cnt_planner = sparql_vm["-N"].as<int>();
        int nlines = sparql_vm["-v"].as<int>();

        string ofname;
        if (sparql_vm.count("-o"))
            ofname = sparql_vm["-o"].as<string>();

        if (global_silent) { // not retrieve the query results
            if (nlines > 0 || sparql_vm.count("-o")) {
                logstream(LOG_ERROR) << "Can't print/output results (-v/-o) with global_silent."
                                     << LOG_endl;
                fail_to_parse(proxy, argc, argv); // invalid cmd
                return;
            }
        }

        bool send_to_gpu = false;
        if (sparql_vm.count("-g")) {
            send_to_gpu = true;
        }

        /// do sparql
        SPARQLQuery reply;
        SPARQLQuery::Result &result = reply.result;
        Monitor monitor;
<<<<<<< HEAD
        int ret = proxy->run_single_query(ifs, fmt_stream, mfactor, cnt, cnt_planner, reply, monitor);
=======
        int ret = proxy->run_single_query(ifs, fmt_stream, mfactor, cnt, send_to_gpu, reply, monitor);
>>>>>>> 574a8273
        if (ret != 0) {
            logstream(LOG_ERROR) << "Failed to run the query (ERRNO: " << ret << ")!" << LOG_endl;
            fail_to_parse(proxy, argc, argv); // invalid cmd
            return;
        }
        monitor.print_latency(cnt);
        logstream(LOG_INFO) << "(last) result size: " << result.row_num << LOG_endl;

        // print or dump results
        if (!global_silent && !result.blind) {
            if (nlines > 0)
                print_result(result, min(nlines, result.get_row_num()), proxy->str_server);

            if (sparql_vm.count("-o"))
                dump_result(ofname, result, result.get_row_num(), proxy->str_server);
        }
    }

    /// [batch mode]
    if (sparql_vm.count("-b")) {
        string fname = sparql_vm["-b"].as<string>();
        ifstream ifs(fname);
        if (!ifs.good()) {
            logstream(LOG_ERROR) << "Query file not found: " << fname << LOG_endl;
            fail_to_parse(proxy, argc, argv); // invalid cmd
            return;
        }

        /// do sparql
        logstream(LOG_INFO) << "Batch-mode starting ..." << LOG_endl;

        string sg_cmd; // a single command line
        while (getline(ifs, sg_cmd)) {
            int sg_argc = 0;
            char** sg_argv = cmd2args(sg_cmd, sg_argc);

            // only support single sparql query now (e.g., sparql -f ...)
            if (sg_argc > 2 && (string(sg_argv[0]) == "sparql" && string(sg_argv[1]) == "-f")) {
                cout << "Run the command: " << sg_cmd << endl;
                run_sparql(proxy, sg_argc, sg_argv);
                cout << endl;
            } else {
                // skip and go on
                logstream(LOG_ERROR) << "Failed to run the command: " << sg_cmd << LOG_endl;
                logstream(LOG_ERROR) << "only support single sparql query in batch mode "
                                     << "(e.g., sparql -f ...)" << LOG_endl;
            }
        }

        logstream(LOG_INFO) << "Batch-mode end." << LOG_endl;
    }
}

/**
 * run the 'sparql-emu' command
 * usage:
 * sparql-emu -f <fname> [options]
 *   -d <sec>   eval <sec> seconds (default: 10)
 *   -w <sec>   warmup <sec> seconds (default: 5)
 *   -p <num>   send <num> queries in parallel (default: 20)
 */
static void run_sparql_emu(Proxy * proxy, int argc, char **argv)
{
    // use all proxy threads to run SPARQL emulators

    // parse command
    variables_map sparql_emu_vm;
    try {
        store(parse_command_line(argc, argv, sparql_emu_desc), sparql_emu_vm);
    } catch (...) { // something go wrong
        fail_to_parse(proxy, argc, argv);
        return;
    }
    notify(sparql_emu_vm);

    // parse options
    if (sparql_emu_vm.count("help")) {
        if (MASTER(proxy))
            cout << sparql_emu_desc;
        return;
    }

    string fname;
    if (!sparql_emu_vm.count("-f")) {
        fail_to_parse(proxy, argc, argv); // invalid cmd
        return;
    } else {
        fname = sparql_emu_vm["-f"].as<string>();
    }

    string fmt_name;
    if (sparql_emu_vm.count("-F"))
        fmt_name = sparql_emu_vm["-F"].as<string>();

    ifstream fmt_stream(fmt_name);
    if (fmt_name == "") {
        // no format file path is given
        fmt_stream.setstate(std::ios::failbit);
    } else if (!fmt_stream.good()) {
        // format file path is given but read error occurs
        logstream(LOG_ERROR) << "Format directory file not found: " << fmt_name << LOG_endl;
        fail_to_parse(proxy, argc, argv); // invalid cmd
        return;
    }

    // config file for the SPARQL emulator
    ifstream ifs(fname);
    if (!ifs.good()) {
        logstream(LOG_ERROR) << "Configure file not found: " << fname << LOG_endl;
        fail_to_parse(proxy, argc, argv);
        return;
    }

    // NOTE: the option with default_value is always available
    // default value: duration(10), warmup(5), pfactor(20)
    int duration = sparql_emu_vm["-d"].as<int>();
    int warmup = sparql_emu_vm["-w"].as<int>();
    int pfactor = sparql_emu_vm["-p"].as<int>(); // the number of paralle queries on the fly

    if (duration <= 0 || warmup < 0 || pfactor <= 0) {
        logstream(LOG_ERROR) << "invalid parameters for SPARQL emulator! "
                             << "(duration=" << duration << ", warmup=" << warmup
                             << ", parallel_factor=" << pfactor << ")" << LOG_endl;
        fail_to_parse(proxy, argc, argv); // invalid cmd
        return;
    }

    if (duration <= warmup) {
        logstream(LOG_INFO) << "Duration time (" << duration
                            << "sec) is less than warmup time ("
                            << warmup << "sec)." << LOG_endl;
        fail_to_parse(proxy, argc, argv); // invalid cmd
        return;
    }


    /// do sparql-emu
    Monitor monitor;
    proxy->run_query_emu(ifs, fmt_stream, duration, warmup, pfactor, monitor);

    // FIXME: maybe hang in here if the input file misses in some machines
    //        or inconsistent global variables (e.g., global_enable_planner)
    console_barrier(proxy->tid);

    // aggregate and print performance statistics for running emulators on all servers
    if (MASTER(proxy)) {
        for (int i = 1; i < global_num_servers * global_num_proxies; i++) {
            Monitor other = console_recv<Monitor>(proxy->tid);
            monitor.merge(other);
        }
        monitor.aggregate();
        monitor.print_cdf();
        monitor.print_thpt();
    } else {
        // send logs to the master proxy
        console_send<Monitor>(0, 0, monitor);
    }
}

/**
 * run the 'load' command
 * usage:
 * load -d <dname> [options]
 *   -c    check duplication or not
 */
static void run_load(Proxy * proxy, int argc, char **argv)
{
    // use the master proxy thread to dyanmically load RDF data
    if (!MASTER(proxy))
        return;

#ifdef DYNAMIC_GSTORE
    // parse command
    variables_map load_vm;
    try {
        store(parse_command_line(argc, argv, load_desc), load_vm);
    } catch (...) {
        fail_to_parse(proxy, argc, argv);
        return;
    }
    notify(load_vm);

    // parse options
    if (load_vm.count("help")) {
        if (MASTER(proxy))
            cout << load_desc;
        return;
    }

    string dname;
    if (!load_vm.count("-d")) {
        fail_to_parse(proxy, argc, argv);
        return;
    } else {
        dname = load_vm["-d"].as<string>();
    }

    bool c_enable = load_vm.count("-c");

    /// do load
    if (dname[dname.length() - 1] != '/')
        dname = dname + "/"; // force a "/" at the end of dname.

    Monitor monitor;
    RDFLoad reply;
    //FIXME: the dynamic_load_data will exit if the directory is not exist
    int ret = proxy->dynamic_load_data(dname, reply, monitor, c_enable);
    if (ret != 0) {
        logstream(LOG_ERROR) << "Failed to load dynamic data from directory " << dname
                             << " (ERRNO: " << ret << ")!" << LOG_endl;
        return;
    }
    monitor.print_latency();
#else
    logstream(LOG_ERROR) << "Can't load data into static graph store." << LOG_endl;
    logstream(LOG_ERROR) << "You can enable it by building Wukong with -DUSE_DYNAMIC_GSTORE=ON." << LOG_endl;
#endif
}

/**
 * run the 'gsck' command
 * usage:
 * gsck [options]
 *   -i   check from index key/value pair to normal key/value pair
 *   -n   check from normal key/value pair to index key/value pair
 */
static void run_gsck(Proxy *proxy, int argc, char **argv)
{
    // use the master proxy thread to run gstore checker
    if (!MASTER(proxy))
        return;

    // parse command
    variables_map gsck_vm;
    try {
        store(parse_command_line(argc, argv, gsck_desc), gsck_vm);
    } catch (...) {
        fail_to_parse(proxy, argc, argv);
        return;
    }
    notify(gsck_vm);

    // parse options
    if (gsck_vm.count("help")) {
        cout << gsck_desc;
        return;
    }

    bool i_enable = gsck_vm.count("-i");
    bool n_enable = gsck_vm.count("-n");

    // no option means enable all
    if (!i_enable && !n_enable) {
        i_enable = true;
        n_enable = true;
    }

    /// do gsck
    Monitor monitor;
    GStoreCheck reply;
    int ret = proxy->gstore_check(reply, monitor, i_enable, n_enable);
    if (ret != 0) {
        logstream(LOG_ERROR) << "Data integrity failed in graph store"
                             << " (" << ret << ")" << LOG_endl;
        return;
    }
    monitor.print_latency();
}

/**
 * run the 'load-stat' command
 * usage:
 * load-stat [options]
 *   -f <fname>    load statistics from <fname> located at data folder
 */
static void run_load_stat(Proxy *proxy, int argc, char **argv)
{
    // use the leader proxy thread on each server to configure system
    if (!LEADER(proxy))
        return;

    // parse command
    variables_map load_stat_vm;
    try {
        store(parse_command_line(argc, argv, load_stat_desc), load_stat_vm);
    } catch (...) {
        fail_to_parse(proxy, argc, argv);
        return;
    }
    notify(load_stat_vm);

    // parse options
    if (load_stat_vm.count("help")) {
        if (MASTER(proxy))
            cout << load_stat_desc;
        return;
    }

    /// do load-stat
    string fname;
    if (!load_stat_vm.count("-f")) {
        // if fname is not given, try the dataset name by default
        fname = global_input_folder + "/statfile";
    } else {
        fname = load_stat_vm["-f"].as<string>();
    }

    proxy->statistic->load_stat_from_file(fname, con_adaptor);
}

/**
 * run the 'store-stat' command
 * usage:
 * load-stat [options]
 *   -f <fname>    store statistics to <fname> located at data folder
 */
static void run_store_stat(Proxy *proxy, int argc, char **argv)
{
    // use the master proxy thread to store statistics
    if (!MASTER(proxy))
        return;

    // parse command
    variables_map store_stat_vm;
    try {
        store(parse_command_line(argc, argv, store_stat_desc), store_stat_vm);
    } catch (...) {
        fail_to_parse(proxy, argc, argv);
        return;
    }
    notify(store_stat_vm);

    // parse options
    if (store_stat_vm.count("help")) {
        if (MASTER(proxy))
            cout << store_stat_desc;
        return;
    }

    /// do store-stat
    string fname;
    if (!store_stat_vm.count("-f")) {
        vector<string> strs;
        boost::split(strs, global_input_folder, boost::is_any_of("/"));
        // if fname is not given, use the dataset name by default
        fname = strs[strs.size() - 2] + ".statfile";
    } else {
        fname = store_stat_vm["-f"].as<string>();
    }

    proxy->statistic->store_stat_to_file(fname);
}

/**
 * The Wukong's console is co-located with the main proxy (the 1st proxy thread on the 1st server)
 * and provide a simple interactive cmdline to tester
 */
void run_console(Proxy *proxy)
{
    // init option descriptions once on each server (by the leader proxy)
    if (LEADER(proxy))
        init_options_desc();

    console_barrier(proxy->tid);
    if (MASTER(proxy))
        cout << endl
             << "Input \'help\' command to get more information"
             << endl
             << endl;

    bool once = true;
    while (true) {
        console_barrier(proxy->tid);
        string cmd;
        if (MASTER(proxy)) {
            if (enable_oneshot) {
                // one-shot command mode: run the command once and then quit
                if (once) {
                    logstream(LOG_INFO) << "Run one-shot command: " << oneshot_cmd << LOG_endl;
                    cmd = oneshot_cmd;

                    once = false;
                } else {
                    logstream(LOG_INFO) << "Done" << LOG_endl;
                    cmd = "quit";
                }
            } else {
                // interactive mode: print a prompt and retrieve the command
                // skip input with blank
                size_t pos;
                do {
                    cout << "wukong> ";
                    getline(cin, cmd);
                    pos = cmd.find_first_not_of(" \t");
                } while (pos == string::npos); // if all are blanks, do again
            }

            // trim input
            size_t pos = cmd.find_first_not_of(" \t"); // trim blanks from head
            cmd.erase(0, pos);
            pos = cmd.find_last_not_of(" \t");  // trim blanks from tail
            cmd.erase(pos + 1, cmd.length() - (pos + 1));


            // send <cmd> to all proxies
            for (int i = 0; i < global_num_servers; i++) {
                for (int j = 0; j < global_num_proxies; j++) {
                    if (i == 0 && j == 0) continue ;
                    console_send<string>(i, j, cmd);
                }
            }
        } else {
            // recieve <cmd>
            cmd = console_recv<string>(proxy->tid);
        }

        // transform the comnmand to (argc, argv)
        int argc = 0;
        char **argv = cmd2args(cmd, argc);


        // run commmand on all proxies according to the keyword
        string cmd_type = argv[0];
        if (cmd_type == "help" || cmd_type == "h") {
            if (MASTER(proxy))
                print_help();
        } else if (cmd_type == "quit" || cmd_type == "q") {
            if (LEADER(proxy))
                exit(0); // each server exits once (by the leader proxy)
        } else if (cmd_type == "config") {
            run_config(proxy, argc, argv);
        } else if (cmd_type == "sparql") { // handle SPARQL queries
            run_sparql(proxy, argc, argv);
        } else if (cmd_type == "sparql-emu") { // run a SPARQL emulator on each proxy
            run_sparql_emu(proxy, argc, argv);
        } else if (cmd_type == "load") {
            run_load(proxy, argc, argv);
        } else if (cmd_type == "gsck") {
            run_gsck(proxy, argc, argv);
        } else if (cmd_type == "load-stat") {
            run_load_stat(proxy, argc, argv);
        } else if (cmd_type == "store-stat") {
            run_store_stat(proxy, argc, argv);
        } else {
            // the same invalid command dispatch to all proxies, print error msg once
            if (MASTER(proxy))
                fail_to_parse(proxy, argc, argv);
        }
    }
}<|MERGE_RESOLUTION|>--- conflicted
+++ resolved
@@ -477,11 +477,7 @@
         SPARQLQuery reply;
         SPARQLQuery::Result &result = reply.result;
         Monitor monitor;
-<<<<<<< HEAD
-        int ret = proxy->run_single_query(ifs, fmt_stream, mfactor, cnt, cnt_planner, reply, monitor);
-=======
-        int ret = proxy->run_single_query(ifs, fmt_stream, mfactor, cnt, send_to_gpu, reply, monitor);
->>>>>>> 574a8273
+        int ret = proxy->run_single_query(ifs, fmt_stream, mfactor, cnt, cnt_planner, send_to_gpu, reply, monitor);
         if (ret != 0) {
             logstream(LOG_ERROR) << "Failed to run the query (ERRNO: " << ret << ")!" << LOG_endl;
             fail_to_parse(proxy, argc, argv); // invalid cmd
