#pragma once

#include <unordered_map>
#include <unordered_set>
#include <boost/mpi.hpp>
#include <boost/functional/hash.hpp>
#include <boost/algorithm/string.hpp>
#include <boost/archive/text_oarchive.hpp>
#include <boost/archive/text_iarchive.hpp>
#include <boost/archive/binary_oarchive.hpp>
#include <boost/archive/binary_iarchive.hpp>
#include <boost/serialization/unordered_map.hpp>
#include <boost/serialization/unordered_set.hpp>

#include "global.hpp"
#include "comm/tcp_adaptor.hpp"

using namespace std;

struct type_t {
    bool data_type;   //true for type_composition, false for index_composition
    std::unordered_set<int> composition;

    void set_type_composition(std::unordered_set<int> c) {
        data_type = true;
        this->composition = c;
    }

    void set_index_composition(std::unordered_set<int> c) {
        data_type = false;
        this->composition = c;
    };

    bool operator == (const type_t &other) const {
        if (data_type != other.data_type) return false;
        return this->composition == other.composition;
    }

    template <typename Archive>
    void serialize(Archive &ar, const unsigned int version) {
        ar & data_type;
        ar & composition;
    }
};

struct type_t_hasher {
    size_t operator()( const type_t& type ) const {
        size_t res = 17;
        for (auto it = type.composition.cbegin(); it != type.composition.cend(); ++it)
            res = (res + *it) << 1;
        return res;
    }
};

struct ty_count {
    ssid_t ty;
    int count;
    template <typename Archive>
    void serialize(Archive &ar, const unsigned int version) {
        ar & ty;
        ar & count;
    }
};

struct type_stat {
    unordered_map<ssid_t, vector<ty_count>> pstype;
    unordered_map<ssid_t, vector<ty_count>> potype;
    unordered_map<pair<ssid_t, ssid_t>, vector<ty_count>, boost::hash<pair<int, int>>> fine_type;

    // pair<subject, predicate> means subject predicate -> ?
    // pair<predicate, object> means ? predicate -> object
    int get_pstype_count(ssid_t predicate, ssid_t type) {
        vector<ty_count> &types = pstype[predicate];
        for (size_t i = 0; i < types.size(); i++)
            if (types[i].ty == type)
                return types[i].count;
        return 0;
    }

    int get_potype_count(ssid_t predicate, ssid_t type) {
        vector<ty_count> &types = potype[predicate];
        for (size_t i = 0; i < types.size(); i++)
            if (types[i].ty == type)
                return types[i].count;
        return 0;
    }

    int insert_stype(ssid_t predicate, ssid_t type, int count) {
        vector<ty_count> &types = pstype[predicate];
        for (size_t i = 0; i < types.size(); i++) {
            if (types[i].ty == type) {
                types[i].count += count;
                return 0;
            }
        }

        ty_count newty;
        newty.ty = type;
        newty.count = count;
        types.push_back(newty);
        return 1;
    }

    int insert_otype(ssid_t predicate, ssid_t type, int count) {
        vector<ty_count> &types = potype[predicate];
        for (size_t i = 0; i < types.size(); i++) {
            if (types[i].ty == type) {
                types[i].count += count;
                return 0;
            }
        }

        ty_count newty;
        newty.ty = type;
        newty.count = count;
        types.push_back(newty);
        return 1;
    }

    int insert_finetype(ssid_t first, ssid_t second, ssid_t type, int count) {
        vector<ty_count> &types = fine_type[make_pair(first, second)];
        for (size_t i = 0; i < types.size(); i++) {
            if (types[i].ty == type) {
                types[i].count += count;
                return 0;
            }
        }

        ty_count newty;
        newty.ty = type;
        newty.count = count;
        types.push_back(newty);
        return 1;
    }

    template <typename Archive>
    void serialize(Archive &ar, const unsigned int version) {
        ar & pstype;
        ar & potype;
        ar & fine_type;
    }
};

class data_statistic {
private:
    // after the master server get whole statistics,
    // this method is used to send it to all machines.
    void send_stat_to_all_machines(TCP_Adaptor *tcp_ad) {
        if (sid == 0) {
            // master server sends statistics
            std::stringstream ss;
            boost::archive::binary_oarchive my_oa(ss);
            my_oa << global_tyscount
                  << global_tystat
                  << global_type2int
                  << global_single2complex;

            for (int i = 1; i < global_num_servers; i++)
                tcp_ad->send(i, 0, ss.str());

        } else {
            // every slave server recieves statistics
            std::string str;
            str = tcp_ad->recv(0);
            std::stringstream ss;
            ss << str;
            boost::archive::binary_iarchive ia(ss);
            ia >> global_tyscount
               >> global_tystat
               >> global_type2int
               >> global_single2complex;
        }
    }

    friend class boost::serialization::access;
    template <typename Archive>
    void serialize(Archive &ar, const unsigned int version) {
        ar & local_tyscount;
        ar & local_tystat;
        ar & local_int2type;
        ar & local_type2int;
    }

public:
    unordered_map<ssid_t, int> local_tyscount;
    unordered_map<ssid_t, int> global_tyscount;

    type_stat local_tystat;
    type_stat global_tystat;

    // use negative numbers to represent complex types
    // (type_composition and index_composition)
    unordered_map<ssid_t, type_t> local_int2type;
    unordered_map<type_t, ssid_t, type_t_hasher> local_type2int;
    unordered_map<type_t, ssid_t, type_t_hasher> global_type2int;

    // single type may be contained by several multitype
    unordered_map<ssid_t, unordered_set<ssid_t>> global_single2complex;

    int sid;

    data_statistic(int _sid) : sid(_sid) { }

    data_statistic() { }

    void gather_stat(TCP_Adaptor *tcp_ad) {
        std::stringstream ss;
        boost::archive::binary_oarchive oa(ss);
        oa << (*this);
        tcp_ad->send(0, 0, ss.str());

        if (sid == 0) {
            vector<data_statistic> all_gather;
            unordered_map<ssid_t, type_t> global_int2type;

            // complex type have different corresponding number on different machine
            // assume type < 0 here
            auto type_transform = [&](ssid_t type, data_statistic & stat) -> ssid_t{
                // type may not occur in local_int2type

                type_t complex_type;
<<<<<<< HEAD
                if(local_int2type.find(type) != stat.local_int2type.end()){
=======
                if (local_int2type.find(type) != local_int2type.end())
>>>>>>> 94a6d036
                    complex_type = stat.local_int2type[type];
                else
                    logstream(LOG_ERROR) << "type: " << type << " is not in local_int2type" << LOG_endl;

                if (global_type2int.find(complex_type) != global_type2int.end())
                    return global_type2int[complex_type];
                else {
                    ssid_t number = global_type2int.size();
                    number ++;
                    number = -number;
                    global_type2int[complex_type] = number;
                    global_int2type[number] = complex_type;

                    // debug
                    // cout << "number: " << number << endl;
                    // cout << "data_type: " << complex_type.data_type << endl;
                    // cout << "size: " << complex_type.composition.size() << endl;
                    // for ( auto it = complex_type.composition.cbegin(); it != complex_type.composition.cend(); ++it )
                    //     cout << *it << " ";
                    // cout << endl;

                    // add single2complex index
                    if (complex_type.data_type) {
                        for (auto iter = complex_type.composition.cbegin(); iter != complex_type.composition.cend(); ++iter) {
                            if (global_single2complex.find(*iter) != global_single2complex.end()) {
                                global_single2complex[*iter].insert(number);
                            } else {
                                unordered_set<ssid_t> multi_type_set;
                                // set will automatically ensure no duplicated element exist
                                multi_type_set.insert(number);
                                global_single2complex[*iter] = multi_type_set;
                            }
                        }
                    }
                    return number;
                }
            };

            for (int i = 0; i < global_num_servers; i++) {
                std::string str;
                str = tcp_ad->recv(0);
                data_statistic tmp_data;
                std::stringstream s;
                s << str;
                boost::archive::binary_iarchive ia(s);
                ia >> tmp_data;
                all_gather.push_back(tmp_data);
            }

            for (int i = 0; i < all_gather.size(); i++) {
                //for type predicate
                for (unordered_map<ssid_t, int>::iterator it = all_gather[i].local_tyscount.begin();
                        it != all_gather[i].local_tyscount.end(); it++) {
                    ssid_t key = it->first;
                    int number = it->second;
                    if (key < 0) key = type_transform(key, all_gather[i]);
                    if (global_tyscount.find(key) == global_tyscount.end())
                        global_tyscount[key] = number;
                    else
                        global_tyscount[key] += number;
                }

                for (unordered_map<ssid_t, vector<ty_count>>::iterator it = all_gather[i].local_tystat.pstype.begin();
                        it != all_gather[i].local_tystat.pstype.end(); it++ ) {
                    ssid_t key = it->first;
                    vector<ty_count>& types = it->second;
                    for (size_t k = 0; k < types.size(); k++)
                        global_tystat.insert_stype(key,
                                                   types[k].ty < 0 ? type_transform(types[k].ty, all_gather[i]) : types[k].ty,
                                                   types[k].count);
                }

                for (unordered_map<ssid_t, vector<ty_count>>::iterator it = all_gather[i].local_tystat.potype.begin();
                        it != all_gather[i].local_tystat.potype.end(); it++ ) {
                    ssid_t key = it->first;
                    vector<ty_count>& types = it->second;
                    for (size_t k = 0; k < types.size(); k++)
                        global_tystat.insert_otype(key,
                                                   types[k].ty < 0 ? type_transform(types[k].ty, all_gather[i]) : types[k].ty,
                                                   types[k].count);
                }

                for (unordered_map<pair<ssid_t, ssid_t>, vector<ty_count>, boost::hash<pair<int, int>>>::iterator
                        it = all_gather[i].local_tystat.fine_type.begin();
                        it != all_gather[i].local_tystat.fine_type.end(); it++ ) {
                    pair<ssid_t, ssid_t> key = it->first;
                    vector<ty_count>& types = it->second;
                    for (size_t k = 0; k < types.size(); k++)
                        global_tystat.insert_finetype(key.first < 0 ? type_transform(key.first, all_gather[i]) : key.first,
                                                      key.second < 0 ? type_transform(key.second, all_gather[i]) : key.second,
                                                      types[k].ty < 0 ? type_transform(types[k].ty, all_gather[i]) : types[k].ty,
                                                      types[k].count);
                }
            }

            logstream(LOG_INFO) << "global_tyscount size: " << global_tyscount.size() << LOG_endl;
            logstream(LOG_INFO) << "global_tystat.pstype.size: " << global_tystat.pstype.size() << LOG_endl;
            logstream(LOG_INFO) << "global_tystat.potype.size: " << global_tystat.potype.size() << LOG_endl;
            logstream(LOG_INFO) << "global_tystat.fine_type.size: " << global_tystat.fine_type.size() << LOG_endl;

            //debug single2complex
            // for ( auto iter = global_single2complex.cbegin(); iter != global_single2complex.cend(); ++iter ){
            //     cout << iter->first ;
            //     const unordered_set<ssid_t> set = iter->second;
            //     for(auto it = set.cbegin(); it != set.cend(); ++it){
            //         cout << " " << *it;
            //     }
            //     cout << endl;
            // }

            //debug tyscount
            // cout << "local................." << endl;
            // for ( auto iter = local_tyscount.cbegin(); iter != local_tyscount.cend(); ++iter ){
            //     cout << iter->first << ": " << iter -> second << endl;;
            // }

            // cout << "global................." << endl;
            // for ( auto iter = global_tyscount.cbegin(); iter != global_tyscount.cend(); ++iter ){
            //     cout << iter->first << ": " << iter -> second << endl;;
            // }
        }

        send_stat_to_all_machines(tcp_ad);

        logstream(LOG_INFO) << "#" << sid << ": load stats of DGraph is finished." << LOG_endl;

    }

    void load_stat_from_file(string fname, TCP_Adaptor *tcp_ad) {
        uint64_t t1 = timer::get_usec();

        // master server loads statistics and dispatchs them to all slave servers
        if (sid == 0) {
            ifstream file(fname.c_str());
            if (!file.good()) {
                logstream(LOG_WARNING) << "statistics file "  << fname
                                       << " does not exsit, pleanse check the fname"
                                       << " and use load-stat to mannually set it"  << LOG_endl;

                /// FIXME: HANG bug if master return here
                return;
            }

            ifstream ifs(fname);
            boost::archive::binary_iarchive ia(ifs);
            ia >> global_tyscount;
            ia >> global_tystat;
            ia >> global_type2int;
            ia >> global_single2complex;
            ifs.close();
        }

        send_stat_to_all_machines(tcp_ad);

        uint64_t t2 = timer::get_usec();
        logstream(LOG_INFO) << (t2 - t1) / 1000 << " ms for loading statistics"
                            << " at server " << sid << LOG_endl;

    }

    void store_stat_to_file(string fname) {
        // data only cached on master server
        if (sid != 0) return;

        // avoid saving when it already exsits
        ifstream file(fname.c_str());
        if (!file.good()) {
            try {
                ofstream ofs(fname);
                boost::archive::binary_oarchive oa(ofs);
                oa << global_tyscount;
                oa << global_tystat;
                oa << global_type2int;
                oa << global_single2complex;
                ofs.close();
            } catch (exception& e) {
                logstream(LOG_ERROR) << "store statistics unsuccessfully: " << e.what() << LOG_endl;
                return;
            }

            logstream(LOG_INFO) << "store statistics to file "
                                << fname << " is finished." << LOG_endl;
        }
    }

    ssid_t get_simple_type(type_t &type) {
        auto iter = local_type2int.find(type);

        if (iter == local_type2int.end()) {
            ssid_t number = local_type2int.size();
            number ++;
            number = -number;
            local_type2int[type] = number;
            local_int2type[number] = type;
            return number;
        } else {
            return iter->second;
        }
    }
};<|MERGE_RESOLUTION|>--- conflicted
+++ resolved
@@ -219,11 +219,7 @@
                 // type may not occur in local_int2type
 
                 type_t complex_type;
-<<<<<<< HEAD
-                if(local_int2type.find(type) != stat.local_int2type.end()){
-=======
-                if (local_int2type.find(type) != local_int2type.end())
->>>>>>> 94a6d036
+                if (local_int2type.find(type) != stat.local_int2type.end())
                     complex_type = stat.local_int2type[type];
                 else
                     logstream(LOG_ERROR) << "type: " << type << " is not in local_int2type" << LOG_endl;
