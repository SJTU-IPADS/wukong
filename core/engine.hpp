--- conflicted
+++ resolved
@@ -615,7 +615,6 @@
     }
 
     bool execute_one_step(request_or_reply &req) {
-
         if (req.is_finished()) {
             return false;
         }
@@ -627,6 +626,7 @@
         ssid_t predicate = req.cmd_chains[req.step * 4 + 1];
         dir_t direction = (dir_t)req.cmd_chains[req.step * 4 + 2];
         ssid_t end = req.cmd_chains[req.step * 4 + 3];
+
         if (predicate < 0) {
 #ifdef VERSATILE
             switch (var_pair(req.variable_type(start),
@@ -704,21 +704,6 @@
     void execute_request(request_or_reply &r) {
         r.id = coder.get_and_inc_qid();
         while (true) {
-<<<<<<< HEAD
-            t1 = timer::get_usec();
-            execute_one_step(req);
-            t2 = timer::get_usec();
-            
-            // co-run optimization
-            if (!req.is_finished() && (req.cmd_chains[req.step * 4 + 2] == CORUN))
-            {
-                do_corun(req);
-            }
-            if (req.is_finished()) {
-                req.row_num = req.get_row_num();
-                if (req.blind)
-                    req.clear_data(); // avoid take back the results
-=======
             uint64_t t1 = timer::get_usec();
             execute_one_step(r);
             t1 = timer::get_usec() - t1;
@@ -731,23 +716,15 @@
                 r.row_num = r.get_row_num();
                 if (r.blind)
                     r.clear_data(); // avoid take back the results
->>>>>>> 7ff98782
 
                 send_request(coder.sid_of(r.pid), coder.tid_of(r.pid), r);
                 return;
             }
-<<<<<<< HEAD
-            if (need_fork_join(req)) {
-                vector<request_or_reply> sub_rs = generate_sub_query(req);
-                rmap.put_parent_request(req, sub_rs.size());
-                for (int i = 0; i < sub_rs.size(); i++) {
-=======
 
             if (need_fork_join(r)) {
                 vector<request_or_reply> sub_reqs = generate_sub_query(r);
                 rmap.put_parent_request(r, sub_reqs.size());
                 for (int i = 0; i < sub_reqs.size(); i++) {
->>>>>>> 7ff98782
                     if (i != sid) {
                         send_request(i, tid, sub_reqs[i]);
                     } else {
@@ -775,15 +752,12 @@
         }
     }
 
-<<<<<<< HEAD
-=======
     void execute(request_or_reply &r, Engine *engine) {
         if (r.is_request())
             execute_request(r);
         else
             execute_reply(r, engine);
     }
->>>>>>> 7ff98782
 
 public:
     const static uint64_t TIMEOUT_THRESHOLD = 10000; // 10 msec
