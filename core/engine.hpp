--- conflicted
+++ resolved
@@ -56,9 +56,9 @@
         Item data;
         data.count = cnt;
         data.parent_request = r;
-        if (r.is_optional() && r.optional_dispatched) {
+        if (r.is_optional() && r.optional_dispatched)
             data.merged_reply.result = r.result;
-        }
+
         internal_item_map[r.id] = data;
     }
 
@@ -69,18 +69,14 @@
         SPARQLQuery::Result &data_result = data.merged_reply.result;
         SPARQLQuery::Result &r_result = r.result;
         data.count--;
-<<<<<<< HEAD
-        if (data.parent_request.is_union()) {
-            data_result.merge_result(r_result);
-=======
-        if(data.parent_request.is_union()) {
+
+        if (data.parent_request.is_union())
             data_result.merge_union(r_result);
-        } else if (data.parent_request.is_optional() && data.parent_request.optional_dispatched) {
+        else if (data.parent_request.is_optional()
+                 && data.parent_request.optional_dispatched)
             data_result.merge_optional(r_result);
->>>>>>> 0f86858f
-        } else {
+        else
             data_result.append_result(r_result);
-        }
     }
 
     bool is_ready(int pid) {
@@ -103,7 +99,6 @@
         return r;
     }
 };
-
 
 
 typedef pair<int64_t, int64_t> v_pair;
@@ -355,8 +350,7 @@
             start = - start - 1;    // request from the same server
             for (uint64_t k = start; k < sz; k += global_mt_threshold - 1)
                 updated_result_table.push_back(res[k].val);
-        }
-        else {
+        } else {
             for (uint64_t k = start; k < sz; k += global_mt_threshold)
                 updated_result_table.push_back(res[k].val);
         }
