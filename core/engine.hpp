/*
 * Copyright (c) 2016 Shanghai Jiao Tong University.
 *     All rights reserved.
 *
 *  Licensed under the Apache License, Version 2.0 (the "License");
 *  you may not use this file except in compliance with the License.
 *  You may obtain a copy of the License at
 *
 *      http://www.apache.org/licenses/LICENSE-2.0
 *
 *  Unless required by applicable law or agreed to in writing,
 *  software distributed under the License is distributed on an "AS
 *  IS" BASIS, WITHOUT WARRANTIES OR CONDITIONS OF ANY KIND, either
 *  express or implied.  See the License for the specific language
 *  governing permissions and limitations under the License.
 *
 * For more about this software visit:
 *
 *      http://ipads.se.sjtu.edu.cn/projects/wukong
 *
 */

#pragma once

#include <boost/unordered_set.hpp>
#include <boost/unordered_map.hpp>
#include <stdlib.h> //qsort

#include "config.hpp"
#include "type.hpp"
#include "coder.hpp"
#include "adaptor.hpp"
#include "dgraph.hpp"
#include "query.hpp"

#include "mymath.hpp"
#include "timer.hpp"

using namespace std;

// The map is used to colloect the replies of sub-queries in fork-join execution
class Reply_Map {
private:

    struct Item {
        int count;
        SPARQLQuery parent_request;
        SPARQLQuery merged_reply;
    };

    boost::unordered_map<int, Item> internal_item_map;

public:
    void put_parent_request(SPARQLQuery &r, int cnt) {
        Item data;
        data.count = cnt;
        data.parent_request = r;
        internal_item_map[r.id] = data;
    }

    void put_reply(SPARQLQuery &r) {
        int pid = r.pid;
        Item &data = internal_item_map[pid];

        vector<sid_t> &result_table = data.merged_reply.result_table;
        data.count--;
        data.merged_reply.step = r.step;
        data.merged_reply.col_num = r.col_num;
        data.merged_reply.blind = r.blind;
        data.merged_reply.row_num += r.row_num;
        data.merged_reply.attr_col_num = r.attr_col_num;

        int new_size = result_table.size() + r.result_table.size();
        result_table.reserve(new_size);
        result_table.insert( result_table.end(), r.result_table.begin(), r.result_table.end());

        vector<attr_t> & attr_res_table = data.merged_reply.attr_res_table;
        int new_attr_size = attr_res_table.size() + r.result_table.size();
        result_table.reserve(new_attr_size);
        attr_res_table.insert(attr_res_table.end(), r.attr_res_table.begin(), r.attr_res_table.end());
    }

    bool is_ready(int pid) {
        return internal_item_map[pid].count == 0;
    }

    SPARQLQuery get_merged_reply(int pid) {
        SPARQLQuery r = internal_item_map[pid].parent_request;
        SPARQLQuery &merged_reply = internal_item_map[pid].merged_reply;

        r.step = merged_reply.step;
        r.col_num = merged_reply.col_num;
        r.blind = merged_reply.blind;
        r.row_num = merged_reply.row_num;
        r.attr_col_num = merged_reply.attr_col_num;

        r.result_table.swap(merged_reply.result_table);
        r.attr_res_table.swap(r.attr_res_table);
        internal_item_map.erase(pid);
        return r;
    }
};



typedef pair<int64_t, int64_t> v_pair;

int64_t hash_pair(const v_pair &x) {
    int64_t r = x.first;
    r = r << 32;
    r += x.second;
    return hash<int64_t>()(r);
}


// a vector of pointers of all local engines
class Engine;
std::vector<Engine *> engines;


class Engine {
private:
    class Message {
    public:
        int sid;
        int tid;
        Bundle bundle;

        Message(int sid, int tid, Bundle &bundle)
            : sid(sid), tid(tid), bundle(bundle) { }
    };

    pthread_spinlock_t recv_lock;
    std::vector<SPARQLQuery> msg_fast_path;

    Reply_Map rmap; // a map of replies for pending (fork-join) queries
    pthread_spinlock_t rmap_lock;

    vector<Message> pending_msgs;

    inline void sweep_msgs() {
        if (!pending_msgs.size()) return;

        cout << "[INFO]#" << tid << " " << pending_msgs.size() << " pending msgs on engine." << endl;
        for (vector<Message>::iterator it = pending_msgs.begin(); it != pending_msgs.end();)
            if (adaptor->send(it->sid, it->tid, it->bundle))
                it = pending_msgs.erase(it);
            else
                ++it;
    }

    bool send_request(Bundle &bundle, int dst_sid, int dst_tid) {
        if (adaptor->send(dst_sid, dst_tid, bundle))
            return true;

        // failed to send, then stash the msg to void deadlock
        pending_msgs.push_back(Message(dst_sid, dst_tid, bundle));
        return false;
    }

    void const_to_known(SPARQLQuery &req) { assert(false); } /// TODO

    // all of these means const predicate
    void const_to_unknown(SPARQLQuery &req) {
        ssid_t start = req.cmd_chains[req.step * 4];
        ssid_t pid   = req.cmd_chains[req.step * 4 + 1];
        dir_t d      = (dir_t)req.cmd_chains[req.step * 4 + 2];
        ssid_t end   = req.cmd_chains[req.step * 4 + 3];
        std::vector<sid_t> updated_result_table;

        // the query plan is wrong
        assert(req.get_col_num() == 0);

        uint64_t sz = 0;
        edge_t *res = graph->get_edges_global(tid, start, d, pid, &sz);
        for (uint64_t k = 0; k < sz; k++)
            updated_result_table.push_back(res[k].val);

        req.result_table.swap(updated_result_table);
        req.add_var2col(end, 0);
        req.set_col_num(1);
        req.step++;
    }

    // all of these means const attribute
    void const_to_unknown_attr(SPARQLQuery & req ) {
        ssid_t start = req.cmd_chains[req.step * 4];
        ssid_t aid   = req.cmd_chains[req.step * 4 + 1];
        dir_t d      = (dir_t)req.cmd_chains[req.step * 4 + 2];
        ssid_t end   = req.cmd_chains[req.step * 4 + 3];
        std::vector<attr_t> updated_result_table;

        assert(d == OUT); // attribute always uses OUT
        int type = SID_t;

        attr_t v;
        graph->get_vertex_attr_global(tid, start, d, aid, v);
        updated_result_table.push_back(v);
        type = boost::apply_visitor(get_type, v);

        req.attr_res_table.swap(updated_result_table);
        req.add_var2col(end, 0, type);
        req.set_attr_col_num(1);
        req.step++;
    }


    void known_to_unknown(SPARQLQuery &req) {
        ssid_t start = req.cmd_chains[req.step * 4];
        ssid_t pid   = req.cmd_chains[req.step * 4 + 1];
        dir_t d      = (dir_t)req.cmd_chains[req.step * 4 + 2];
        ssid_t end   = req.cmd_chains[req.step * 4 + 3];
        std::vector<sid_t> updated_result_table;

        // the query plan is wrong
        //assert(req.get_col_num() == req.var2col(end));

        updated_result_table.reserve(req.result_table.size());
        for (int i = 0; i < req.get_row_num(); i++) {
            sid_t prev_id = req.get_row_col(i, req.var2col(start));
            uint64_t sz = 0;
            edge_t *res = graph->get_edges_global(tid, prev_id, d, pid, &sz);
            for (uint64_t k = 0; k < sz; k++) {
                req.append_row_to(i, updated_result_table);
                updated_result_table.push_back(res[k].val);
            }
        }

        req.result_table.swap(updated_result_table);
        req.add_var2col(end, req.get_col_num());
        req.set_col_num(req.get_col_num() + 1);
        req.step++;
    }

    void known_to_unknown_attr(SPARQLQuery &req) {
        ssid_t start = req.cmd_chains[req.step * 4];
        ssid_t pid   = req.cmd_chains[req.step * 4 + 1];
        dir_t d      = (dir_t)req.cmd_chains[req.step * 4 + 2];
        ssid_t end   = req.cmd_chains[req.step * 4 + 3];
        std::vector<attr_t> updated_attr_result_table;
        std::vector<sid_t> updated_result_table;

        // attribute always uses OUT
        assert(d == OUT);
        int type = SID_t;

        updated_attr_result_table.reserve(req.attr_res_table.size());
        for (int i = 0; i < req.get_row_num(); i++) {
            sid_t prev_id = req.get_row_col(i, req.var2col(start));
            attr_t v;
            bool has_value = graph->get_vertex_attr_global(tid, prev_id, d, pid, v);
            if (has_value) {
                req.append_row_to(i, updated_result_table);
                req.append_attr_row_to(i, updated_attr_result_table);
                updated_attr_result_table.push_back(v);
                type = boost::apply_visitor(get_type, v);
            }
        }

        req.attr_res_table.swap(updated_attr_result_table);
        req.result_table.swap(updated_result_table);
        req.add_var2col(end, req.get_attr_col_num(), type);
        req.set_attr_col_num(req.get_attr_col_num() + 1);
        req.step++;
    }

    void known_to_known(SPARQLQuery &req) {
        ssid_t start = req.cmd_chains[req.step * 4];
        ssid_t pid   = req.cmd_chains[req.step * 4 + 1];
        dir_t d      = (dir_t)req.cmd_chains[req.step * 4 + 2];
        ssid_t end   = req.cmd_chains[req.step * 4 + 3];
        vector<sid_t> updated_result_table;
        vector<attr_t> updated_attr_res_table;

        for (int i = 0; i < req.get_row_num(); i++) {
            sid_t prev_id = req.get_row_col(i, req.var2col(start));
            uint64_t sz = 0;
            edge_t *res = graph->get_edges_global(tid, prev_id, d, pid, &sz);
            sid_t end2 = req.get_row_col(i, req.var2col(end));
            for (uint64_t k = 0; k < sz; k++) {
                if (res[k].val == end2) {
                    req.append_row_to(i, updated_result_table);
                    if (global_enable_vattr)
                        req.append_attr_row_to(i, updated_attr_res_table);
                    break;
                }
            }
        }

        req.result_table.swap(updated_result_table);
        if (global_enable_vattr)
            req.attr_res_table.swap(updated_attr_res_table);
        req.step++;
    }

    void known_to_const(SPARQLQuery &req) {
        ssid_t start = req.cmd_chains[req.step * 4];
        ssid_t pid   = req.cmd_chains[req.step * 4 + 1];
        dir_t d      = (dir_t)req.cmd_chains[req.step * 4 + 2];
        ssid_t end   = req.cmd_chains[req.step * 4 + 3];
        vector<sid_t> updated_result_table;
        vector<attr_t> updated_attr_res_table;

        for (int i = 0; i < req.get_row_num(); i++) {
            sid_t prev_id = req.get_row_col(i, req.var2col(start));
            uint64_t sz = 0;
            edge_t *res = graph->get_edges_global(tid, prev_id, d, pid, &sz);
            for (uint64_t k = 0; k < sz; k++) {
                if (res[k].val == end) {
                    req.append_row_to(i, updated_result_table);
                    if (global_enable_vattr)
                        req.append_attr_row_to(i, updated_attr_res_table);
                    break;
                }
            }
        }

        req.result_table.swap(updated_result_table);
        if (global_enable_vattr)
            req.attr_res_table.swap(updated_attr_res_table);
        req.step++;
    }

    void index_to_unknown(SPARQLQuery &req) {
        ssid_t tpid  = req.cmd_chains[req.step * 4];
        ssid_t id01 = req.cmd_chains[req.step * 4 + 1];
        dir_t d     = (dir_t)req.cmd_chains[req.step * 4 + 2];
        ssid_t var  = req.cmd_chains[req.step * 4 + 3];
        vector<sid_t> updated_result_table;

        assert(id01 == PREDICATE_ID || id01 == TYPE_ID); // predicate or type index

        assert(req.get_col_num() == 0); // the query plan is wrong

        uint64_t sz = 0;
        edge_t *res = graph->get_index_edges_local(tid, tpid, d, &sz);
        int start = req.tid;
        for (uint64_t k = start; k < sz; k += global_mt_threshold)
            updated_result_table.push_back(res[k].val);

        req.result_table.swap(updated_result_table);
        req.set_col_num(1);
        req.add_var2col(var, 0);
        req.step++;
        req.local_var = -1;
    }

    // e.g., "<http://www.Department0.University0.edu> ?P ?X"
    void const_unknown_unknown(SPARQLQuery &req) {
        ssid_t start = req.cmd_chains[req.step * 4];
        ssid_t pid   = req.cmd_chains[req.step * 4 + 1];
        dir_t d      = (dir_t)req.cmd_chains[req.step * 4 + 2];
        ssid_t end   = req.cmd_chains[req.step * 4 + 3];
        vector<sid_t> updated_result_table;

        // the query plan is wrong
        assert(req.get_col_num() == 0);

        uint64_t npids = 0;
        edge_t *pids = graph->get_edges_global(tid, start, d, PREDICATE_ID, &npids);

        // use a local buffer to store "known" predicates
        edge_t *tpids = (edge_t *)malloc(npids * sizeof(edge_t));
        memcpy((char *)tpids, (char *)pids, npids * sizeof(edge_t));

        for (uint64_t p = 0; p < npids; p++) {
            uint64_t sz = 0;
            edge_t *res = graph->get_edges_global(tid, start, d, tpids[p].val, &sz);
            for (uint64_t k = 0; k < sz; k++) {
                updated_result_table.push_back(tpids[p].val);
                updated_result_table.push_back(res[k].val);
            }
        }

        free(tpids);

        req.result_table.swap(updated_result_table);
        req.set_col_num(2);
        req.add_var2col(pid, 0);
        req.add_var2col(end, 1);
        req.step++;
    }

    // e.g., "<http://www.University0.edu> ub:subOrganizationOf ?D"
    //       "?D ?P ?X"
    void known_unknown_unknown(SPARQLQuery &req) {
        ssid_t start = req.cmd_chains[req.step * 4];
        ssid_t pid   = req.cmd_chains[req.step * 4 + 1];
        dir_t d      = (dir_t)req.cmd_chains[req.step * 4 + 2];
        ssid_t end   = req.cmd_chains[req.step * 4 + 3];
        vector<sid_t> updated_result_table;

        for (int i = 0; i < req.get_row_num(); i++) {
            sid_t prev_id = req.get_row_col(i, req.var2col(start));
            uint64_t npids = 0;
            edge_t *pids = graph->get_edges_global(tid, prev_id, d, PREDICATE_ID, &npids);

            // use a local buffer to store "known" predicates
            edge_t *tpids = (edge_t *)malloc(npids * sizeof(edge_t));
            memcpy((char *)tpids, (char *)pids, npids * sizeof(edge_t));

            for (uint64_t p = 0; p < npids; p++) {
                uint64_t sz = 0;
                edge_t *res = graph->get_edges_global(tid, prev_id, d, tpids[p].val, &sz);
                for (uint64_t k = 0; k < sz; k++) {
                    req.append_row_to(i, updated_result_table);
                    updated_result_table.push_back(tpids[p].val);
                    updated_result_table.push_back(res[k].val);
                }
            }

            free(tpids);
        }

        req.result_table.swap(updated_result_table);
        req.set_col_num(req.get_col_num() + 2);
        req.add_var2col(pid, req.get_col_num());
        req.add_var2col(end, req.get_col_num() + 1);
        req.step++;
    }

    // FIXME: deadcode
    void known_unknown_const(SPARQLQuery &req) {
        ssid_t start = req.cmd_chains[req.step * 4];
        ssid_t pid   = req.cmd_chains[req.step * 4 + 1];
        dir_t d      = (dir_t)req.cmd_chains[req.step * 4 + 2];
        ssid_t end   = req.cmd_chains[req.step * 4 + 3];
        vector<sid_t> updated_result_table;

        for (int i = 0; i < req.get_row_num(); i++) {
            sid_t prev_id = req.get_row_col(i, req.var2col(start));
            uint64_t npids = 0;
            edge_t *pids = graph->get_edges_global(tid, prev_id, d, PREDICATE_ID, &npids);

            // use a local buffer to store "known" predicates
            edge_t *tpids = (edge_t *)malloc(npids * sizeof(edge_t));
            memcpy((char *)tpids, (char *)pids, npids * sizeof(edge_t));

            for (uint64_t p = 0; p < npids; p++) {
                uint64_t sz = 0;
                edge_t *res = graph->get_edges_global(tid, prev_id, d, tpids[p].val, &sz);
                for (uint64_t k = 0; k < sz; k++) {
                    if (res[k].val == end) {
                        req.append_row_to(i, updated_result_table);
                        updated_result_table.push_back(tpids[p].val);
                        break;
                    }
                }
            }

            free(tpids);
        }

        req.add_var2col(pid, req.get_col_num());
        req.set_col_num(req.get_col_num() + 1);
        req.result_table.swap(updated_result_table);
        req.step++;
    }

    vector<SPARQLQuery> generate_sub_query(SPARQLQuery &req) {
        ssid_t start = req.cmd_chains[req.step * 4];
        ssid_t end   = req.cmd_chains[req.step * 4 + 3];

        // generate sub requests for all servers
        vector<SPARQLQuery> sub_reqs(global_num_servers);
        for (int i = 0; i < global_num_servers; i++) {
            sub_reqs[i].pid = req.id;
            sub_reqs[i].cmd_chains = req.cmd_chains;
            sub_reqs[i].step = req.step;
            sub_reqs[i].col_num = req.col_num;
            sub_reqs[i].blind = req.blind;
            sub_reqs[i].local_var = start;
            sub_reqs[i].v2c_map  = req.v2c_map;
            sub_reqs[i].nvars  = req.nvars;
            sub_reqs[i].pred_type_chains = req.pred_type_chains;
        }

        // group intermediate results to servers
        for (int i = 0; i < req.get_row_num(); i++) {
            int dst_sid = mymath::hash_mod(req.get_row_col(i, req.var2col(start)),
                                           global_num_servers);
            req.append_row_to(i, sub_reqs[dst_sid].result_table);
        }

        return sub_reqs;
    }

    // fork-join or in-place execution
    bool need_fork_join(SPARQLQuery &req) {
        // always need fork-join mode w/o RDMA
        if (!global_use_rdma) return true;

        ssid_t start = req.cmd_chains[req.step * 4];
        return ((req.local_var != start)
                && (req.get_row_num() >= global_rdma_threshold));
    }

    void do_corun(SPARQLQuery &req) {
        int corun_step = req.step + 1;
        int fetch_step = req.cmd_chains[req.step * 4 + 3];

        // step.1 remove dup;
        uint64_t t0 = timer::get_usec();

        boost::unordered_set<sid_t> unique_set;
        ssid_t vid = req.cmd_chains[corun_step * 4];
        assert(vid < 0);
        int col_idx = req.var2col(vid);
        for (int i = 0; i < req.get_row_num(); i++)
            unique_set.insert(req.get_row_col(i, col_idx));

        // step.2 generate cmd_chain for sub-reqs
        vector<ssid_t> sub_chain;
        vector<int> pvars_map; // from new_id to col_idx of id

        boost::unordered_map<sid_t, sid_t> sub_pvars;
        for (int i = corun_step * 4; i < fetch_step * 4; i++) {
            ssid_t id = req.cmd_chains[i];

            if (id < 0) { // remap pattern variable
                if (sub_pvars.find(id) == sub_pvars.end()) {
                    sid_t new_id = - (sub_pvars.size() + 1); // starts from -1
                    sub_pvars[id] = new_id;
                    pvars_map.push_back(req.var2col(id));
                }

                sub_chain.push_back(sub_pvars[id]);
            } else {
                sub_chain.push_back(id);
            }
        }

        // sub-reqs pred_type
        vector<int> sub_pred_type_chains;
        for (int i = corun_step; i < fetch_step; i++) {
            sub_pred_type_chains.push_back(req.pred_type_chains[i]);
        }

        // step.3 make sub-req
        SPARQLQuery sub_req;

        // query
        sub_req.cmd_chains = sub_chain;
        sub_req.nvars = pvars_map.size();

        // result
        boost::unordered_set<sid_t>::iterator iter;
        for (iter = unique_set.begin(); iter != unique_set.end(); iter++)
            sub_req.result_table.push_back(*iter);
        sub_req.col_num = 1;

        //init var_map
        sub_req.add_var2col(sub_pvars[vid], 0);
        sub_req.pred_type_chains = sub_pred_type_chains;

        sub_req.blind = false; // must take back results
        uint64_t t1 = timer::get_usec(); // time to generate the sub-request

        // step.4 execute sub-req
        while (true) {
            execute_one_step(sub_req);
            if (sub_req.is_finished())
                break;
        }
        uint64_t t2 = timer::get_usec(); // time to run the sub-request

        uint64_t t3, t4;
        vector<sid_t> updated_result_table;

        if (sub_req.get_col_num() > 2) { // qsort
            mytuple::qsort_tuple(sub_req.get_col_num(), sub_req.result_table);

            t3 = timer::get_usec();
            vector<sid_t> tmp_vec;
            tmp_vec.resize(sub_req.get_col_num());
            for (int i = 0; i < req.get_row_num(); i++) {
                for (int c = 0; c < pvars_map.size(); c++)
                    tmp_vec[c] = req.get_row_col(i, pvars_map[c]);

                if (mytuple::binary_search_tuple(sub_req.get_col_num(),
                                                 sub_req.result_table, tmp_vec))
                    req.append_row_to(i, updated_result_table);
            }
            t4 = timer::get_usec();
        } else { // hash join
            boost::unordered_set<v_pair> remote_set;
            for (int i = 0; i < sub_req.get_row_num(); i++)
                remote_set.insert(v_pair(sub_req.get_row_col(i, 0),
                                         sub_req.get_row_col(i, 1)));

            t3 = timer::get_usec();
            vector<sid_t> tmp_vec;
            tmp_vec.resize(sub_req.get_col_num());
            for (int i = 0; i < req.get_row_num(); i++) {
                for (int c = 0; c < pvars_map.size(); c++)
                    tmp_vec[c] = req.get_row_col(i, pvars_map[c]);

                v_pair target = v_pair(tmp_vec[0], tmp_vec[1]);
                if (remote_set.find(target) != remote_set.end())
                    req.append_row_to(i, updated_result_table);
            }
            t4 = timer::get_usec();
        }

        // debug
        if (sid == 0 && tid == 0) {
            cout << "prepare " << (t1 - t0) << " us" << endl;
            cout << "execute sub-request " << (t2 - t1) << " us" << endl;
            cout << "sort " << (t3 - t2) << " us" << endl;
            cout << "lookup " << (t4 - t3) << " us" << endl;
        }

        req.result_table.swap(updated_result_table);
        req.step = fetch_step;
    }

    bool execute_one_step(SPARQLQuery &req) {
        if (req.is_finished())
            return false;

        if (req.step == 0 && req.start_from_index()) {
            index_to_unknown(req);
            return true;
        }

        ssid_t start     = req.cmd_chains[req.step * 4];
        ssid_t predicate = req.cmd_chains[req.step * 4 + 1];
        dir_t direction  = (dir_t)req.cmd_chains[req.step * 4 + 2];
        ssid_t end       = req.cmd_chains[req.step * 4 + 3];

        // triple pattern with unknown predicate/attribute
        if (predicate < 0) {
#ifdef VERSATILE
            switch (var_pair(req.variable_type(start),
                             req.variable_type(end))) {
            case var_pair(const_var, unknown_var):
                const_unknown_unknown(req);
                break;
            case var_pair(known_var, unknown_var):
                known_unknown_unknown(req);
                break;
            default:
                cout << "ERROR: unsupported triple pattern with unknown predicate "
                     << "(" << req.variable_type(start) << "|" << req.variable_type(end) << ")"
                     << endl;
                assert(false);
            }
            return true;
#else
            cout << "ERROR: unsupported variable at predicate." << endl;
            cout << "Please add definition VERSATILE in CMakeLists.txt." << endl;
            assert(false);
#endif
        }

        // triple pattern with attribute
        if (global_enable_vattr && req.pred_type_chains[req.step] > 0) {
            switch (var_pair(req.variable_type(start),
                             req.variable_type(end))) {
            case var_pair(const_var, unknown_var):
                const_to_unknown_attr(req);
                break;
            case var_pair(known_var, unknown_var):
                known_to_unknown_attr(req);
                break;
            default:
                cout << "ERROR: unsupported triple pattern with attribute "
                     << "(" << req.variable_type(start) << "|" << req.variable_type(end) << ")"
                     << endl;
                assert(false);
            }
            return true;
        }

        // triple pattern with known predicate
        switch (var_pair(req.variable_type(start),
                         req.variable_type(end))) {

        // start from const
        case var_pair(const_var, const_var):
            cout << "ERROR: unsupported triple pattern (from const to const)" << endl;
            assert(false);
        case var_pair(const_var, known_var):
            cout << "ERROR: unsupported triple pattern (from const to known)" << endl;
            assert(false);
        case var_pair(const_var, unknown_var):
            const_to_unknown(req);
            break;

        // start from known
        case var_pair(known_var, const_var):
            known_to_const(req);
            break;
        case var_pair(known_var, known_var):
            known_to_known(req);
            break;
        case var_pair(known_var, unknown_var):
            known_to_unknown(req);
            break;

        // start from unknown
        case var_pair(unknown_var, const_var):
        case var_pair(unknown_var, known_var):
        case var_pair(unknown_var, unknown_var):
            cout << "ERROR: unsupported triple pattern (from unknown)" << endl;
            assert(false);

        default:
            cout << "ERROR: unsupported triple pattern with known predicate "
                 << "(" << req.variable_type(start) << "|" << req.variable_type(end) << ")"
                 << endl;
            assert(false);
        }

        return true;
    }

    void execute_request(SPARQLQuery &r) {
        r.id = coder.get_and_inc_qid();
        while (true) {
            uint64_t t1 = timer::get_usec();
            execute_one_step(r);
            t1 = timer::get_usec() - t1;

            // co-run optimization
            if (!r.is_finished() && (r.cmd_chains[r.step * 4 + 2] == CORUN))
                do_corun(r);

            if (r.is_finished()) {
                r.row_num = r.get_row_num();
                if (r.blind)
                    r.clear_data(); // avoid take back the results
                Bundle bundle(r);
                send_request(bundle, coder.sid_of(r.pid), coder.tid_of(r.pid));
                return;
            }

            if (need_fork_join(r)) {
                vector<SPARQLQuery> sub_reqs = generate_sub_query(r);
                rmap.put_parent_request(r, sub_reqs.size());
                for (int i = 0; i < sub_reqs.size(); i++) {
                    if (i != sid) {
                        Bundle bundle(sub_reqs[i]);
                        send_request(bundle, i, tid);
                    } else {
                        pthread_spin_lock(&recv_lock);
                        msg_fast_path.push_back(sub_reqs[i]);
                        pthread_spin_unlock(&recv_lock);
                    }
                }
                return;
            }
        }
        return;
    }

    void execute_reply(SPARQLQuery &r, Engine *engine) {
        pthread_spin_lock(&engine->rmap_lock);
        engine->rmap.put_reply(r);
        if (engine->rmap.is_ready(r.pid)) {
            SPARQLQuery reply = engine->rmap.get_merged_reply(r.pid);
            pthread_spin_unlock(&engine->rmap_lock);
            Bundle bundle(reply);
            send_request(bundle, coder.sid_of(reply.pid), coder.tid_of(reply.pid));
        } else {
            pthread_spin_unlock(&engine->rmap_lock);
        }
    }

#if DYNAMIC_GSTORE
    void execute_load_data(RDFLoad &r) {
        r.load_ret = graph->dynamic_load_data(r.load_dname);
        Bundle bundle(r);
        send_request(bundle, coder.sid_of(r.pid), coder.tid_of(r.pid));
    }
#endif

    void execute_sparql_request(SPARQLQuery &r, Engine *engine){
        if (r.is_request())
            execute_request(r);
        else
            execute_reply(r, engine);
    }

    void execute(Bundle &bundle, Engine *engine) {
        if (bundle.type == SPARQL_QUERY) {
            SPARQLQuery r = bundle.get_sparql_query();
            execute_sparql_request(r, engine);
        }
#if DYNAMIC_GSTORE
        else if (bundle.type == DYNAMIC_LOAD){
            RDFLoad r = bundle.get_rdf_load();
            execute_load_data(r);
        }

#endif
    }

public:
    const static uint64_t TIMEOUT_THRESHOLD = 10000; // 10 msec

    int sid;    // server id
    int tid;    // thread id

    DGraph *graph;
    Adaptor *adaptor;

    Coder coder;

    uint64_t last_time; // busy or not (work-oblige)

    Engine(int sid, int tid, DGraph *graph, Adaptor *adaptor)
        : sid(sid), tid(tid), graph(graph), adaptor(adaptor),
          coder(sid, tid), last_time(0) {
        pthread_spin_init(&recv_lock, 0);
        pthread_spin_init(&rmap_lock, 0);
    }

    void run() {
        // NOTE: the 'tid' of engine is not start from 0,
        // which can not be used by engines[] directly
        int own_id = tid - global_num_proxies;
        // TODO: replace pair to ring
        int nbr_id = (global_num_engines - 1) - own_id;

        int send_wait_cnt = 0;
        while (true) {
            Bundle bundle;
            bool success;

            // fast path
            last_time = timer::get_usec();
            success = false;

            SPARQLQuery request;
            pthread_spin_lock(&recv_lock);
            if (msg_fast_path.size() > 0) {
                request = msg_fast_path.back();
                msg_fast_path.pop_back();
                success = true;
            }
            pthread_spin_unlock(&recv_lock);

            if (success) {
                execute_sparql_request(request, engines[own_id]);
                continue; // fast-path priority
            }

            // check and send pending messages
            sweep_msgs();

            // normal path
            last_time = timer::get_usec();

            // own queue
<<<<<<< HEAD
            if (adaptor->tryrecv(r))
                execute(r, engines[own_id]);
=======
            success = false;
            pthread_spin_lock(&recv_lock);
            success = adaptor->tryrecv(bundle);
            pthread_spin_unlock(&recv_lock);

            if (success) execute(bundle, engines[own_id]);
>>>>>>> 44fb5b65

            // work-oblige is disabled
            if (!global_enable_workstealing) continue;

            // neighbor queue
            last_time = timer::get_usec();
            if (last_time < engines[nbr_id]->last_time + TIMEOUT_THRESHOLD)
                continue; // neighboring worker is self-sufficient

<<<<<<< HEAD
            if (engines[nbr_id]->adaptor->tryrecv(r))
                execute(r, engines[nbr_id]);
=======
            success = false;
            pthread_spin_lock(&engines[nbr_id]->recv_lock);
            success = engines[nbr_id]->adaptor->tryrecv(bundle);
            pthread_spin_unlock(&engines[nbr_id]->recv_lock);

            if (success) execute(bundle, engines[nbr_id]);
>>>>>>> 44fb5b65
        }
    }

};<|MERGE_RESOLUTION|>--- conflicted
+++ resolved
@@ -775,7 +775,7 @@
     }
 #endif
 
-    void execute_sparql_request(SPARQLQuery &r, Engine *engine){
+    void execute_sparql_request(SPARQLQuery &r, Engine *engine) {
         if (r.is_request())
             execute_request(r);
         else
@@ -788,7 +788,7 @@
             execute_sparql_request(r, engine);
         }
 #if DYNAMIC_GSTORE
-        else if (bundle.type == DYNAMIC_LOAD){
+        else if (bundle.type == DYNAMIC_LOAD) {
             RDFLoad r = bundle.get_rdf_load();
             execute_load_data(r);
         }
@@ -853,17 +853,8 @@
             last_time = timer::get_usec();
 
             // own queue
-<<<<<<< HEAD
-            if (adaptor->tryrecv(r))
-                execute(r, engines[own_id]);
-=======
-            success = false;
-            pthread_spin_lock(&recv_lock);
-            success = adaptor->tryrecv(bundle);
-            pthread_spin_unlock(&recv_lock);
-
-            if (success) execute(bundle, engines[own_id]);
->>>>>>> 44fb5b65
+            if (adaptor->tryrecv(bundle))
+                execute(bundle, engines[own_id]);
 
             // work-oblige is disabled
             if (!global_enable_workstealing) continue;
@@ -873,17 +864,8 @@
             if (last_time < engines[nbr_id]->last_time + TIMEOUT_THRESHOLD)
                 continue; // neighboring worker is self-sufficient
 
-<<<<<<< HEAD
-            if (engines[nbr_id]->adaptor->tryrecv(r))
-                execute(r, engines[nbr_id]);
-=======
-            success = false;
-            pthread_spin_lock(&engines[nbr_id]->recv_lock);
-            success = engines[nbr_id]->adaptor->tryrecv(bundle);
-            pthread_spin_unlock(&engines[nbr_id]->recv_lock);
-
-            if (success) execute(bundle, engines[nbr_id]);
->>>>>>> 44fb5b65
+            if (engines[nbr_id]->adaptor->tryrecv(bundle))
+                execute(bundle, engines[nbr_id]);
         }
     }
 
