/*
 * Copyright (c) 2016 Shanghai Jiao Tong University.
 *     All rights reserved.
 *
 *  Licensed under the Apache License, Version 2.0 (the "License");
 *  you may not use this file except in compliance with the License.
 *  You may obtain a copy of the License at
 *
 *      http://www.apache.org/licenses/LICENSE-2.0
 *
 *  Unless required by applicable law or agreed to in writing,
 *  software distributed under the License is distributed on an "AS
 *  IS" BASIS, WITHOUT WARRANTIES OR CONDITIONS OF ANY KIND, either
 *  express or implied.  See the License for the specific language
 *  governing permissions and limitations under the License.
 *
 * For more about this software visit:
 *
 *      http://ipads.se.sjtu.edu.cn/projects/wukong
 *
 */

#pragma once

#include <boost/unordered_set.hpp>
#include <boost/unordered_map.hpp>
#include <stdlib.h> //qsort

#include "config.hpp"
#include "type.hpp"
#include "coder.hpp"
#include "adaptor.hpp"
#include "dgraph.hpp"
#include "query.hpp"

#include "mymath.hpp"
#include "timer.hpp"

using namespace std;

// The map is used to colloect the replies of sub-queries in fork-join execution
class Reply_Map {
private:

    struct Item {
        int count;
        SPARQLRequest parent_request;
        SPARQLRequest merged_reply;
    };

    boost::unordered_map<int, Item> internal_item_map;

public:
    void put_parent_request(SPARQLRequest &r, int cnt) {
        Item data;
        data.count = cnt;
        data.parent_request = r;
        internal_item_map[r.id] = data;
    }

    void put_reply(SPARQLRequest &r) {
        int pid = r.pid;
        Item &data = internal_item_map[pid];

        vector<sid_t> &result_table = data.merged_reply.result_table;
        data.count--;
        data.merged_reply.step = r.step;
        data.merged_reply.col_num = r.col_num;
        data.merged_reply.blind = r.blind;
        data.merged_reply.row_num += r.row_num;
        data.merged_reply.attr_col_num = r.attr_col_num;

        int new_size = result_table.size() + r.result_table.size();
        result_table.reserve(new_size);
        result_table.insert( result_table.end(), r.result_table.begin(), r.result_table.end());

        vector<attr_t> & attr_res_table = data.merged_reply.attr_res_table;
        int new_attr_size = attr_res_table.size() + r.result_table.size();
        result_table.reserve(new_attr_size);
        attr_res_table.insert(attr_res_table.end(), r.attr_res_table.begin(), r.attr_res_table.end());
    }

    bool is_ready(int pid) {
        return internal_item_map[pid].count == 0;
    }

    SPARQLRequest get_merged_reply(int pid) {
        SPARQLRequest r = internal_item_map[pid].parent_request;
        SPARQLRequest &merged_reply = internal_item_map[pid].merged_reply;

        r.step = merged_reply.step;
        r.col_num = merged_reply.col_num;
        r.blind = merged_reply.blind;
        r.row_num = merged_reply.row_num;
        r.attr_col_num = merged_reply.attr_col_num;

        r.result_table.swap(merged_reply.result_table);
        r.attr_res_table.swap(r.attr_res_table);
        internal_item_map.erase(pid);
        return r;
    }
};



typedef pair<int64_t, int64_t> v_pair;

int64_t hash_pair(const v_pair &x) {
    int64_t r = x.first;
    r = r << 32;
    r += x.second;
    return hash<int64_t>()(r);
}


// a vector of pointers of all local engines
class Engine;
std::vector<Engine *> engines;


class Engine {
private:
    class Message {
    public:
        int sid;
        int tid;
        Bundle bundle;

        Message(int sid, int tid, Bundle &bundle)
            : sid(sid), tid(tid), bundle(bundle) { }
    };

    pthread_spinlock_t recv_lock;
    std::vector<SPARQLRequest> msg_fast_path;

    Reply_Map rmap; // a map of replies for pending (fork-join) queries
    pthread_spinlock_t rmap_lock;

    vector<Message> pending_msgs;

    inline void sweep_msgs() {
        if (!pending_msgs.size()) return;

        cout << "[INFO]#" << tid << " " << pending_msgs.size() << " pending msgs on engine." << endl;
        for (vector<Message>::iterator it = pending_msgs.begin(); it != pending_msgs.end();)
            if (adaptor->send(it->sid, it->tid, it->bundle))
                it = pending_msgs.erase(it);
            else
                ++it;
    }

    bool send_request(Bundle &bundle, int dst_sid, int dst_tid) {
        if (adaptor->send(dst_sid, dst_tid, bundle))
            return true;

        // failed to send, then stash the msg to void deadlock
        pending_msgs.push_back(Message(dst_sid, dst_tid, bundle));
        return false;
    }

    void const_to_known(SPARQLRequest &req) { assert(false); } /// TODO

    // all of these means const predicate
    void const_to_unknown(SPARQLRequest &req) {
        ssid_t start = req.cmd_chains[req.step * 4];
        ssid_t pid   = req.cmd_chains[req.step * 4 + 1];
        dir_t d      = (dir_t)req.cmd_chains[req.step * 4 + 2];
        ssid_t end   = req.cmd_chains[req.step * 4 + 3];
        std::vector<sid_t> updated_result_table;

        // the query plan is wrong
        assert(req.get_col_num() == 0);

        uint64_t sz = 0;
        edge_t *res = graph->get_edges_global(tid, start, d, pid, &sz);
        for (uint64_t k = 0; k < sz; k++)
            updated_result_table.push_back(res[k].val);

        req.result_table.swap(updated_result_table);
        req.add_var2col(end, 0);
        req.set_col_num(1);
        req.step++;
    }

    // all of these means const attribute
    void const_to_unknown_attr(SPARQLRequest & req ) {
        ssid_t start = req.cmd_chains[req.step * 4];
        ssid_t aid   = req.cmd_chains[req.step * 4 + 1];
        dir_t d      = (dir_t)req.cmd_chains[req.step * 4 + 2];
        ssid_t end   = req.cmd_chains[req.step * 4 + 3];
        std::vector<attr_t> updated_result_table;

        assert(d == OUT); // attribute always uses OUT
        int type = SID_t;

        attr_t v;
        graph->get_vertex_attr_global(tid, start, d, aid, v);
        updated_result_table.push_back(v);
        type = boost::apply_visitor(get_type, v);

        req.attr_res_table.swap(updated_result_table);
        req.add_var2col(end, 0, type);
        req.set_attr_col_num(1);
        req.step++;
    }


    void known_to_unknown(SPARQLRequest &req) {
        ssid_t start = req.cmd_chains[req.step * 4];
        ssid_t pid   = req.cmd_chains[req.step * 4 + 1];
        dir_t d      = (dir_t)req.cmd_chains[req.step * 4 + 2];
        ssid_t end   = req.cmd_chains[req.step * 4 + 3];
        std::vector<sid_t> updated_result_table;

        // the query plan is wrong
        //assert(req.get_col_num() == req.var2col(end));

        updated_result_table.reserve(req.result_table.size());
        for (int i = 0; i < req.get_row_num(); i++) {
            sid_t prev_id = req.get_row_col(i, req.var2col(start));
            uint64_t sz = 0;
            edge_t *res = graph->get_edges_global(tid, prev_id, d, pid, &sz);
            for (uint64_t k = 0; k < sz; k++) {
                req.append_row_to(i, updated_result_table);
                updated_result_table.push_back(res[k].val);
            }
        }

        req.result_table.swap(updated_result_table);
        req.add_var2col(end, req.get_col_num());
        req.set_col_num(req.get_col_num() + 1);
        req.step++;
    }

    void known_to_unknown_attr(SPARQLRequest &req) {
        ssid_t start = req.cmd_chains[req.step * 4];
        ssid_t pid   = req.cmd_chains[req.step * 4 + 1];
        dir_t d      = (dir_t)req.cmd_chains[req.step * 4 + 2];
        ssid_t end   = req.cmd_chains[req.step * 4 + 3];
        std::vector<attr_t> updated_attr_result_table;
        std::vector<sid_t> updated_result_table;

        // attribute always uses OUT
        assert(d == OUT);
        int type = SID_t;

        updated_attr_result_table.reserve(req.attr_res_table.size());
        for (int i = 0; i < req.get_row_num(); i++) {
            sid_t prev_id = req.get_row_col(i, req.var2col(start));
            attr_t v;
            bool has_value = graph->get_vertex_attr_global(tid, prev_id, d, pid, v);
            if (has_value) {
                req.append_row_to(i, updated_result_table);
                req.append_attr_row_to(i, updated_attr_result_table);
                updated_attr_result_table.push_back(v);
                type = boost::apply_visitor(get_type, v);
            }
        }

        req.attr_res_table.swap(updated_attr_result_table);
        req.result_table.swap(updated_result_table);
        req.add_var2col(end, req.get_attr_col_num(), type);
        req.set_attr_col_num(req.get_attr_col_num() + 1);
        req.step++;
    }

    void known_to_known(SPARQLRequest &req) {
        ssid_t start = req.cmd_chains[req.step * 4];
        ssid_t pid   = req.cmd_chains[req.step * 4 + 1];
        dir_t d      = (dir_t)req.cmd_chains[req.step * 4 + 2];
        ssid_t end   = req.cmd_chains[req.step * 4 + 3];
        vector<sid_t> updated_result_table;
        vector<attr_t> updated_attr_res_table;

        for (int i = 0; i < req.get_row_num(); i++) {
            sid_t prev_id = req.get_row_col(i, req.var2col(start));
            uint64_t sz = 0;
            edge_t *res = graph->get_edges_global(tid, prev_id, d, pid, &sz);
            sid_t end2 = req.get_row_col(i, req.var2col(end));
            for (uint64_t k = 0; k < sz; k++) {
                if (res[k].val == end2) {
                    req.append_row_to(i, updated_result_table);
                    if (global_enable_vattr)
                        req.append_attr_row_to(i, updated_attr_res_table);
                    break;
                }
            }
        }

        req.result_table.swap(updated_result_table);
        if (global_enable_vattr)
            req.attr_res_table.swap(updated_attr_res_table);
        req.step++;
    }

    void known_to_const(SPARQLRequest &req) {
        ssid_t start = req.cmd_chains[req.step * 4];
        ssid_t pid   = req.cmd_chains[req.step * 4 + 1];
        dir_t d      = (dir_t)req.cmd_chains[req.step * 4 + 2];
        ssid_t end   = req.cmd_chains[req.step * 4 + 3];
        vector<sid_t> updated_result_table;
        vector<attr_t> updated_attr_res_table;

        for (int i = 0; i < req.get_row_num(); i++) {
            sid_t prev_id = req.get_row_col(i, req.var2col(start));
            uint64_t sz = 0;
            edge_t *res = graph->get_edges_global(tid, prev_id, d, pid, &sz);
            for (uint64_t k = 0; k < sz; k++) {
                if (res[k].val == end) {
                    req.append_row_to(i, updated_result_table);
                    if (global_enable_vattr)
                        req.append_attr_row_to(i, updated_attr_res_table);
                    break;
                }
            }
        }

        req.result_table.swap(updated_result_table);
        if (global_enable_vattr)
            req.attr_res_table.swap(updated_attr_res_table);
        req.step++;
    }

    void index_to_unknown(SPARQLRequest &req) {
        ssid_t tpid  = req.cmd_chains[req.step * 4];
        ssid_t id01 = req.cmd_chains[req.step * 4 + 1];
        dir_t d     = (dir_t)req.cmd_chains[req.step * 4 + 2];
        ssid_t var  = req.cmd_chains[req.step * 4 + 3];
        vector<sid_t> updated_result_table;

        assert(id01 == PREDICATE_ID || id01 == TYPE_ID); // predicate or type index

        assert(req.get_col_num() == 0); // the query plan is wrong

        uint64_t sz = 0;
        edge_t *res = graph->get_index_edges_local(tid, tpid, d, &sz);
        int start = req.tid;
        for (uint64_t k = start; k < sz; k += global_mt_threshold)
            updated_result_table.push_back(res[k].val);

        req.result_table.swap(updated_result_table);
        req.set_col_num(1);
        req.add_var2col(var, 0);
        req.step++;
        req.local_var = -1;
    }

    // e.g., "<http://www.Department0.University0.edu> ?P ?X"
    void const_unknown_unknown(SPARQLRequest &req) {
        ssid_t start = req.cmd_chains[req.step * 4];
        ssid_t pid   = req.cmd_chains[req.step * 4 + 1];
        dir_t d      = (dir_t)req.cmd_chains[req.step * 4 + 2];
        ssid_t end   = req.cmd_chains[req.step * 4 + 3];
        vector<sid_t> updated_result_table;

        // the query plan is wrong
        assert(req.get_col_num() == 0);

        uint64_t npids = 0;
        edge_t *pids = graph->get_edges_global(tid, start, d, PREDICATE_ID, &npids);

        // use a local buffer to store "known" predicates
        edge_t *tpids = (edge_t *)malloc(npids * sizeof(edge_t));
        memcpy((char *)tpids, (char *)pids, npids * sizeof(edge_t));

        for (uint64_t p = 0; p < npids; p++) {
            uint64_t sz = 0;
            edge_t *res = graph->get_edges_global(tid, start, d, tpids[p].val, &sz);
            for (uint64_t k = 0; k < sz; k++) {
                updated_result_table.push_back(tpids[p].val);
                updated_result_table.push_back(res[k].val);
            }
        }

        free(tpids);

        req.result_table.swap(updated_result_table);
        req.set_col_num(2);
        req.add_var2col(pid, 0);
        req.add_var2col(end, 1);
        req.step++;
    }

    // e.g., "<http://www.University0.edu> ub:subOrganizationOf ?D"
    //       "?D ?P ?X"
    void known_unknown_unknown(SPARQLRequest &req) {
        ssid_t start = req.cmd_chains[req.step * 4];
        ssid_t pid   = req.cmd_chains[req.step * 4 + 1];
        dir_t d      = (dir_t)req.cmd_chains[req.step * 4 + 2];
        ssid_t end   = req.cmd_chains[req.step * 4 + 3];
        vector<sid_t> updated_result_table;

        for (int i = 0; i < req.get_row_num(); i++) {
            sid_t prev_id = req.get_row_col(i, req.var2col(start));
            uint64_t npids = 0;
            edge_t *pids = graph->get_edges_global(tid, prev_id, d, PREDICATE_ID, &npids);

            // use a local buffer to store "known" predicates
            edge_t *tpids = (edge_t *)malloc(npids * sizeof(edge_t));
            memcpy((char *)tpids, (char *)pids, npids * sizeof(edge_t));

            for (uint64_t p = 0; p < npids; p++) {
                uint64_t sz = 0;
                edge_t *res = graph->get_edges_global(tid, prev_id, d, tpids[p].val, &sz);
                for (uint64_t k = 0; k < sz; k++) {
                    req.append_row_to(i, updated_result_table);
                    updated_result_table.push_back(tpids[p].val);
                    updated_result_table.push_back(res[k].val);
                }
            }

            free(tpids);
        }

        req.result_table.swap(updated_result_table);
        req.set_col_num(req.get_col_num() + 2);
        req.add_var2col(pid, req.get_col_num());
        req.add_var2col(end, req.get_col_num() + 1);
        req.step++;
    }

    // FIXME: deadcode
    void known_unknown_const(SPARQLRequest &req) {
        ssid_t start = req.cmd_chains[req.step * 4];
        ssid_t pid   = req.cmd_chains[req.step * 4 + 1];
        dir_t d      = (dir_t)req.cmd_chains[req.step * 4 + 2];
        ssid_t end   = req.cmd_chains[req.step * 4 + 3];
        vector<sid_t> updated_result_table;

        for (int i = 0; i < req.get_row_num(); i++) {
            sid_t prev_id = req.get_row_col(i, req.var2col(start));
            uint64_t npids = 0;
            edge_t *pids = graph->get_edges_global(tid, prev_id, d, PREDICATE_ID, &npids);

            // use a local buffer to store "known" predicates
            edge_t *tpids = (edge_t *)malloc(npids * sizeof(edge_t));
            memcpy((char *)tpids, (char *)pids, npids * sizeof(edge_t));

            for (uint64_t p = 0; p < npids; p++) {
                uint64_t sz = 0;
                edge_t *res = graph->get_edges_global(tid, prev_id, d, tpids[p].val, &sz);
                for (uint64_t k = 0; k < sz; k++) {
                    if (res[k].val == end) {
                        req.append_row_to(i, updated_result_table);
                        updated_result_table.push_back(tpids[p].val);
                        break;
                    }
                }
            }

            free(tpids);
        }

        req.add_var2col(pid, req.get_col_num());
        req.set_col_num(req.get_col_num() + 1);
        req.result_table.swap(updated_result_table);
        req.step++;
    }

    vector<SPARQLRequest> generate_sub_query(SPARQLRequest &req) {
        ssid_t start = req.cmd_chains[req.step * 4];
        ssid_t end   = req.cmd_chains[req.step * 4 + 3];

        // generate sub requests for all servers
        vector<SPARQLRequest> sub_reqs(global_num_servers);
        for (int i = 0; i < global_num_servers; i++) {
            sub_reqs[i].pid = req.id;
            sub_reqs[i].cmd_chains = req.cmd_chains;
            sub_reqs[i].step = req.step;
            sub_reqs[i].col_num = req.col_num;
            sub_reqs[i].blind = req.blind;
            sub_reqs[i].local_var = start;
            sub_reqs[i].v2c_map  = req.v2c_map;
            sub_reqs[i].nvars  = req.nvars;
            sub_reqs[i].pred_type_chains = req.pred_type_chains;
        }

        // group intermediate results to servers
        for (int i = 0; i < req.get_row_num(); i++) {
            int dst_sid = mymath::hash_mod(req.get_row_col(i, req.var2col(start)),
                                           global_num_servers);
            req.append_row_to(i, sub_reqs[dst_sid].result_table);
        }

        return sub_reqs;
    }

    // fork-join or in-place execution
    bool need_fork_join(SPARQLRequest &req) {
        // always need fork-join mode w/o RDMA
        if (!global_use_rdma) return true;

        ssid_t start = req.cmd_chains[req.step * 4];
        return ((req.local_var != start)
                && (req.get_row_num() >= global_rdma_threshold));
    }

    void do_corun(SPARQLRequest &req) {
        int corun_step = req.step + 1;
        int fetch_step = req.cmd_chains[req.step * 4 + 3];

        // step.1 remove dup;
        uint64_t t0 = timer::get_usec();

        boost::unordered_set<sid_t> unique_set;
        ssid_t vid = req.cmd_chains[corun_step * 4];
        assert(vid < 0);
        int col_idx = req.var2col(vid);
        for (int i = 0; i < req.get_row_num(); i++)
            unique_set.insert(req.get_row_col(i, col_idx));

        // step.2 generate cmd_chain for sub-reqs
        vector<ssid_t> sub_chain;
        vector<int> pvars_map; // from new_id to col_idx of id

        boost::unordered_map<sid_t, sid_t> sub_pvars;
        for (int i = corun_step * 4; i < fetch_step * 4; i++) {
            ssid_t id = req.cmd_chains[i];

            if (id < 0) { // remap pattern variable
                if (sub_pvars.find(id) == sub_pvars.end()) {
                    sid_t new_id = - (sub_pvars.size() + 1); // starts from -1
                    sub_pvars[id] = new_id;
                    pvars_map.push_back(req.var2col(id));
                }

                sub_chain.push_back(sub_pvars[id]);
            } else {
                sub_chain.push_back(id);
            }
        }

        // sub-reqs pred_type
        vector<int> sub_pred_type_chains;
        for (int i = corun_step; i < fetch_step; i++) {
            sub_pred_type_chains.push_back(req.pred_type_chains[i]);
        }

        // step.3 make sub-req
        SPARQLRequest sub_req;

        // query
        sub_req.cmd_chains = sub_chain;
        sub_req.nvars = pvars_map.size();

        // result
        boost::unordered_set<sid_t>::iterator iter;
        for (iter = unique_set.begin(); iter != unique_set.end(); iter++)
            sub_req.result_table.push_back(*iter);
        sub_req.col_num = 1;

        //init var_map
        sub_req.add_var2col(sub_pvars[vid], 0);
        sub_req.pred_type_chains = sub_pred_type_chains;

        sub_req.blind = false; // must take back results
        uint64_t t1 = timer::get_usec(); // time to generate the sub-request

        // step.4 execute sub-req
        while (true) {
            execute_one_step(sub_req);
            if (sub_req.is_finished())
                break;
        }
        uint64_t t2 = timer::get_usec(); // time to run the sub-request

        uint64_t t3, t4;
        vector<sid_t> updated_result_table;

        if (sub_req.get_col_num() > 2) { // qsort
            mytuple::qsort_tuple(sub_req.get_col_num(), sub_req.result_table);

            t3 = timer::get_usec();
            vector<sid_t> tmp_vec;
            tmp_vec.resize(sub_req.get_col_num());
            for (int i = 0; i < req.get_row_num(); i++) {
                for (int c = 0; c < pvars_map.size(); c++)
                    tmp_vec[c] = req.get_row_col(i, pvars_map[c]);

                if (mytuple::binary_search_tuple(sub_req.get_col_num(),
                                                 sub_req.result_table, tmp_vec))
                    req.append_row_to(i, updated_result_table);
            }
            t4 = timer::get_usec();
        } else { // hash join
            boost::unordered_set<v_pair> remote_set;
            for (int i = 0; i < sub_req.get_row_num(); i++)
                remote_set.insert(v_pair(sub_req.get_row_col(i, 0),
                                         sub_req.get_row_col(i, 1)));

            t3 = timer::get_usec();
            vector<sid_t> tmp_vec;
            tmp_vec.resize(sub_req.get_col_num());
            for (int i = 0; i < req.get_row_num(); i++) {
                for (int c = 0; c < pvars_map.size(); c++)
                    tmp_vec[c] = req.get_row_col(i, pvars_map[c]);

                v_pair target = v_pair(tmp_vec[0], tmp_vec[1]);
                if (remote_set.find(target) != remote_set.end())
                    req.append_row_to(i, updated_result_table);
            }
            t4 = timer::get_usec();
        }

        // debug
        if (sid == 0 && tid == 0) {
            cout << "prepare " << (t1 - t0) << " us" << endl;
            cout << "execute sub-request " << (t2 - t1) << " us" << endl;
            cout << "sort " << (t3 - t2) << " us" << endl;
            cout << "lookup " << (t4 - t3) << " us" << endl;
        }

        req.result_table.swap(updated_result_table);
        req.step = fetch_step;
    }

    bool execute_one_step(SPARQLRequest &req) {
        if (req.is_finished())
            return false;

        if (req.step == 0 && req.start_from_index()) {
            index_to_unknown(req);
            return true;
        }

        ssid_t start     = req.cmd_chains[req.step * 4];
        ssid_t predicate = req.cmd_chains[req.step * 4 + 1];
        dir_t direction  = (dir_t)req.cmd_chains[req.step * 4 + 2];
        ssid_t end       = req.cmd_chains[req.step * 4 + 3];

        // triple pattern with unknown predicate/attribute
        if (predicate < 0) {
#ifdef VERSATILE
            switch (var_pair(req.variable_type(start),
                             req.variable_type(end))) {
            case var_pair(const_var, unknown_var):
                const_unknown_unknown(req);
                break;
            case var_pair(known_var, unknown_var):
                known_unknown_unknown(req);
                break;
            default:
                cout << "ERROR: unsupported triple pattern with unknown predicate "
                     << "(" << req.variable_type(start) << "|" << req.variable_type(end) << ")"
                     << endl;
                assert(false);
            }
            return true;
#else
            cout << "ERROR: unsupported variable at predicate." << endl;
            cout << "Please add definition VERSATILE in CMakeLists.txt." << endl;
            assert(false);
#endif
        }

        // triple pattern with attribute
        if (global_enable_vattr && req.pred_type_chains[req.step] > 0) {
            switch (var_pair(req.variable_type(start),
                             req.variable_type(end))) {
            case var_pair(const_var, unknown_var):
                const_to_unknown_attr(req);
                break;
            case var_pair(known_var, unknown_var):
                known_to_unknown_attr(req);
                break;
            default:
                cout << "ERROR: unsupported triple pattern with attribute "
                     << "(" << req.variable_type(start) << "|" << req.variable_type(end) << ")"
                     << endl;
                assert(false);
            }
            return true;
        }

        // triple pattern with known predicate
        switch (var_pair(req.variable_type(start),
                         req.variable_type(end))) {

        // start from const
        case var_pair(const_var, const_var):
            cout << "ERROR: unsupported triple pattern (from const to const)" << endl;
            assert(false);
        case var_pair(const_var, known_var):
            cout << "ERROR: unsupported triple pattern (from const to known)" << endl;
            assert(false);
        case var_pair(const_var, unknown_var):
            const_to_unknown(req);
            break;

        // start from known
        case var_pair(known_var, const_var):
            known_to_const(req);
            break;
        case var_pair(known_var, known_var):
            known_to_known(req);
            break;
        case var_pair(known_var, unknown_var):
            known_to_unknown(req);
            break;

        // start from unknown
        case var_pair(unknown_var, const_var):
        case var_pair(unknown_var, known_var):
        case var_pair(unknown_var, unknown_var):
            cout << "ERROR: unsupported triple pattern (from unknown)" << endl;
            assert(false);

        default:
            cout << "ERROR: unsupported triple pattern with known predicate "
                 << "(" << req.variable_type(start) << "|" << req.variable_type(end) << ")"
                 << endl;
            assert(false);
        }

        return true;
    }

    void execute_request(SPARQLRequest &r) {
        r.id = coder.get_and_inc_qid();
        while (true) {
            uint64_t t1 = timer::get_usec();
            execute_one_step(r);
            t1 = timer::get_usec() - t1;

            // co-run optimization
            if (!r.is_finished() && (r.cmd_chains[r.step * 4 + 2] == CORUN))
                do_corun(r);

            if (r.is_finished()) {
                r.row_num = r.get_row_num();
                if (r.blind)
                    r.clear_data(); // avoid take back the results
                Bundle bundle(r);
                send_request(bundle, coder.sid_of(r.pid), coder.tid_of(r.pid));
                return;
            }

            if (need_fork_join(r)) {
                vector<SPARQLRequest> sub_reqs = generate_sub_query(r);
                rmap.put_parent_request(r, sub_reqs.size());
                for (int i = 0; i < sub_reqs.size(); i++) {
                    if (i != sid) {
                        Bundle bundle(sub_reqs[i]);
                        send_request(bundle, i, tid);
                    } else {
                        pthread_spin_lock(&recv_lock);
                        msg_fast_path.push_back(sub_reqs[i]);
                        pthread_spin_unlock(&recv_lock);
                    }
                }
                return;
            }
        }
        return;
    }

    void execute_reply(SPARQLRequest &r, Engine *engine) {
        pthread_spin_lock(&engine->rmap_lock);
        engine->rmap.put_reply(r);
        if (engine->rmap.is_ready(r.pid)) {
            SPARQLRequest reply = engine->rmap.get_merged_reply(r.pid);
            pthread_spin_unlock(&engine->rmap_lock);
            Bundle bundle(reply);
            send_request(bundle, coder.sid_of(reply.pid), coder.tid_of(reply.pid));
        } else {
            pthread_spin_unlock(&engine->rmap_lock);
        }
    }

#if DYNAMIC_GSTORE
    void execute_load_data(DynamicLoadRequest &r) {
        r.load_ret = graph->dynamic_load_data(r.load_dname);
        Bundle bundle(r);
        send_request(bundle, coder.sid_of(r.pid), coder.tid_of(r.pid));
    }
#endif

    void execute_sparql_request(SPARQLRequest &r, Engine *engine){
        if (r.is_request())
            execute_request(r);
        else
            execute_reply(r, engine);
    }

    void execute(Bundle &bundle, Engine *engine) {
        if (bundle.type == SPARQL_QUERY) {
            SPARQLRequest r = bundle.getSPARQLRequest();
            execute_sparql_request(r, engine);
        }
#if DYNAMIC_GSTORE
        else if (bundle.type == DYNAMIC_LOAD){
            DynamicLoadRequest r = bundle.getDynamicLoadRequest();
            execute_load_data(r);
        }
            
#endif
    }

public:
    const static uint64_t TIMEOUT_THRESHOLD = 10000; // 10 msec

    int sid;    // server id
    int tid;    // thread id

    DGraph *graph;
    Adaptor *adaptor;

    Coder coder;

    uint64_t last_time; // busy or not (work-oblige)

    Engine(int sid, int tid, DGraph *graph, Adaptor *adaptor)
        : sid(sid), tid(tid), graph(graph), adaptor(adaptor),
          coder(sid, tid), last_time(0) {
        pthread_spin_init(&recv_lock, 0);
        pthread_spin_init(&rmap_lock, 0);
    }

    void run() {
        // NOTE: the 'tid' of engine is not start from 0,
        // which can not be used by engines[] directly
        int own_id = tid - global_num_proxies;
        // TODO: replace pair to ring
        int nbr_id = (global_num_engines - 1) - own_id;

        int send_wait_cnt = 0;
        while (true) {
            Bundle bundle;
            bool success;

            // fast path
            last_time = timer::get_usec();
            success = false;

            SPARQLRequest request;
            pthread_spin_lock(&recv_lock);
            if (msg_fast_path.size() > 0) {
                request = msg_fast_path.back();
                msg_fast_path.pop_back();
                success = true;
            }
            pthread_spin_unlock(&recv_lock);

            if (success) {
                execute_sparql_request(request, engines[own_id]);
                continue; // fast-path priority
            }

            // check and send pending messages
            sweep_msgs();

            // normal path
            last_time = timer::get_usec();

            // own queue
            success = false;
            pthread_spin_lock(&recv_lock);
<<<<<<< HEAD
            success = adaptor->tryrecv(bundle);
=======
            success = adaptor->tryrecv(r);
            // if (success && r.start_from_index()) {
            //     msg_fast_path.push_back(r);
            //     success = false;
            // }
>>>>>>> 790f6488
            pthread_spin_unlock(&recv_lock);

            if (success) execute(bundle, engines[own_id]);

            // work-oblige is disabled
            if (!global_enable_workstealing) continue;

            // neighbor queue
            last_time = timer::get_usec();
            if (last_time < engines[nbr_id]->last_time + TIMEOUT_THRESHOLD)
                continue; // neighboring worker is self-sufficient

            success = false;
            pthread_spin_lock(&engines[nbr_id]->recv_lock);
<<<<<<< HEAD
            success = engines[nbr_id]->adaptor->tryrecv(bundle);
=======
            success = engines[nbr_id]->adaptor->tryrecv(r);
            // if (success && r.start_from_index()) {
            //     engines[nbr_id]->msg_fast_path.push_back(r);
            //     success = false;
            // }
>>>>>>> 790f6488
            pthread_spin_unlock(&engines[nbr_id]->recv_lock);

            if (success) execute(bundle, engines[nbr_id]);
        }
    }

};<|MERGE_RESOLUTION|>--- conflicted
+++ resolved
@@ -792,7 +792,7 @@
             DynamicLoadRequest r = bundle.getDynamicLoadRequest();
             execute_load_data(r);
         }
-            
+
 #endif
     }
 
@@ -855,15 +855,7 @@
             // own queue
             success = false;
             pthread_spin_lock(&recv_lock);
-<<<<<<< HEAD
             success = adaptor->tryrecv(bundle);
-=======
-            success = adaptor->tryrecv(r);
-            // if (success && r.start_from_index()) {
-            //     msg_fast_path.push_back(r);
-            //     success = false;
-            // }
->>>>>>> 790f6488
             pthread_spin_unlock(&recv_lock);
 
             if (success) execute(bundle, engines[own_id]);
@@ -878,15 +870,7 @@
 
             success = false;
             pthread_spin_lock(&engines[nbr_id]->recv_lock);
-<<<<<<< HEAD
             success = engines[nbr_id]->adaptor->tryrecv(bundle);
-=======
-            success = engines[nbr_id]->adaptor->tryrecv(r);
-            // if (success && r.start_from_index()) {
-            //     engines[nbr_id]->msg_fast_path.push_back(r);
-            //     success = false;
-            // }
->>>>>>> 790f6488
             pthread_spin_unlock(&engines[nbr_id]->recv_lock);
 
             if (success) execute(bundle, engines[nbr_id]);
