/*
 * Copyright (c) 2016 Shanghai Jiao Tong University.
 *     All rights reserved.
 *
 *  Licensed under the Apache License, Version 2.0 (the "License");
 *  you may not use this file except in compliance with the License.
 *  You may obtain a copy of the License at
 *
 *      http://www.apache.org/licenses/LICENSE-2.0
 *
 *  Unless required by applicable law or agreed to in writing,
 *  software distributed under the License is distributed on an "AS
 *  IS" BASIS, WITHOUT WARRANTIES OR CONDITIONS OF ANY KIND, either
 *  express or implied.  See the License for the specific language
 *  governing permissions and limitations under the License.
 *
 * For more about this software visit:
 *
 *      http://ipads.se.sjtu.edu.cn/projects/wukong
 *
 */

#pragma once

#include <boost/unordered_set.hpp>
#include <boost/unordered_map.hpp>
#include <stdlib.h> //qsort

#include "config.hpp"
#include "type.hpp"
#include "coder.hpp"
#include "adaptor.hpp"
#include "dgraph.hpp"
#include "query.hpp"

#include "mymath.hpp"
#include "timer.hpp"

using namespace std;

// The map is used to colloect the replies of sub-queries in fork-join execution
class Reply_Map {
private:

    struct Item {
        int count;
        SPARQLQuery parent_request;
        SPARQLQuery merged_reply;
    };

    boost::unordered_map<int, Item> internal_item_map;

public:
    void put_parent_request(SPARQLQuery &r, int cnt) {
        Item data;
        data.count = cnt;
        data.parent_request = r;
        internal_item_map[r.id] = data;
    }

    void put_reply(SPARQLQuery &r) {
        int pid = r.pid;
        Item &data = internal_item_map[pid];

        SPARQLQuery::Result &data_result = data.merged_reply.result;
        SPARQLQuery::Result &r_result = r.result;
        data.count --;
        data_result.col_num = r_result.col_num;
        data_result.blind = r_result.blind;
        data_result.row_num += r_result.row_num;
        data_result.attr_col_num = r_result.attr_col_num;
        data_result.v2c_map = r_result.v2c_map;

        data_result.append_result(r_result);
    }

    bool is_ready(int pid) {
        return internal_item_map[pid].count == 0;
    }

    SPARQLQuery get_merged_reply(int pid) {
        SPARQLQuery r = internal_item_map[pid].parent_request;
        SPARQLQuery &merged_reply = internal_item_map[pid].merged_reply;

        r.result.col_num = merged_reply.result.col_num;
        r.result.blind = merged_reply.result.blind;
        r.result.row_num = merged_reply.result.row_num;
        r.result.attr_col_num = merged_reply.result.attr_col_num;
        r.result.v2c_map = merged_reply.result.v2c_map;

        r.result.result_table.swap(merged_reply.result.result_table);
        r.result.attr_res_table.swap(r.result.attr_res_table);
        internal_item_map.erase(pid);
        return r;
    }
};



typedef pair<int64_t, int64_t> v_pair;

int64_t hash_pair(const v_pair &x) {
    int64_t r = x.first;
    r = r << 32;
    r += x.second;
    return hash<int64_t>()(r);
}


// a vector of pointers of all local engines
class Engine;
std::vector<Engine *> engines;


class Engine {
private:
    class Message {
    public:
        int sid;
        int tid;
        Bundle bundle;

        Message(int sid, int tid, Bundle &bundle)
            : sid(sid), tid(tid), bundle(bundle) { }
    };

    pthread_spinlock_t recv_lock;
    std::vector<SPARQLQuery> msg_fast_path;

    Reply_Map rmap; // a map of replies for pending (fork-join) queries
    pthread_spinlock_t rmap_lock;

    vector<Message> pending_msgs;

    inline void sweep_msgs() {
        if (!pending_msgs.size()) return;

        cout << "[INFO]#" << tid << " " << pending_msgs.size() << " pending msgs on engine." << endl;
        for (vector<Message>::iterator it = pending_msgs.begin(); it != pending_msgs.end();)
            if (adaptor->send(it->sid, it->tid, it->bundle))
                it = pending_msgs.erase(it);
            else
                ++it;
    }

    bool send_request(Bundle &bundle, int dst_sid, int dst_tid) {
        if (adaptor->send(dst_sid, dst_tid, bundle))
            return true;

        // failed to send, then stash the msg to void deadlock
        pending_msgs.push_back(Message(dst_sid, dst_tid, bundle));
        return false;
    }


    void const_to_known(SPARQLQuery &req) { assert(false); } /// TODO

    void const_to_unknown(SPARQLQuery &req) {
        SPARQLQuery::Pattern &pattern = req.get_current_pattern();
        ssid_t start = pattern.subject;
        ssid_t pid   = pattern.predicate;
        dir_t d      = pattern.direction;
        ssid_t end   = pattern.object;
        std::vector<sid_t> updated_result_table;
        SPARQLQuery::Result &result = req.result;

        // the query plan is wrong
        assert(result.get_col_num() == 0);

        uint64_t sz = 0;
        edge_t *res = graph->get_edges_global(tid, start, d, pid, &sz);
        for (uint64_t k = 0; k < sz; k++)
            updated_result_table.push_back(res[k].val);

        result.result_table.swap(updated_result_table);
        result.add_var2col(end, 0);
        result.set_col_num(1);
        req.step++;
    }

    // all of these means const attribute
    void const_to_unknown_attr(SPARQLQuery & req ) {
        SPARQLQuery::Pattern &pattern = req.get_current_pattern();
        ssid_t start = pattern.subject;
        ssid_t aid   = pattern.predicate;
        dir_t d      = pattern.direction;
        ssid_t end   = pattern.object;
        std::vector<attr_t> updated_result_table;
        SPARQLQuery::Result &result = req.result;

        assert(d == OUT); // attribute always uses OUT
        int type = SID_t;

        attr_t v;
        graph->get_vertex_attr_global(tid, start, d, aid, v);
        updated_result_table.push_back(v);
        type = boost::apply_visitor(get_type, v);

        result.attr_res_table.swap(updated_result_table);
        result.add_var2col(end, 0, type);
        result.set_attr_col_num(1);
        req.step++;
    }

    void known_to_unknown(SPARQLQuery &req) {
        SPARQLQuery::Pattern &pattern = req.get_current_pattern();
        ssid_t start = pattern.subject;
        ssid_t pid   = pattern.predicate;
        dir_t d      = pattern.direction;
        ssid_t end   = pattern.object;
        std::vector<sid_t> updated_result_table;
        SPARQLQuery::Result &result = req.result;

        // the query plan is wrong
        //assert(req.get_col_num() == req.var2col(end));

        updated_result_table.reserve(result.result_table.size());
        for (int i = 0; i < result.get_row_num(); i++) {
            sid_t prev_id = result.get_row_col(i, result.var2col(start));
            uint64_t sz = 0;
            edge_t *res = graph->get_edges_global(tid, prev_id, d, pid, &sz);
            for (uint64_t k = 0; k < sz; k++) {
                result.append_row_to(i, updated_result_table);
                updated_result_table.push_back(res[k].val);
            }
        }

        result.result_table.swap(updated_result_table);
        result.add_var2col(end, result.get_col_num());
        result.set_col_num(result.get_col_num() + 1);
        req.step++;
    }

    void known_to_unknown_attr(SPARQLQuery &req) {
        SPARQLQuery::Pattern &pattern = req.get_current_pattern();
        ssid_t start = pattern.subject;
        ssid_t pid   = pattern.predicate;
        dir_t d      = pattern.direction;
        ssid_t end   = pattern.object;
        std::vector<attr_t> updated_attr_result_table;
        std::vector<sid_t> updated_result_table;
        SPARQLQuery::Result &result = req.result;

        // attribute always uses OUT
        assert(d == OUT);
        int type = SID_t;

        updated_attr_result_table.reserve(result.attr_res_table.size());
        for (int i = 0; i < result.get_row_num(); i++) {
            sid_t prev_id = result.get_row_col(i, result.var2col(start));
            attr_t v;
            bool has_value = graph->get_vertex_attr_global(tid, prev_id, d, pid, v);
            if (has_value) {
                result.append_row_to(i, updated_result_table);
                result.append_attr_row_to(i, updated_attr_result_table);
                updated_attr_result_table.push_back(v);
                type = boost::apply_visitor(get_type, v);
            }
        }

        result.attr_res_table.swap(updated_attr_result_table);
        result.result_table.swap(updated_result_table);
        result.add_var2col(end, result.get_attr_col_num(), type);
        result.set_attr_col_num(result.get_attr_col_num() + 1);
        req.step++;
    }

    void known_to_known(SPARQLQuery &req) {
        SPARQLQuery::Pattern &pattern = req.get_current_pattern();
        ssid_t start = pattern.subject;
        ssid_t pid   = pattern.predicate;
        dir_t d      = pattern.direction;
        ssid_t end   = pattern.object;
        vector<sid_t> updated_result_table;
        vector<attr_t> updated_attr_res_table;
        SPARQLQuery::Result &result = req.result;

        for (int i = 0; i < result.get_row_num(); i++) {
            sid_t prev_id = result.get_row_col(i, result.var2col(start));
            uint64_t sz = 0;
            edge_t *res = graph->get_edges_global(tid, prev_id, d, pid, &sz);
            sid_t end2 = result.get_row_col(i, result.var2col(end));
            for (uint64_t k = 0; k < sz; k++) {
                if (res[k].val == end2) {
                    result.append_row_to(i, updated_result_table);
                    if (global_enable_vattr)
                        result.append_attr_row_to(i, updated_attr_res_table);
                    break;
                }
            }
        }

        result.result_table.swap(updated_result_table);
        if (global_enable_vattr)
            result.attr_res_table.swap(updated_attr_res_table);
        req.step++;
    }

    void known_to_const(SPARQLQuery &req) {
        SPARQLQuery::Pattern &pattern = req.get_current_pattern();
        ssid_t start = pattern.subject;
        ssid_t pid   = pattern.predicate;
        dir_t d      = pattern.direction;
        ssid_t end   = pattern.object;
        vector<sid_t> updated_result_table;
        vector<attr_t> updated_attr_res_table;
        SPARQLQuery::Result &result = req.result;

        for (int i = 0; i < result.get_row_num(); i++) {
            sid_t prev_id = result.get_row_col(i, result.var2col(start));
            uint64_t sz = 0;
            edge_t *res = graph->get_edges_global(tid, prev_id, d, pid, &sz);
            for (uint64_t k = 0; k < sz; k++) {
                if (res[k].val == end) {
                    result.append_row_to(i, updated_result_table);
                    if (global_enable_vattr)
                        result.append_attr_row_to(i, updated_attr_res_table);
                    break;
                }
            }
        }

        result.result_table.swap(updated_result_table);
        if (global_enable_vattr)
            result.attr_res_table.swap(updated_attr_res_table);
        req.step++;
    }

    void index_to_unknown(SPARQLQuery &req) {
        SPARQLQuery::Pattern &pattern = req.get_current_pattern();
        ssid_t tpid = pattern.subject;
        ssid_t id01   = pattern.predicate;
        dir_t d      = pattern.direction;
        ssid_t var   = pattern.object;
        vector<sid_t> updated_result_table;
        SPARQLQuery::Result &result = req.result;

        assert(id01 == PREDICATE_ID || id01 == TYPE_ID); // predicate or type index

        assert(result.get_col_num() == 0); // the query plan is wrong

        uint64_t sz = 0;
        edge_t *res = graph->get_index_edges_local(tid, tpid, d, &sz);
        int start = req.tid;
        for (uint64_t k = start; k < sz; k += global_mt_threshold)
            updated_result_table.push_back(res[k].val);

        result.result_table.swap(updated_result_table);
        result.set_col_num(1);
        result.add_var2col(var, 0);
        req.step++;
        req.local_var = -1;
    }

    // e.g., "<http://www.Department0.University0.edu> ?P ?X"
    void const_unknown_unknown(SPARQLQuery &req) {
        SPARQLQuery::Pattern &pattern = req.get_current_pattern();
        ssid_t start = pattern.subject;
        ssid_t pid   = pattern.predicate;
        dir_t d      = pattern.direction;
        ssid_t end   = pattern.object;
        vector<sid_t> updated_result_table;
        SPARQLQuery::Result &result = req.result;

        // the query plan is wrong
        assert(result.get_col_num() == 0);

        uint64_t npids = 0;
        edge_t *pids = graph->get_edges_global(tid, start, d, PREDICATE_ID, &npids);

        // use a local buffer to store "known" predicates
        edge_t *tpids = (edge_t *)malloc(npids * sizeof(edge_t));
        memcpy((char *)tpids, (char *)pids, npids * sizeof(edge_t));

        for (uint64_t p = 0; p < npids; p++) {
            uint64_t sz = 0;
            edge_t *res = graph->get_edges_global(tid, start, d, tpids[p].val, &sz);
            for (uint64_t k = 0; k < sz; k++) {
                updated_result_table.push_back(tpids[p].val);
                updated_result_table.push_back(res[k].val);
            }
        }

        free(tpids);

        result.result_table.swap(updated_result_table);
        result.set_col_num(2);
        result.add_var2col(pid, 0);
        result.add_var2col(end, 1);
        req.step++;
    }

    // e.g., "<http://www.University0.edu> ub:subOrganizationOf ?D"
    //       "?D ?P ?X"
    void known_unknown_unknown(SPARQLQuery &req) {
        SPARQLQuery::Pattern &pattern = req.get_current_pattern();
        ssid_t start = pattern.subject;
        ssid_t pid   = pattern.predicate;
        dir_t d      = pattern.direction;
        ssid_t end   = pattern.object;
        vector<sid_t> updated_result_table;
        SPARQLQuery::Result &result = req.result;

        for (int i = 0; i < result.get_row_num(); i++) {
            sid_t prev_id = result.get_row_col(i, result.var2col(start));
            uint64_t npids = 0;
            edge_t *pids = graph->get_edges_global(tid, prev_id, d, PREDICATE_ID, &npids);

            // use a local buffer to store "known" predicates
            edge_t *tpids = (edge_t *)malloc(npids * sizeof(edge_t));
            memcpy((char *)tpids, (char *)pids, npids * sizeof(edge_t));

            for (uint64_t p = 0; p < npids; p++) {
                uint64_t sz = 0;
                edge_t *res = graph->get_edges_global(tid, prev_id, d, tpids[p].val, &sz);
                for (uint64_t k = 0; k < sz; k++) {
                    result.append_row_to(i, updated_result_table);
                    updated_result_table.push_back(tpids[p].val);
                    updated_result_table.push_back(res[k].val);
                }
            }

            free(tpids);
        }

        result.result_table.swap(updated_result_table);
        result.set_col_num(result.get_col_num() + 2);
        result.add_var2col(pid, result.get_col_num());
        result.add_var2col(end, result.get_col_num() + 1);
        req.step++;
    }

    // FIXME: deadcode
    void known_unknown_const(SPARQLQuery &req) {
        SPARQLQuery::Pattern &pattern = req.get_current_pattern();
        ssid_t start = pattern.subject;
        ssid_t pid   = pattern.predicate;
        dir_t d      = pattern.direction;
        ssid_t end   = pattern.object;
        vector<sid_t> updated_result_table;
        SPARQLQuery::Result &result = req.result;

        for (int i = 0; i < result.get_row_num(); i++) {
            sid_t prev_id = result.get_row_col(i, result.var2col(start));
            uint64_t npids = 0;
            edge_t *pids = graph->get_edges_global(tid, prev_id, d, PREDICATE_ID, &npids);

            // use a local buffer to store "known" predicates
            edge_t *tpids = (edge_t *)malloc(npids * sizeof(edge_t));
            memcpy((char *)tpids, (char *)pids, npids * sizeof(edge_t));

            for (uint64_t p = 0; p < npids; p++) {
                uint64_t sz = 0;
                edge_t *res = graph->get_edges_global(tid, prev_id, d, tpids[p].val, &sz);
                for (uint64_t k = 0; k < sz; k++) {
                    if (res[k].val == end) {
                        result.append_row_to(i, updated_result_table);
                        updated_result_table.push_back(tpids[p].val);
                        break;
                    }
                }
            }

            free(tpids);
        }

        result.add_var2col(pid, result.get_col_num());
        result.set_col_num(result.get_col_num() + 1);
        result.result_table.swap(updated_result_table);
        req.step++;
    }

    vector<SPARQLQuery> generate_sub_query(SPARQLQuery &req) {
        SPARQLQuery::Pattern &pattern = req.get_current_pattern();
        ssid_t start = pattern.subject;

        // generate sub requests for all servers
        vector<SPARQLQuery> sub_reqs(global_num_servers);
        for (int i = 0; i < global_num_servers; i++) {
            sub_reqs[i].pid = req.id;
            sub_reqs[i].pattern_group = req.pattern_group;
            sub_reqs[i].step = req.step;
            sub_reqs[i].corun_step = req.corun_step;
            sub_reqs[i].fetch_step = req.fetch_step;
            sub_reqs[i].local_var = start;

            sub_reqs[i].result.col_num = req.result.col_num;
            sub_reqs[i].result.blind = req.result.blind;
            sub_reqs[i].result.v2c_map  = req.result.v2c_map;
            sub_reqs[i].result.nvars  = req.result.nvars;
        }

        // group intermediate results to servers
        for (int i = 0; i < req.result.get_row_num(); i++) {
            int dst_sid = mymath::hash_mod(req.result.get_row_col(i, req.result.var2col(start)),
                                           global_num_servers);
            req.result.append_row_to(i, sub_reqs[dst_sid].result.result_table);
        }

        return sub_reqs;
    }

    // fork-join or in-place execution
    bool need_fork_join(SPARQLQuery &req) {
        // always need fork-join mode w/o RDMA
        if (!global_use_rdma) return true;

        SPARQLQuery::Pattern &pattern = req.get_current_pattern();
        ssid_t start = pattern.subject;
        return ((req.local_var != start)
                && (req.result.get_row_num() >= global_rdma_threshold));
    }

    void do_corun(SPARQLQuery &req) {
        SPARQLQuery::Result &req_result = req.result;
        int corun_step = req.corun_step;
        int fetch_step = req.fetch_step;

        // step.1 remove dup;
        uint64_t t0 = timer::get_usec();

        boost::unordered_set<sid_t> unique_set;
        ssid_t vid = req.get_pattern(corun_step).subject;
        assert(vid < 0);
        int col_idx = req_result.var2col(vid);
        for (int i = 0; i < req_result.get_row_num(); i++)
            unique_set.insert(req_result.get_row_col(i, col_idx));

        // step.2 generate cmd_chain for sub-reqs
        SPARQLQuery::PatternGroup subgroup;
        vector<int> pvars_map; // from new_id to col_idx of id

        boost::unordered_map<sid_t, sid_t> sub_pvars;

        auto lambda = [&](ssid_t id) -> ssid_t {
            if (id < 0) { // remap pattern variable
                if (sub_pvars.find(id) == sub_pvars.end()) {
                    sid_t new_id = - (sub_pvars.size() + 1); // starts from -1
                    sub_pvars[id] = new_id;
                    pvars_map.push_back(req_result.var2col(id));
                }
                return sub_pvars[id];
            } else {
                return id;
            }
        };

        for (int i = corun_step; i < fetch_step; i++) {
            SPARQLQuery::Pattern &pattern = req.get_pattern(i);
            ssid_t subject = lambda(pattern.subject);
            ssid_t predicate = lambda(pattern.predicate);
            dir_t direction = pattern.direction;
            ssid_t object = lambda(pattern.object);
            SPARQLQuery::Pattern newPattern(subject, predicate, direction, object);
            newPattern.pred_type = 0;
            subgroup.patterns.push_back(newPattern);
        }

        // step.3 make sub-req
        SPARQLQuery sub_req;
        SPARQLQuery::Result &sub_result = sub_req.result;

        // query
        sub_req.pattern_group = subgroup;
        sub_result.nvars = pvars_map.size();

        // result
        boost::unordered_set<sid_t>::iterator iter;
        for (iter = unique_set.begin(); iter != unique_set.end(); iter++)
            sub_result.result_table.push_back(*iter);
        sub_result.col_num = 1;

        //init var_map
        sub_result.add_var2col(sub_pvars[vid], 0);

        sub_result.blind = false; // must take back results
        uint64_t t1 = timer::get_usec(); // time to generate the sub-request

        // step.4 execute sub-req
        while (true) {
            execute_one_step(sub_req);
            if (sub_req.is_finished())
                break;
        }
        uint64_t t2 = timer::get_usec(); // time to run the sub-request

        uint64_t t3, t4;
        vector<sid_t> updated_result_table;

        if (sub_result.get_col_num() > 2) { // qsort
            mytuple::qsort_tuple(sub_result.get_col_num(), sub_result.result_table);

            t3 = timer::get_usec();
            vector<sid_t> tmp_vec;
            tmp_vec.resize(sub_result.get_col_num());
            for (int i = 0; i < req_result.get_row_num(); i++) {
                for (int c = 0; c < pvars_map.size(); c++)
                    tmp_vec[c] = req_result.get_row_col(i, pvars_map[c]);

                if (mytuple::binary_search_tuple(sub_result.get_col_num(),
                                                 sub_result.result_table, tmp_vec))
                    req_result.append_row_to(i, updated_result_table);
            }
            t4 = timer::get_usec();
        } else { // hash join
            boost::unordered_set<v_pair> remote_set;
            for (int i = 0; i < sub_result.get_row_num(); i++)
                remote_set.insert(v_pair(sub_result.get_row_col(i, 0),
                                         sub_result.get_row_col(i, 1)));

            t3 = timer::get_usec();
            vector<sid_t> tmp_vec;
            tmp_vec.resize(sub_result.get_col_num());
            for (int i = 0; i < req_result.get_row_num(); i++) {
                for (int c = 0; c < pvars_map.size(); c++)
                    tmp_vec[c] = req_result.get_row_col(i, pvars_map[c]);

                v_pair target = v_pair(tmp_vec[0], tmp_vec[1]);
                if (remote_set.find(target) != remote_set.end())
                    req_result.append_row_to(i, updated_result_table);
            }
            t4 = timer::get_usec();
        }

        // debug
        if (sid == 0 && tid == 0) {
            cout << "prepare " << (t1 - t0) << " us" << endl;
            cout << "execute sub-request " << (t2 - t1) << " us" << endl;
            cout << "sort " << (t3 - t2) << " us" << endl;
            cout << "lookup " << (t4 - t3) << " us" << endl;
        }

        req_result.result_table.swap(updated_result_table);
        req.step = fetch_step;
    }

    bool execute_one_step(SPARQLQuery &req) {
        if (req.is_finished())
            return false;

        if (req.step == 0 && req.start_from_index()) {
            index_to_unknown(req);
            return true;
        }

        SPARQLQuery::Pattern &pattern = req.get_current_pattern();
        ssid_t start     = pattern.subject;
        ssid_t predicate = pattern.predicate;
        dir_t direction  = pattern.direction;
        ssid_t end       = pattern.object;

        // triple pattern with unknown predicate/attribute
        if (predicate < 0) {
#ifdef VERSATILE
            switch (var_pair(req.result.variable_type(start),
                             req.result.variable_type(end))) {
            case var_pair(const_var, unknown_var):
                const_unknown_unknown(req);
                break;
            case var_pair(known_var, unknown_var):
                known_unknown_unknown(req);
                break;
            default:
                cout << "ERROR: unsupported triple pattern with unknown predicate "
                     << "(" << req.result.variable_type(start) << "|" << req.result.variable_type(end) << ")"
                     << endl;
                assert(false);
            }
            return true;
#else
            cout << "ERROR: unsupported variable at predicate." << endl;
            cout << "Please add definition VERSATILE in CMakeLists.txt." << endl;
            assert(false);
#endif
        }

        // triple pattern with attribute
        if (global_enable_vattr && req.get_pattern(req.step).pred_type > 0) {
            switch (var_pair(req.result.variable_type(start),
                             req.result.variable_type(end))) {
            case var_pair(const_var, unknown_var):
                const_to_unknown_attr(req);
                break;
            case var_pair(known_var, unknown_var):
                known_to_unknown_attr(req);
                break;
            default:
                cout << "ERROR: unsupported triple pattern with attribute "
                     << "(" << req.result.variable_type(start) << "|" << req.result.variable_type(end) << ")"
                     << endl;
                assert(false);
            }
            return true;
        }

        // triple pattern with known predicate
        switch (var_pair(req.result.variable_type(start),
                         req.result.variable_type(end))) {

        // start from const
        case var_pair(const_var, const_var):
            cout << "ERROR: unsupported triple pattern (from const to const)" << endl;
            assert(false);
        case var_pair(const_var, known_var):
            cout << "ERROR: unsupported triple pattern (from const to known)" << endl;
            assert(false);
        case var_pair(const_var, unknown_var):
            const_to_unknown(req);
            break;

        // start from known
        case var_pair(known_var, const_var):
            known_to_const(req);
            break;
        case var_pair(known_var, known_var):
            known_to_known(req);
            break;
        case var_pair(known_var, unknown_var):
            known_to_unknown(req);
            break;

        // start from unknown
        case var_pair(unknown_var, const_var):
        case var_pair(unknown_var, known_var):
        case var_pair(unknown_var, unknown_var):
            cout << "ERROR: unsupported triple pattern (from unknown)" << endl;
            assert(false);

        default:
            cout << "ERROR: unsupported triple pattern with known predicate "
                 << "(" << req.result.variable_type(start) << "|" << req.result.variable_type(end) << ")"
                 << endl;
            assert(false);
        }

        return true;
    }

    void filter(SPARQLQuery &r) {

    }

    void final_process(SPARQLQuery &r) {
        // DISTINCT

        // ORDER BY

        // OFFSET

        // LIMIT
    }

    void execute_sparql_request(SPARQLQuery &r) {
        SPARQLQuery::Result &result = r.result;
        r.id = coder.get_and_inc_qid();
        while (true) {
            uint64_t t1 = timer::get_usec();
            execute_one_step(r);
            t1 = timer::get_usec() - t1;

            // co-run optimization
            if (!r.is_finished() && (r.step == r.corun_step))
                do_corun(r);

            if (r.is_finished()) {
                // result should be filtered at the end of every distributed query because FILTER could be nested in every PatternGroup
                filter(r);
                // if all data has been merged and next will be sent back to proxy
                if (coder.tid_of(r.pid) < global_num_proxies) {
                    final_process(r);
                }

                result.row_num = result.get_row_num();
                r.clear_data();
                Bundle bundle(r);
                send_request(bundle, coder.sid_of(r.pid), coder.tid_of(r.pid));
                return;
            }

            if (need_fork_join(r)) {
                vector<SPARQLQuery> sub_reqs = generate_sub_query(r);
                rmap.put_parent_request(r, sub_reqs.size());
                for (int i = 0; i < sub_reqs.size(); i++) {
                    if (i != sid) {
                        Bundle bundle(sub_reqs[i]);
                        send_request(bundle, i, tid);
                    } else {
                        pthread_spin_lock(&recv_lock);
                        msg_fast_path.push_back(sub_reqs[i]);
                        pthread_spin_unlock(&recv_lock);
                    }
                }
                return;
            }
        }
        return;
    }

    void execute_sparql_reply(SPARQLQuery &r, Engine *engine) {
        pthread_spin_lock(&engine->rmap_lock);
        engine->rmap.put_reply(r);

        if (engine->rmap.is_ready(r.pid)) {
            SPARQLQuery reply = engine->rmap.get_merged_reply(r.pid);
            pthread_spin_unlock(&engine->rmap_lock);
            // if all data has been merged and next will be sent back to proxy
            if (coder.tid_of(reply.pid) < global_num_proxies) {
                final_process(reply);
            }
            Bundle bundle(reply);
            send_request(bundle, coder.sid_of(reply.pid), coder.tid_of(reply.pid));
        } else {
            pthread_spin_unlock(&engine->rmap_lock);
        }
    }

    void execute_sparql_query(SPARQLQuery &r, Engine *engine) {
        if (r.is_request())
            execute_sparql_request(r);
        else
            execute_sparql_reply(r, engine);
    }

#if DYNAMIC_GSTORE
    void execute_load_data(RDFLoad &r) {
        r.load_ret = graph->dynamic_load_data(r.load_dname, r.check_dup);
        Bundle bundle(r);
        send_request(bundle, coder.sid_of(r.pid), coder.tid_of(r.pid));
    }
#endif

<<<<<<< HEAD
    void execute_store_check(STORECheck& r) {
        r.check_ret = graph->store_check(r.index_check, r.normal_check);
        Bundle bundle(r);
        send_request(bundle, coder.sid_of(r.pid), coder.tid_of(r.pid));
    }

    void execute_sparql_request(SPARQLQuery &r, Engine *engine) {
        if (r.is_request())
            execute_request(r);
        else
            execute_reply(r, engine);
    }

=======
>>>>>>> 192fe3fd
    void execute(Bundle &bundle, Engine *engine) {
        if (bundle.type == SPARQL_QUERY) {
            SPARQLQuery r = bundle.get_sparql_query();
            execute_sparql_query(r, engine);
        }
#if DYNAMIC_GSTORE
        else if (bundle.type == DYNAMIC_LOAD) {
            RDFLoad r = bundle.get_rdf_load();
            execute_load_data(r);
        }
#endif
        else if (bundle.type == STORE_CHECK) {
            STORECheck r = bundle.get_store_check();
            execute_store_check(r);
        }
    }

public:
    const static uint64_t TIMEOUT_THRESHOLD = 10000; // 10 msec

    int sid;    // server id
    int tid;    // thread id

    DGraph *graph;
    Adaptor *adaptor;

    Coder coder;

    uint64_t last_time; // busy or not (work-oblige)

    Engine(int sid, int tid, DGraph *graph, Adaptor *adaptor)
        : sid(sid), tid(tid), graph(graph), adaptor(adaptor),
          coder(sid, tid), last_time(0) {
        pthread_spin_init(&recv_lock, 0);
        pthread_spin_init(&rmap_lock, 0);
    }

    void run() {
        // NOTE: the 'tid' of engine is not start from 0,
        // which can not be used by engines[] directly
        int own_id = tid - global_num_proxies;
        // TODO: replace pair to ring
        int nbr_id = (global_num_engines - 1) - own_id;

        int send_wait_cnt = 0;
        while (true) {
            Bundle bundle;
            bool success;

            // fast path
            last_time = timer::get_usec();
            success = false;

            SPARQLQuery request;
            pthread_spin_lock(&recv_lock);
            if (msg_fast_path.size() > 0) {
                request = msg_fast_path.back();
                msg_fast_path.pop_back();
                success = true;
            }
            pthread_spin_unlock(&recv_lock);

            if (success) {
                execute_sparql_query(request, engines[own_id]);
                continue; // fast-path priority
            }

            // check and send pending messages
            sweep_msgs();

            // normal path
            last_time = timer::get_usec();

            // own queue
            if (adaptor->tryrecv(bundle))
                execute(bundle, engines[own_id]);

            // work-oblige is disabled
            if (!global_enable_workstealing) continue;

            // neighbor queue
            last_time = timer::get_usec();
            if (last_time < engines[nbr_id]->last_time + TIMEOUT_THRESHOLD)
                continue; // neighboring worker is self-sufficient

            if (engines[nbr_id]->adaptor->tryrecv(bundle))
                execute(bundle, engines[nbr_id]);
        }
    }

};<|MERGE_RESOLUTION|>--- conflicted
+++ resolved
@@ -829,22 +829,12 @@
     }
 #endif
 
-<<<<<<< HEAD
     void execute_store_check(STORECheck& r) {
         r.check_ret = graph->store_check(r.index_check, r.normal_check);
         Bundle bundle(r);
         send_request(bundle, coder.sid_of(r.pid), coder.tid_of(r.pid));
     }
 
-    void execute_sparql_request(SPARQLQuery &r, Engine *engine) {
-        if (r.is_request())
-            execute_request(r);
-        else
-            execute_reply(r, engine);
-    }
-
-=======
->>>>>>> 192fe3fd
     void execute(Bundle &bundle, Engine *engine) {
         if (bundle.type == SPARQL_QUERY) {
             SPARQLQuery r = bundle.get_sparql_query();
