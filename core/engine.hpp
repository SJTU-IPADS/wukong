/*
 * Copyright (c) 2016 Shanghai Jiao Tong University.
 *     All rights reserved.
 *
 *  Licensed under the Apache License, Version 2.0 (the "License");
 *  you may not use this file except in compliance with the License.
 *  You may obtain a copy of the License at
 *
 *      http://www.apache.org/licenses/LICENSE-2.0
 *
 *  Unless required by applicable law or agreed to in writing,
 *  software distributed under the License is distributed on an "AS
 *  IS" BASIS, WITHOUT WARRANTIES OR CONDITIONS OF ANY KIND, either
 *  express or implied.  See the License for the specific language
 *  governing permissions and limitations under the License.
 *
 * For more about this software visit:
 *
 *      http://ipads.se.sjtu.edu.cn/projects/wukong
 *
 */

#pragma once

#include <boost/unordered_set.hpp>
#include <boost/unordered_map.hpp>
#include <algorithm>//sort
#include <regex>

#include "config.hpp"
#include "type.hpp"
#include "coder.hpp"
#include "adaptor.hpp"
#include "dgraph.hpp"
#include "query.hpp"
#include "assertion.hpp"

#include "mymath.hpp"
#include "timer.hpp"

using namespace std;

#define BUSY_POLLING_THRESHOLD 10000000 // busy polling task queue 10s
#define MIN_SNOOZE_TIME 10 // MIX snooze time
#define MAX_SNOOZE_TIME 80 // MAX snooze time

#define QUERY_FROM_PROXY(tid) ((tid) < global_num_proxies)

// The map is used to colloect the replies of sub-queries in fork-join execution
class Reply_Map {
private:

    struct Item {
        int cnt; // #sub-queries
        SPARQLQuery parent;
        SPARQLQuery reply;
    };

    boost::unordered_map<int, Item> internal_map;

public:
    void put_parent_request(SPARQLQuery &r, int cnt) {
        logstream(LOG_DEBUG) << "add pid=" << r.id << " and cnt=" << cnt << LOG_endl;

        // not exist
        ASSERT(internal_map.find(r.id) == internal_map.end());

        Item d;
        d.cnt = cnt;
        d.parent = r;

        internal_map[r.id] = d;
    }

    void put_reply(SPARQLQuery &r) {
        // exist
        ASSERT(internal_map.find(r.pid) != internal_map.end());

        Item &d = internal_map[r.pid];
        SPARQLQuery::Result &whole = d.reply.result;
        SPARQLQuery::Result &part = r.result;
        d.cnt--;

        if (d.parent.has_union())
            whole.merge_union(part);
        else
            whole.append_result(part);

        // keep inprogress
        if (d.parent.state == SPARQLQuery::SQState::SQ_PATTERN)
            d.reply.pattern_step = r.pattern_step;
    }

    bool is_ready(int pid) {
        return internal_map[pid].cnt == 0;
    }

    SPARQLQuery get_merged_reply(int pid) {
        SPARQLQuery r = internal_map[pid].parent;
        SPARQLQuery &reply = internal_map[pid].reply;

        // copy the result
        // FIXME: implement copy construct of SPARQLQuery::Result
        r.result.col_num = reply.result.col_num;
        r.result.blind = reply.result.blind;
        r.result.row_num = reply.result.row_num;
        r.result.attr_col_num = reply.result.attr_col_num;
        r.result.v2c_map = reply.result.v2c_map;
        r.result.result_table.swap(reply.result.result_table);
        r.result.attr_res_table.swap(reply.result.attr_res_table);

        // FIXME: need sync other fields or not
        if (r.state == SPARQLQuery::SQState::SQ_PATTERN)
            r.pattern_step = reply.pattern_step;

        internal_map.erase(pid);
        logstream(LOG_DEBUG) << "erase pid=" << pid << LOG_endl;
        return r;
    }
};


typedef pair<int64_t, int64_t> int64_pair;

int64_t hash_pair(const int64_pair &x) {
    int64_t r = x.first;
    r = r << 32;
    r += x.second;
    return hash<int64_t>()(r);
}

// defined as constexpr due to switch-case
constexpr int const_pair(int t1, int t2) { return ((t1 << 4) | t2); }


// a vector of pointers of all local engines
class Engine;
std::vector<Engine *> engines;


class Engine {
private:
    class Message {
    public:
        int sid;
        int tid;
        Bundle bundle;

        Message(int sid, int tid, Bundle &bundle)
            : sid(sid), tid(tid), bundle(bundle) { }
    };

    pthread_spinlock_t recv_lock;
    std::vector<SPARQLQuery> msg_fast_path;
    std::vector<SPARQLQuery> runqueue;

    Reply_Map rmap; // a map of replies for pending (fork-join) queries
    pthread_spinlock_t rmap_lock;

    vector<Message> pending_msgs;

    inline void sweep_msgs() {
        if (!pending_msgs.size()) return;

        logstream(LOG_INFO) << "#" << tid << " "
                            << pending_msgs.size() << " pending msgs on engine." << LOG_endl;
        for (vector<Message>::iterator it = pending_msgs.begin(); it != pending_msgs.end();)
            if (adaptor->send(it->sid, it->tid, it->bundle))
                it = pending_msgs.erase(it);
            else
                ++it;
    }

    bool send_request(Bundle &bundle, int dst_sid, int dst_tid) {
        if (adaptor->send(dst_sid, dst_tid, bundle))
            return true;

        // failed to send, then stash the msg to avoid deadlock
        pending_msgs.push_back(Message(dst_sid, dst_tid, bundle));
        return false;
    }

    // might come here if this is a query generated by UNION, etc.
    void const_to_known(SPARQLQuery &req) {
        SPARQLQuery::Pattern &pattern = req.get_current_pattern();
        ssid_t start = pattern.subject;
        ssid_t pid   = pattern.predicate;
        dir_t d      = pattern.direction;
        ssid_t end   = pattern.object;
        std::vector<sid_t> updated_result_table;
        SPARQLQuery::Result &res = req.result;
        int col = res.var2col(end);

        ASSERT(col != NO_RESULT);

        uint64_t sz = 0;
        edge_t *edges = graph->get_edges_global(tid, start, d, pid, &sz);

        boost::unordered_set<sid_t> unique_set;
        for (uint64_t k = 0; k < sz; k++)
            unique_set.insert(edges[k].val);

        for (uint64_t i = 0; i < res.get_row_num(); i++) {
            // matched
            if (unique_set.find(res.get_row_col(i, col)) != unique_set.end()) {
                res.append_row_to(i, updated_result_table);
            }
        }
        res.result_table.swap(updated_result_table);
        req.pattern_step++;
    }

    void const_to_unknown(SPARQLQuery &req) {
        SPARQLQuery::Pattern &pattern = req.get_current_pattern();
        ssid_t start = pattern.subject;
        ssid_t pid   = pattern.predicate;
        dir_t d      = pattern.direction;
        ssid_t end   = pattern.object;
        std::vector<sid_t> updated_result_table;
        SPARQLQuery::Result &res = req.result;

        uint64_t sz = 0;
        edge_t *edges = graph->get_edges_global(tid, start, d, pid, &sz);
        for (uint64_t k = 0; k < sz; k++)
            updated_result_table.push_back(edges[k].val);

        res.result_table.swap(updated_result_table);
        res.add_var2col(end, 0);
        res.set_col_num(1);
        req.pattern_step++;
    }

    // all of these means const attribute
    // query the attribute starts from const
    // like <Course3> <id> ?X
    void const_to_unknown_attr(SPARQLQuery &req) {
        // prepare for query
        SPARQLQuery::Pattern &pattern = req.get_current_pattern();
        ssid_t start = pattern.subject;
        ssid_t aid   = pattern.predicate;
        dir_t d      = pattern.direction;
        ssid_t end   = pattern.object;
        SPARQLQuery::Result &res = req.result;

        ASSERT(d == OUT); // attribute always uses OUT

        std::vector<attr_t> updated_attr_table;

        int type = INT_t;
        // get the reusult
        bool has_value;
        attr_t v = graph->get_vertex_attr_global(tid, start, d, aid, has_value);
        if (has_value) {
            updated_attr_table.push_back(v);
            type = boost::apply_visitor(get_type, v);
        }

        // update the result table and metadata
        res.attr_res_table.swap(updated_attr_table);
        res.add_var2col(end, 0, type);   //update the unknown_attr to known
        res.set_attr_col_num(1);
        req.pattern_step++;
    }

    void known_to_unknown(SPARQLQuery &req) {
        SPARQLQuery::Pattern &pattern = req.get_current_pattern();
        ssid_t start = pattern.subject;
        ssid_t pid   = pattern.predicate;
        dir_t d      = pattern.direction;
        ssid_t end   = pattern.object;
        SPARQLQuery::Result &res = req.result;

        std::vector<sid_t> updated_result_table;
        updated_result_table.reserve(res.result_table.size());
        std::vector<attr_t> updated_attr_table;
        updated_attr_table.reserve(res.result_table.size());

        // simple dedup for consecutive same vertices
        sid_t cached = BLANK_ID;
        edge_t *edges = NULL;
        uint64_t sz = 0;
        for (int i = 0; i < res.get_row_num(); i++) {
            sid_t cur = res.get_row_col(i, res.var2col(start));
            if (cur != cached) {  // a new vertex
                cached = cur;
                edges = graph->get_edges_global(tid, cur, d, pid, &sz);
            }

            // append a new intermediate result (row)
            for (uint64_t k = 0; k < sz; k++) {
                res.append_row_to(i, updated_result_table);
                // update attr table to map the result table
                if (global_enable_vattr)
                    res.append_attr_row_to(i, updated_attr_table);
                updated_result_table.push_back(edges[k].val);
            }
        }
        res.result_table.swap(updated_result_table);
        if (global_enable_vattr)
            res.attr_res_table.swap(updated_attr_table);
        res.add_var2col(end, res.get_col_num());
        res.set_col_num(res.get_col_num() + 1);
        req.pattern_step++;
    }

    // query the attribute starts from known to attribute value
    void known_to_unknown_attr(SPARQLQuery &req) {
        // prepare for query
        // the attr_res_table and result_table should be update
        SPARQLQuery::Pattern &pattern = req.get_current_pattern();
        ssid_t start = pattern.subject;
        ssid_t pid   = pattern.predicate;
        dir_t d      = pattern.direction;
        ssid_t end   = pattern.object;
        SPARQLQuery::Result &res = req.result;

        ASSERT(d == OUT); // attribute always uses OUT

        std::vector<sid_t> updated_result_table;
        std::vector<attr_t> updated_attr_table;

        // In most time, the size of attr_res_table table is equal to the size of result_table
        // reserve size of updated_result_table to the size of result_table
        updated_attr_table.reserve(res.result_table.size());
        int type = req.get_pattern(req.pattern_step).pred_type ;
        for (int i = 0; i < res.get_row_num(); i++) {
            sid_t prev_id = res.get_row_col(i, res.var2col(start));
            bool has_value;
            attr_t v = graph->get_vertex_attr_global(tid, prev_id, d, pid, has_value);
            if (has_value ) {
                res.append_row_to(i, updated_result_table);
                res.append_attr_row_to(i, updated_attr_table);
                updated_attr_table.push_back(v);
                type = boost::apply_visitor(get_type, v);
            }
        }

        // update the result table, attr_res_table and metadata
        res.result_table.swap(updated_result_table);
        res.attr_res_table.swap(updated_attr_table);
        res.add_var2col(end, res.get_attr_col_num(), type); // update the unknown_attr to known
        res.set_attr_col_num(res.get_attr_col_num() + 1);
        req.pattern_step++;
    }

    /// ?Y P1 ?X . (Both ?Y and ?X are KNOWN)
    ///
    /// 1) Use [?Y]+P1 to retrieve all of neighbors
    /// 2) Match [?Y]'s X within above neighbors
    void known_to_known(SPARQLQuery &req) {
        SPARQLQuery::Pattern &pattern = req.get_current_pattern();
        ssid_t start = pattern.subject;
        ssid_t pid   = pattern.predicate;
        dir_t d      = pattern.direction;
        ssid_t end   = pattern.object;
        SPARQLQuery::Result &res = req.result;

        vector<sid_t> updated_result_table;
        vector<attr_t> updated_attr_table;

        // simple dedup for consecutive same vertices
        sid_t cached = BLANK_ID;
        edge_t *edges = NULL;
        uint64_t sz = 0;
        for (int i = 0; i < res.get_row_num(); i++) {
            sid_t cur = res.get_row_col(i, res.var2col(start));
            if (cur != cached) {  // a new vertex
                cached = cur;
                edges = graph->get_edges_global(tid, cur, d, pid, &sz);
            }

            sid_t known = res.get_row_col(i, res.var2col(end));
            for (uint64_t k = 0; k < sz; k++) {
                if (edges[k].val == known) {
                    // append a matched intermediate result
                    res.append_row_to(i, updated_result_table);
                    if (global_enable_vattr)
                        res.append_attr_row_to(i, updated_attr_table);
                    break;
                }
            }
        }

        res.result_table.swap(updated_result_table);
        if (global_enable_vattr)
            res.attr_res_table.swap(updated_attr_table);
        req.pattern_step++;
    }

    /// ?X P1 E1 . (?X is KNOWN)
    ///
    /// 1) Use [?X]+P1 to retrieve all of neighbors
    /// 2) Match E1 within above neighbors
    void known_to_const(SPARQLQuery &req) {
        SPARQLQuery::Pattern &pattern = req.get_current_pattern();
        ssid_t start = pattern.subject;
        ssid_t pid   = pattern.predicate;
        dir_t d      = pattern.direction;
        ssid_t end   = pattern.object;
        SPARQLQuery::Result &res = req.result;

        vector<sid_t> updated_result_table;
        vector<attr_t> updated_attr_table;

        // simple dedup for consecutive same vertices
        sid_t cached = BLANK_ID;
        edge_t *edges = NULL;
        uint64_t sz = 0;
        bool exist = false;
        for (int i = 0; i < res.get_row_num(); i++) {
            sid_t cur = res.get_row_col(i, res.var2col(start));
            if (cur != cached) {  // a new vertex
                exist = false;
                cached = cur;
                edges = graph->get_edges_global(tid, cur, d, pid, &sz);

                for (uint64_t k = 0; k < sz; k++) {
                    if (edges[k].val == end) {
                        // append a matched intermediate result
                        exist = true;
                        res.append_row_to(i, updated_result_table);
                        if (global_enable_vattr)
                            res.append_attr_row_to(i, updated_attr_table);
                        break;
                    }
                }
            } else {
                // the matching result can also be reused
                if (exist) {
                    res.append_row_to(i, updated_result_table);
                    if (global_enable_vattr)
                        res.append_attr_row_to(i, updated_attr_table);
                }
            }

        }

        res.result_table.swap(updated_result_table);
        if (global_enable_vattr)
            res.attr_res_table.swap(updated_attr_table);
        req.pattern_step++;
    }

    // A query whose parent's PGType is UNION may come here
    void index_to_known(SPARQLQuery &req) {
        SPARQLQuery::Pattern &pattern = req.get_current_pattern();
        ssid_t tpid = pattern.subject;
        ssid_t id01 = pattern.predicate;
        dir_t d     = pattern.direction;
        ssid_t var  = pattern.object;
        SPARQLQuery::Result &res = req.result;
        int col = res.var2col(var);

        ASSERT(col != NO_RESULT);
        ASSERT(id01 == PREDICATE_ID || id01 == TYPE_ID); // predicate or type index

        vector<sid_t> updated_result_table;

        uint64_t sz = 0;
        edge_t *edges = graph->get_index_edges_local(tid, tpid, d, &sz);
        int start = req.tid % req.mt_factor;
        int length = sz / req.mt_factor;

        boost::unordered_set<sid_t> unique_set;
        // every thread takes a part of consecutive edges
        for (uint64_t k = start * length; k < (start + 1) * length; k++)
            unique_set.insert(edges[k].val);
        // fixup the last participant
        if (start == req.mt_factor - 1)
            for (uint64_t k = (start + 1) * length; k < sz; k++)
                unique_set.insert(edges[k].val);

        for (uint64_t i = 0; i < res.get_row_num(); i++) {
            // matched
            if (unique_set.find(res.get_row_col(i, col)) != unique_set.end()) {
                res.append_row_to(i, updated_result_table);
            }
        }

        res.result_table.swap(updated_result_table);
        req.pattern_step++;
    }

    void index_to_unknown(SPARQLQuery &req) {
        SPARQLQuery::Pattern &pattern = req.get_current_pattern();
        ssid_t tpid = pattern.subject;
        ssid_t id01 = pattern.predicate;
        dir_t d     = pattern.direction;
        ssid_t var  = pattern.object;
        SPARQLQuery::Result &res = req.result;

        ASSERT(id01 == PREDICATE_ID || id01 == TYPE_ID); // predicate or type index

        vector<sid_t> updated_result_table;

        uint64_t sz = 0;
        edge_t *edges = graph->get_index_edges_local(tid, tpid, d, &sz);
        int start = req.tid % req.mt_factor;
        int length = sz / req.mt_factor;

        // every thread takes a part of consecutive edges
        for (uint64_t k = start * length; k < (start + 1) * length; k++)
            updated_result_table.push_back(edges[k].val);

        // fixup the last participant
        if (start == req.mt_factor - 1)
            for (uint64_t k = (start + 1) * length; k < sz; k++)
                updated_result_table.push_back(edges[k].val);

        res.result_table.swap(updated_result_table);
        res.set_col_num(1);
        res.add_var2col(var, 0);
        req.pattern_step++;
        req.local_var = -1;
    }

    // e.g., "<http://www.Department0.University0.edu> ?P ?X"
    void const_unknown_unknown(SPARQLQuery &req) {
        SPARQLQuery::Pattern &pattern = req.get_current_pattern();
        ssid_t start = pattern.subject;
        ssid_t pid   = pattern.predicate;
        dir_t d      = pattern.direction;
        ssid_t end   = pattern.object;
        SPARQLQuery::Result &res = req.result;

        vector<sid_t> updated_result_table;

        uint64_t npids = 0;
        edge_t *pids = graph->get_edges_global(tid, start, d, PREDICATE_ID, &npids);

        // use a local buffer to store "known" predicates
        edge_t *tpids = (edge_t *)malloc(npids * sizeof(edge_t));
        memcpy((char *)tpids, (char *)pids, npids * sizeof(edge_t));

        for (uint64_t p = 0; p < npids; p++) {
            uint64_t sz = 0;
            edge_t *res = graph->get_edges_global(tid, start, d, tpids[p].val, &sz);
            for (uint64_t k = 0; k < sz; k++) {
                updated_result_table.push_back(tpids[p].val);
                updated_result_table.push_back(res[k].val);
            }
        }

        free(tpids);

        res.result_table.swap(updated_result_table);
        res.set_col_num(2);
        res.add_var2col(pid, 0);
        res.add_var2col(end, 1);
        req.pattern_step++;
    }

    // e.g., "<http://www.University0.edu> ub:subOrganizationOf ?D"
    //       "?D ?P ?X"
    void known_unknown_unknown(SPARQLQuery &req) {
        SPARQLQuery::Pattern &pattern = req.get_current_pattern();
        ssid_t start = pattern.subject;
        ssid_t pid   = pattern.predicate;
        dir_t d      = pattern.direction;
        ssid_t end   = pattern.object;
        SPARQLQuery::Result &res = req.result;

        vector<sid_t> updated_result_table;

        for (int i = 0; i < res.get_row_num(); i++) {
            sid_t cur = res.get_row_col(i, res.var2col(start));
            uint64_t npids = 0;
            edge_t *pids = graph->get_edges_global(tid, cur, d, PREDICATE_ID, &npids);

            // use a local buffer to store "known" predicates
            edge_t *tpids = (edge_t *)malloc(npids * sizeof(edge_t));
            memcpy((char *)tpids, (char *)pids, npids * sizeof(edge_t));

            for (uint64_t p = 0; p < npids; p++) {
                uint64_t sz = 0;
                edge_t *edges = graph->get_edges_global(tid, cur, d, tpids[p].val, &sz);
                for (uint64_t k = 0; k < sz; k++) {
                    res.append_row_to(i, updated_result_table);
                    updated_result_table.push_back(tpids[p].val);
                    updated_result_table.push_back(edges[k].val);
                }
            }

            free(tpids);
        }

        res.result_table.swap(updated_result_table);
        res.set_col_num(res.get_col_num() + 2);
        res.add_var2col(pid, res.get_col_num());
        res.add_var2col(end, res.get_col_num() + 1);
        req.pattern_step++;
    }

    // FIXME: deadcode
    void known_unknown_const(SPARQLQuery &req) {
        SPARQLQuery::Pattern &pattern = req.get_current_pattern();
        ssid_t start = pattern.subject;
        ssid_t pid   = pattern.predicate;
        dir_t d      = pattern.direction;
        ssid_t end   = pattern.object;
        SPARQLQuery::Result &result = req.result;

        vector<sid_t> updated_result_table;

        for (int i = 0; i < result.get_row_num(); i++) {
            sid_t prev_id = result.get_row_col(i, result.var2col(start));
            uint64_t npids = 0;
            edge_t *pids = graph->get_edges_global(tid, prev_id, d, PREDICATE_ID, &npids);

            // use a local buffer to store "known" predicates
            edge_t *tpids = (edge_t *)malloc(npids * sizeof(edge_t));
            memcpy((char *)tpids, (char *)pids, npids * sizeof(edge_t));

            for (uint64_t p = 0; p < npids; p++) {
                uint64_t sz = 0;
                edge_t *res = graph->get_edges_global(tid, prev_id, d, tpids[p].val, &sz);
                for (uint64_t k = 0; k < sz; k++) {
                    if (res[k].val == end) {
                        result.append_row_to(i, updated_result_table);
                        updated_result_table.push_back(tpids[p].val);
                        break;
                    }
                }
            }

            free(tpids);
        }

        result.add_var2col(pid, result.get_col_num());
        result.set_col_num(result.get_col_num() + 1);
        result.result_table.swap(updated_result_table);
        req.pattern_step++;
    }

    vector<SPARQLQuery> generate_union_query(SPARQLQuery &req) {
        int size = req.pattern_group.unions.size();
        vector<SPARQLQuery> union_reqs(size);
        for (int i = 0; i < size; i++) {
            union_reqs[i].pid = req.id;
            union_reqs[i].pg_type = SPARQLQuery::PGType::UNION;
            union_reqs[i].pattern_group = req.pattern_group.unions[i];
            if (union_reqs[i].start_from_index()
                    && (global_mt_threshold * global_num_servers > 1)) {
                //union_reqs[i].force_dispatch = true;
                union_reqs[i].mt_factor = req.mt_factor;
            }
            union_reqs[i].result = req.result;
            union_reqs[i].result.blind = false;
        }
        return union_reqs;
    }

    vector<SPARQLQuery> generate_sub_query(SPARQLQuery &req) {
        SPARQLQuery::Pattern &pattern = req.get_current_pattern();
        ssid_t start = pattern.subject;

        // generate sub requests for all servers
        vector<SPARQLQuery> sub_reqs(global_num_servers);
        for (int i = 0; i < global_num_servers; i++) {
            sub_reqs[i].pid = req.id;
            sub_reqs[i].pg_type = req.pg_type == SPARQLQuery::PGType::UNION ?
                SPARQLQuery::PGType::BASIC : req.pg_type;
            sub_reqs[i].pattern_group = req.pattern_group;
            sub_reqs[i].pattern_step = req.pattern_step;
            sub_reqs[i].corun_step = req.corun_step;
            sub_reqs[i].fetch_step = req.fetch_step;
            sub_reqs[i].local_var = start;
            sub_reqs[i].priority = req.priority + 1;

            sub_reqs[i].result.col_num = req.result.col_num;
            sub_reqs[i].result.attr_col_num = req.result.attr_col_num;
            sub_reqs[i].result.blind = req.result.blind;
            sub_reqs[i].result.v2c_map  = req.result.v2c_map;
            sub_reqs[i].result.nvars  = req.result.nvars;
        }

        // group intermediate results to servers
        for (int i = 0; i < req.result.get_row_num(); i++) {
            int dst_sid = mymath::hash_mod(req.result.get_row_col(i, req.result.var2col(start)),
                                           global_num_servers);
            req.result.append_row_to(i, sub_reqs[dst_sid].result.result_table);
            req.result.append_attr_row_to(i, sub_reqs[dst_sid].result.attr_res_table);
        }

        return sub_reqs;
    }

    // fork-join or in-place execution
    bool need_fork_join(SPARQLQuery &req) {
        // always need NOT fork-join when executing on single machine
        if (global_num_servers == 1) return false;

        // always need fork-join mode w/o RDMA
        if (!global_use_rdma) return true;

        SPARQLQuery::Pattern &pattern = req.get_current_pattern();
        ASSERT(req.result.variable_type(pattern.subject) == known_var);
        //ssid_t start = pattern.subject;
        //return ((req.local_var != start)
        //        && (req.result.get_row_num() >= global_rdma_threshold));
        return (req.result.get_row_num() >= global_rdma_threshold); // FIXME: not consider dedup
    }

    void do_corun(SPARQLQuery &req) {
        SPARQLQuery::Result &req_result = req.result;
        int corun_step = req.corun_step;
        int fetch_step = req.fetch_step;

        // step.1 remove dup;
        uint64_t t0 = timer::get_usec();

        boost::unordered_set<sid_t> unique_set;
        ssid_t vid = req.get_pattern(corun_step).subject;
        ASSERT(vid < 0);
        int col_idx = req_result.var2col(vid);
        for (int i = 0; i < req_result.get_row_num(); i++)
            unique_set.insert(req_result.get_row_col(i, col_idx));

        // step.2 generate cmd_chain for sub-reqs
        SPARQLQuery::PatternGroup subgroup;
        vector<int> pvars_map; // from new_id to col_idx of id

        boost::unordered_map<sid_t, sid_t> sub_pvars;

        auto lambda = [&](ssid_t id) -> ssid_t {
            if (id < 0) { // remap pattern variable
                if (sub_pvars.find(id) == sub_pvars.end()) {
                    sid_t new_id = - (sub_pvars.size() + 1); // starts from -1
                    sub_pvars[id] = new_id;
                    pvars_map.push_back(req_result.var2col(id));
                }
                return sub_pvars[id];
            } else {
                return id;
            }
        };

        for (int i = corun_step; i < fetch_step; i++) {
            SPARQLQuery::Pattern &pattern = req.get_pattern(i);
            ssid_t subject = lambda(pattern.subject);
            ssid_t predicate = lambda(pattern.predicate);
            dir_t direction = pattern.direction;
            ssid_t object = lambda(pattern.object);
            SPARQLQuery::Pattern newPattern(subject, predicate, direction, object);
            newPattern.pred_type = 0;
            subgroup.patterns.push_back(newPattern);
        }

        // step.3 make sub-req
        SPARQLQuery sub_req;
        SPARQLQuery::Result &sub_result = sub_req.result;

        // query
        sub_req.pattern_group = subgroup;
        sub_result.nvars = pvars_map.size();

        // result
        boost::unordered_set<sid_t>::iterator iter;
        for (iter = unique_set.begin(); iter != unique_set.end(); iter++)
            sub_result.result_table.push_back(*iter);
        sub_result.col_num = 1;

        //init var_map
        sub_result.add_var2col(sub_pvars[vid], 0);

        sub_result.blind = false; // must take back results
        uint64_t t1 = timer::get_usec(); // time to generate the sub-request

        // step.4 execute sub-req
        while (true) {
            execute_one_pattern(sub_req);
            if (sub_req.is_pattern_finished())
                break;
        }
        uint64_t t2 = timer::get_usec(); // time to run the sub-request

        uint64_t t3, t4;
        vector<sid_t> updated_result_table;

        if (sub_result.get_col_num() > 2) { // qsort
            mytuple::qsort_tuple(sub_result.get_col_num(), sub_result.result_table);

            t3 = timer::get_usec();
            vector<sid_t> tmp_vec;
            tmp_vec.resize(sub_result.get_col_num());
            for (int i = 0; i < req_result.get_row_num(); i++) {
                for (int c = 0; c < pvars_map.size(); c++)
                    tmp_vec[c] = req_result.get_row_col(i, pvars_map[c]);

                if (mytuple::binary_search_tuple(sub_result.get_col_num(),
                                                 sub_result.result_table, tmp_vec))
                    req_result.append_row_to(i, updated_result_table);
            }
            t4 = timer::get_usec();
        } else { // hash join
            boost::unordered_set<int64_pair> remote_set;
            for (int i = 0; i < sub_result.get_row_num(); i++)
                remote_set.insert(int64_pair(sub_result.get_row_col(i, 0),
                                             sub_result.get_row_col(i, 1)));

            t3 = timer::get_usec();
            vector<sid_t> tmp_vec;
            tmp_vec.resize(sub_result.get_col_num());
            for (int i = 0; i < req_result.get_row_num(); i++) {
                for (int c = 0; c < pvars_map.size(); c++)
                    tmp_vec[c] = req_result.get_row_col(i, pvars_map[c]);

                int64_pair target = int64_pair(tmp_vec[0], tmp_vec[1]);
                if (remote_set.find(target) != remote_set.end())
                    req_result.append_row_to(i, updated_result_table);
            }
            t4 = timer::get_usec();
        }

        if (sid == 0 && tid == 0) {
            logstream(LOG_DEBUG) << "Prepare " << (t1 - t0) << " us" << LOG_endl;
            logstream(LOG_DEBUG) << "Execute sub-request " << (t2 - t1) << " us" << LOG_endl;
            logstream(LOG_DEBUG) << "Sort " << (t3 - t2) << " us" << LOG_endl;
            logstream(LOG_DEBUG) << "Lookup " << (t4 - t3) << " us" << LOG_endl;
        }

        req_result.result_table.swap(updated_result_table);
        req.pattern_step = fetch_step;
    }

    bool execute_one_pattern(SPARQLQuery &req) {
        ASSERT(!req.is_pattern_finished());

        logstream(LOG_DEBUG) << "[" << sid << "-" << tid << "]"
                             << " step=" << req.pattern_step << LOG_endl;

        SPARQLQuery::Pattern &pattern = req.get_current_pattern();
        ssid_t start     = pattern.subject;
        ssid_t predicate = pattern.predicate;
        dir_t direction  = pattern.direction;
        ssid_t end       = pattern.object;

        if (req.pattern_step == 0 && req.start_from_index()) {
            if (req.result.var2col(end) != NO_RESULT)
                index_to_known(req);
            else
                index_to_unknown(req);
            return true;
        }

        // triple pattern with UNKNOWN predicate/attribute
        if (req.result.variable_type(predicate) != const_var) {
#ifdef VERSATILE
            /// Now unsupported UNKNOWN predicate with vertex attribute enabling.
            /// When doing the query, we judge request of vertex attribute by its predicate.
            /// Therefore we should known the predicate.
            if(global_enable_vattr) {
                logstream(LOG_ERROR) << "Unsupported UNKNOWN predicate with vertex attribute enabling." << LOG_endl;
                logstream(LOG_ERROR) << "Please turn off the vertex attribute enabling." << LOG_endl;
                ASSERT(false);
            }
            switch (const_pair(req.result.variable_type(start),
                               req.result.variable_type(end))) {

            // start from CONST
            case const_pair(const_var, unknown_var):
                const_unknown_unknown(req);
                break;
            case const_pair(const_var, const_var):
                // FIXME: possible or not?
                logstream(LOG_ERROR) << "Unsupported triple pattern [CONST|UNKNOWN|CONST]." << LOG_endl;
                ASSERT(false);
            case const_pair(const_var, known_var):
                // FIXME: possible or not?
                logstream(LOG_ERROR) << "Unsupported triple pattern [CONST|UNKNOWN|KNOWN]." << LOG_endl;
                ASSERT(false);

            // start from KNOWN
            case const_pair(known_var, unknown_var):
                known_unknown_unknown(req);
                break;
            case const_pair(known_var, const_var):
                known_unknown_const(req); // FIXME: unchecked
                break;
            case const_pair(known_var, known_var):
                // FIXME: possible or not?
                logstream(LOG_ERROR) << "Unsupported triple pattern [KNOWN|UNKNOWN|KNOWN]." << LOG_endl;
                ASSERT(false);

            // start from UNKNOWN (incorrect query plan)
            case const_pair(unknown_var, const_var):
            case const_pair(unknown_var, known_var):
            case const_pair(unknown_var, unknown_var):
                logstream(LOG_ERROR) << "Unsupported triple pattern [UNKNOWN|UNKNOWN|??]" << LOG_endl;
                ASSERT(false);

            default:
                logstream(LOG_ERROR) << "Unsupported triple pattern (UNKNOWN predicate) "
                                     << "(" << req.result.variable_type(start)
                                     << "|" << req.result.variable_type(end)
                                     << ")." << LOG_endl;
                ASSERT(false);
            }

            return true;
#else
            logstream(LOG_ERROR) << "Unsupported variable at predicate." << LOG_endl;
            logstream(LOG_ERROR) << "Please add definition VERSATILE in CMakeLists.txt." << LOG_endl;
            ASSERT(false);
#endif
        }

        // triple pattern with attribute
        if (global_enable_vattr && req.get_pattern(req.pattern_step).pred_type > 0) {
            switch (const_pair(req.result.variable_type(start),
                               req.result.variable_type(end))) {
            // now support const_to_unknown_attr and known_to_unknown_attr
            case const_pair(const_var, unknown_var):
                const_to_unknown_attr(req);
                break;
            case const_pair(known_var, unknown_var):
                known_to_unknown_attr(req);
                break;
            default:
                logstream(LOG_ERROR) << "Unsupported triple pattern with attribute "
                                     << "(" << req.result.variable_type(start)
                                     << "|" << req.result.variable_type(end)
                                     << ")" << LOG_endl;
                ASSERT(false);
            }
            return true;
        }

        // triple pattern with KNOWN predicate
        switch (const_pair(req.result.variable_type(start),
                           req.result.variable_type(end))) {

        // start from CONST
        case const_pair(const_var, const_var):
            logstream(LOG_ERROR) << "Unsupported triple pattern [CONST|KNOWN|CONST]" << LOG_endl;
            ASSERT(false);
        case const_pair(const_var, known_var):
            const_to_known(req);
            break;
        case const_pair(const_var, unknown_var):
            const_to_unknown(req);
            break;

        // start from KNOWN
        case const_pair(known_var, const_var):
            known_to_const(req);
            break;
        case const_pair(known_var, known_var):
            known_to_known(req);
            break;
        case const_pair(known_var, unknown_var):
            known_to_unknown(req);
            break;

        // start from UNKNOWN (incorrect query plan)
        case const_pair(unknown_var, const_var):
        case const_pair(unknown_var, known_var):
        case const_pair(unknown_var, unknown_var):
            logstream(LOG_ERROR) << "Unsupported triple pattern [UNKNOWN|KNOWN|??]" << LOG_endl;
            ASSERT(false);

        default:
            logstream(LOG_ERROR) << "Unsupported triple pattern with known predicate "
                                 << "(" << req.result.variable_type(start)
                                 << "|" << req.result.variable_type(end)
                                 << ")" << LOG_endl;
            ASSERT(false);
        }

        return true;
    }

    // relational operator: < <= > >= == !=
    void relational_filter(SPARQLQuery::Filter &filter,
                           SPARQLQuery::Result &result,
                           vector<bool> &is_satisfy) {
        int col1 = (filter.arg1->type == SPARQLQuery::Filter::Type::Variable)
                   ? result.var2col(filter.arg1->valueArg) : -1;
        int col2 = (filter.arg2->type == SPARQLQuery::Filter::Type::Variable)
                   ? result.var2col(filter.arg2->valueArg) : -1;

        auto get_str = [&](SPARQLQuery::Filter & filter, int row, int col) -> string {
            int id = 0;
            switch (filter.type) {
            case SPARQLQuery::Filter::Type::Variable:
                id = result.get_row_col(row, col);
                return str_server->exist(id) ? str_server->id2str[id] : "";
            case SPARQLQuery::Filter::Type::Literal:
                return "\"" + filter.value + "\"";
            default:
                logstream(LOG_ERROR) << "Unsupported FILTER type" << LOG_endl;
                ASSERT(false);
            }
            return "";
        };

        switch (filter.type) {
        case SPARQLQuery::Filter::Type::Equal:
            for (int row = 0; row < result.get_row_num(); row ++)
                if (is_satisfy[row]
                        && (get_str(*filter.arg1, row, col1)
                            != get_str(*filter.arg2, row, col2)))
                    is_satisfy[row] = false;
            break;
        case SPARQLQuery::Filter::Type::NotEqual:
            for (int row = 0; row < result.get_row_num(); row ++)
                if (is_satisfy[row]
                        && (get_str(*filter.arg1, row, col1)
                            == get_str(*filter.arg2, row, col2)))
                    is_satisfy[row] = false;
            break;
        case SPARQLQuery::Filter::Type::Less:
            for (int row = 0; row < result.get_row_num(); row ++)
                if (is_satisfy[row]
                        && (get_str(*filter.arg1, row, col1)
                            >= get_str(*filter.arg2, row, col2)))
                    is_satisfy[row] = false;
            break;
        case SPARQLQuery::Filter::Type::LessOrEqual:
            for (int row = 0; row < result.get_row_num(); row ++)
                if (is_satisfy[row]
                        && (get_str(*filter.arg1, row, col1)
                            > get_str(*filter.arg2, row, col2)))
                    is_satisfy[row] = false;
            break;
        case SPARQLQuery::Filter::Type::Greater:
            for (int row = 0; row < result.get_row_num(); row ++)
                if (is_satisfy[row]
                        && (get_str(*filter.arg1, row, col1)
                            <= get_str(*filter.arg2, row, col2)))
                    is_satisfy[row] = false;
            break;
        case SPARQLQuery::Filter::Type::GreaterOrEqual:
            for (int row = 0; row < result.get_row_num(); row ++)
                if (is_satisfy[row]
                        && get_str(*filter.arg1, row, col1)
                        < get_str(*filter.arg2, row, col2))
                    is_satisfy[row] = false;
            break;
        }
    }

    void bound_filter(SPARQLQuery::Filter &filter,
                      SPARQLQuery::Result &result,
                      vector<bool> &is_satisfy) {
        int col = result.var2col(filter.arg1 -> valueArg);

        for (int row = 0; row < is_satisfy.size(); row ++) {
            if (!is_satisfy[row])
                continue;

            if (result.get_row_col(row, col) == BLANK_ID)
                is_satisfy[row] = false;
        }
    }

    // IRI and URI are the same in SPARQL
    void is_IRI_filter(SPARQLQuery::Filter &filter,
                       SPARQLQuery::Result &result,
                       vector<bool> &is_satisfy) {
        int col = result.var2col(filter.arg1->valueArg);

        string IRI_REF = R"(<([^<>\\"{}|^`\\])*>)";
        string prefixed_name = ".*:.*";
        string IRIref_str = "(" + IRI_REF + "|" + prefixed_name + ")";

        regex IRI_pattern(IRIref_str);
        for (int row = 0; row < is_satisfy.size(); row ++) {
            if (!is_satisfy[row])
                continue;

            int id = result.get_row_col(row, col);
            string str = str_server->exist(id) ? str_server->id2str[id] : "";
            if (!regex_match(str, IRI_pattern))
                is_satisfy[row] = false;
        }
    }

    void is_literal_filter(SPARQLQuery::Filter &filter,
                           SPARQLQuery::Result &result,
                           vector<bool> &is_satisfy) {
        int col = result.var2col(filter.arg1->valueArg);

        string langtag_pattern_str("@[a-zA-Z]+(-[a-zA-Z0-9]+)*");

        string literal1_str = R"('([^\x27\x5C\x0A\x0D]|\\[tbnrf\"'])*')";
        string literal2_str = R"("([^\x22\x5C\x0A\x0D]|\\[tbnrf\"'])*")";
        string literal_long1_str = R"('''(('|'')?([^'\\]|\\[tbnrf\"']))*''')";
        string literal_long2_str = R"("""(("|"")?([^"\\]|\\[tbnrf\"']))*""")";
        string literal = "(" + literal1_str + "|" + literal2_str + "|"
                         + literal_long1_str + "|" + literal_long2_str + ")";

        string IRI_REF = R"(<([^<>\\"{}|^`\\])*>)";
        string prefixed_name = ".*:.*";
        string IRIref_str = "(" + IRI_REF + "|" + prefixed_name + ")";

        regex RDFLiteral_pattern(literal + "(" + langtag_pattern_str + "|(\\^\\^" + IRIref_str +  "))?");

        for (int row = 0; row < is_satisfy.size(); row ++) {
            if (!is_satisfy[row])
                continue;

            int id = result.get_row_col(row, col);
            string str = str_server->exist(id) ? str_server->id2str[id] : "";
            if (!regex_match(str, RDFLiteral_pattern))
                is_satisfy[row] = false;
        }
    }

    // regex flag only support "i" option now
    void regex_filter(SPARQLQuery::Filter &filter,
                      SPARQLQuery::Result &result,
                      vector<bool> &is_satisfy) {
        regex pattern;
        if (filter.arg3 != nullptr && filter.arg3->value == "i")
            pattern = regex(filter.arg2->value, std::regex::icase);
        else
            pattern = regex(filter.arg2->value);

        int col = result.var2col(filter.arg1->valueArg);
        for (int row = 0; row < is_satisfy.size(); row ++) {
            if (!is_satisfy[row])
                continue;

            int id = result.get_row_col(row, col);
            string str = str_server->exist(id) ? str_server->id2str[id] : "";
            if (str.front() != '\"' || str.back() != '\"')
                logstream(LOG_ERROR) << "The first parameter of function regex must be string"
                                     << LOG_endl;
            else
                str = str.substr(1, str.length() - 2);

            if (!regex_match(str, pattern))
                is_satisfy[row] = false;
        }
    }

    void general_filter(SPARQLQuery::Filter &filter,
                        SPARQLQuery::Result &result,
                        vector<bool> &is_satisfy) {
        // conditional operator
        if (filter.type <= 1) {
            vector<bool> is_satisfy1(result.get_row_num(), true);
            vector<bool> is_satisfy2(result.get_row_num(), true);
            if (filter.type == SPARQLQuery::Filter::Type::And) {
                general_filter(*filter.arg1, result, is_satisfy);
                general_filter(*filter.arg2, result, is_satisfy);
            } else if (filter.type == SPARQLQuery::Filter::Type::Or) {
                general_filter(*filter.arg1, result, is_satisfy1);
                general_filter(*filter.arg2, result, is_satisfy2);
                for (int i = 0; i < is_satisfy.size(); i ++)
                    is_satisfy[i] = is_satisfy[i] && (is_satisfy1[i] || is_satisfy2[i]);
            }
        }
        // relational operator
        else if (filter.type <= 7)
            return relational_filter(filter, result, is_satisfy);
        else if (filter.type == SPARQLQuery::Filter::Type::Builtin_bound)
            return bound_filter(filter, result, is_satisfy);
        else if (filter.type == SPARQLQuery::Filter::Type::Builtin_isiri)
            return is_IRI_filter(filter, result, is_satisfy);
        else if (filter.type == SPARQLQuery::Filter::Type::Builtin_isliteral)
            return is_literal_filter(filter, result, is_satisfy);
        else if (filter.type == SPARQLQuery::Filter::Type::Builtin_regex)
            return regex_filter(filter, result, is_satisfy);

    }

    void filter(SPARQLQuery &r) {
        ASSERT(r.has_filter());

        // during filtering, flag of unsatified row will be set to false one by one
        vector<bool> is_satisfy(r.result.get_row_num(), true);

        for (int i = 0; i < r.pattern_group.filters.size(); i ++) {
            SPARQLQuery::Filter filter = r.pattern_group.filters[i];
            general_filter(filter, r.result, is_satisfy);
        }

        vector<sid_t> new_table;
        for (int row = 0; row < r.result.get_row_num(); row ++) {
            if (is_satisfy[row]) {
                r.result.append_row_to(row, new_table);
            }
        }
        r.result.result_table.swap(new_table);
        r.result.row_num = r.result.get_row_num();
    }

    class Compare {
    private:
        SPARQLQuery &query;
        String_Server *str_server;
    public:
        Compare(SPARQLQuery &query, String_Server *str_server)
            : query(query), str_server(str_server) { }

        bool operator()(const int* a, const int* b) {
            int cmp = 0;
            for (int i = 0; i < query.orders.size(); i ++) {
                int col = query.result.var2col(query.orders[i].id);
                string str_a = str_server->exist(a[col]) ? str_server->id2str[a[col]] : "";
                string str_b = str_server->exist(a[col]) ? str_server->id2str[b[col]] : "";
                cmp = str_a.compare(str_b);
                if (cmp != 0) {
                    cmp = query.orders[i].descending ? -cmp : cmp;
                    break;
                }
            }
            return cmp < 0;
        }
    };

    class ReduceCmp {
    private:
        int col_num;
    public:
        ReduceCmp(int col_num): col_num(col_num) { }

        bool operator()(const int* a, const int* b) {
            for (int i = 0; i < col_num; i ++) {
                if (a[i] == b[i])
                    continue;
                return a[i] < b[i];
            }
            return 0;
        }
    };

    void final_process(SPARQLQuery &r) {
        if (r.result.blind || r.result.result_table.size() == 0)
            return;

        // DISTINCT and ORDER BY
        if (r.distinct || r.orders.size() > 0) {
            // initialize table
            int **table;
            int size = r.result.get_row_num();
            int new_size = size;

            table = new int*[size];
            for (int i = 0; i < size; i ++)
                table[i] = new int[r.result.col_num];

            for (int i = 0; i < size; i ++)
                for (int j = 0; j < r.result.col_num; j ++)
                    table[i][j] = r.result.get_row_col(i, j);

            // DISTINCT
            if (r.distinct) {
                // sort and then compare
                sort(table, table + size, ReduceCmp(r.result.col_num));
                int p = 0, q = 1;
                auto equal = [&r](int *a, int *b) -> bool{
                    for (int i = 0; i < r.result.required_vars.size(); i ++) {
                        int col = r.result.var2col(r.result.required_vars[i]);
                        if (a[col] != b[col]) return false;
                    }
                    return true;
                };

                auto swap = [](int *&a, int *&b) {
                    int *temp = a;
                    a = b;
                    b = temp;
                };

                while (q < size) {
                    while (equal(table[p], table[q])) {
                        q++;
                        if (q >= size) goto out;
                    }
                    p ++;
                    swap(table[p], table[q]);
                    q ++;
                }
out:
                new_size = p + 1;
            }
            // ORDER BY
            if (r.orders.size() > 0) {
                sort(table, table + new_size, Compare(r, str_server));
            }

            //write back data and delete **table
            for (int i = 0; i < new_size; i ++)
                for (int j = 0; j < r.result.col_num; j ++)
                    r.result.result_table[r.result.col_num * i + j] = table[i][j];

            if (new_size < size)
                r.result.result_table.erase(r.result.result_table.begin() + new_size * r.result.col_num,
                                            r.result.result_table.begin() + size * r.result.col_num);

            for (int i = 0; i < size; i ++)
                delete[] table[i];
            delete[] table;
        }

        // OFFSET
        if (r.offset > 0)
            r.result.result_table.erase(r.result.result_table.begin(),
                                        min(r.result.result_table.begin()
                                            + r.offset * r.result.col_num,
                                            r.result.result_table.end()));

        // LIMIT
        if (r.limit >= 0)
            r.result.result_table.erase(min(r.result.result_table.begin()
                                            + r.limit * r.result.col_num,
                                            r.result.result_table.end()),
                                        r.result.result_table.end() );

        // remove unrequested variables
<<<<<<< HEAD
        // need to consider the attribute result table

        //separate var to normal and attribute 
=======
        //separate var to normal and attribute 
        // need to think about attribute result table 
>>>>>>> e2aed074
        vector<ssid_t> normal_var;
        vector<ssid_t> attr_var;
        for (int i = 0; i < r.result.required_vars.size(); i++) {
            ssid_t vid = r.result.required_vars[i];
            if(r.result.is_attr_col(vid)) {
                attr_var.push_back(vid);
            } else {
                normal_var.push_back(vid);
            }
        }
        int new_row_num = r.result.get_row_num();
        int new_col_num = normal_var.size();
        int new_attr_col_num = attr_var.size();

        //update result table
        vector<sid_t> new_result_table(new_row_num * new_col_num);
        for (int i = 0; i < new_row_num; i ++) {
            for (int j = 0; j < new_col_num; j++) {
                int col = r.result.var2col(normal_var[j]);
                new_result_table[i * new_col_num + j] = r.result.get_row_col(i, col);
            }
        }
        r.result.result_table.swap(new_result_table);
        r.result.col_num = new_col_num;

        //update attribute result table
        vector<attr_t> new_attr_result_table(new_row_num * new_attr_col_num);
        for (int i = 0; i < new_row_num; i ++) {
            for (int j = 0; j < new_attr_col_num; j++) {
                int col = r.result.var2col(attr_var[j]);
                new_attr_result_table[i * new_attr_col_num + j] = r.result.get_attr_row_col(i, col);
            }
        }
        r.result.attr_res_table.swap(new_attr_result_table);
        r.result.attr_col_num = new_attr_col_num;
<<<<<<< HEAD

=======
>>>>>>> e2aed074
    }

    bool execute_patterns(SPARQLQuery &r) {
        logstream(LOG_DEBUG) << "[" << sid << "-" << tid << "]"
                             << " id=" << r.id << " pid=" << r.pid << LOG_endl;

        if (r.pattern_step == 0
                && r.pattern_group.parallel == false
                && r.start_from_index()
                && (global_num_servers * r.mt_factor > 1)) {
            // The mt_factor can be set on proxy side before sending to engine,
            // but must smaller than global_mt_threshold (Default: mt_factor == 1)
            // Normally, we will NOT let global_mt_threshold == #engines, which will cause HANG
            int sub_reqs_size = global_num_servers * r.mt_factor;
            rmap.put_parent_request(r, sub_reqs_size);
            SPARQLQuery sub_query = r;
            for (int i = 0; i < global_num_servers; i++) {
                for (int j = 0; j < r.mt_factor; j++) {
                    //SPARQLQuery sub_query;
                    sub_query.id = -1;
                    sub_query.pid = r.id;
                    // start from the next engine thread
                    sub_query.tid = (tid + j + 1 - global_num_proxies) % global_num_engines
                                    + global_num_proxies;
                    sub_query.mt_factor = r.mt_factor;
                    sub_query.pattern_group.parallel = true;

#if 0
                    sub_query.pattern_step = r.pattern_step;
                    sub_query.corun_step = r.corun_step;
                    sub_query.fetch_step = r.fetch_step;
                    sub_query.priority = r.priority + 1;
                    sub_query.pattern_group.parallel = true;
                    sub_query.pattern_group.patterns = r.pattern_group.patterns;
                    sub_query.result.col_num = r.result.col_num;
                    sub_query.result.blind = r.result.blind;
                    sub_query.result.v2c_map  = r.result.v2c_map;
                    sub_query.result.nvars  = r.result.nvars;
#endif
                    Bundle bundle(sub_query);
                    send_request(bundle, i, sub_query.tid);
                }
            }

            return false;
        }

        do {
            execute_one_pattern(r);

            // co-run optimization
            if (r.corun_enabled && (r.pattern_step == r.corun_step))
                do_corun(r);

            if (r.is_pattern_finished()) {
                // only send back row_num in blind mode
                r.result.row_num = r.result.get_row_num();
                return true;
            }

            if (need_fork_join(r)) {
                vector<SPARQLQuery> sub_reqs = generate_sub_query(r);
                rmap.put_parent_request(r, sub_reqs.size());
                for (int i = 0; i < sub_reqs.size(); i++) {
                    if (i != sid) {
                        Bundle bundle(sub_reqs[i]);
                        send_request(bundle, i, tid);
                    } else {
                        pthread_spin_lock(&recv_lock);
                        msg_fast_path.push_back(sub_reqs[i]);
                        pthread_spin_unlock(&recv_lock);
                    }
                }
                return false;
            }
        } while (true);
    }

    void execute_sparql_query(SPARQLQuery &r, Engine *engine) {
        // encode the lineage of the query (server & thread)
        if (r.id == -1) r.id = coder.get_and_inc_qid();
        if (r.state == SPARQLQuery::SQState::SQ_REPLY) {
            pthread_spin_lock(&engine->rmap_lock);
            engine->rmap.put_reply(r);

            if (!engine->rmap.is_ready(r.pid)) {
                pthread_spin_unlock(&engine->rmap_lock);
                return; // not ready (waiting for the rest)
            }

            // all sub-queries have done, continue to execute
            r = engine->rmap.get_merged_reply(r.pid);
            pthread_spin_unlock(&engine->rmap_lock);
        }

        // 1. Pattern
        if (r.has_pattern() && !r.done(SPARQLQuery::SQState::SQ_PATTERN)) {
            r.state = SPARQLQuery::SQState::SQ_PATTERN;
            if (!execute_patterns(r)) return;
        }

        // 2. Union
        if (r.has_union() && !r.done(SPARQLQuery::SQState::SQ_UNION)) {
            r.state = SPARQLQuery::SQState::SQ_UNION;
            vector<SPARQLQuery> union_reqs = generate_union_query(r);
            r.union_done = true;
            engine->rmap.put_parent_request(r, union_reqs.size());
            for (int i = 0; i < union_reqs.size(); i++) {
                int dst_sid = mymath::hash_mod(union_reqs[i].pattern_group.patterns[0].subject,
                                               global_num_servers);
                if (dst_sid != sid) {
                    Bundle bundle(union_reqs[i]);
                    send_request(bundle, dst_sid, tid);
                } else {
                    pthread_spin_lock(&recv_lock);
                    msg_fast_path.push_back(union_reqs[i]);
                    pthread_spin_unlock(&recv_lock);
                }
            }
            return;
        }

        // 3. Optional
        if (r.has_optional() && !r.done(SPARQLQuery::SQState::SQ_OPTIONAL)) {
            r.state = SPARQLQuery::SQState::SQ_OPTIONAL;
            // TODO: implement optional
            return;
        }

        // 4. Filter
        if (r.has_filter() && !r.done(SPARQLQuery::SQState::SQ_FILTER)) {
            r.state = SPARQLQuery::SQState::SQ_FILTER;
            filter(r);
        }

        // 5. Final
        if (QUERY_FROM_PROXY(coder.tid_of(r.pid))) {
            final_process(r);
        }

        // 6. Reply
        r.clear_query();
        r.state = SPARQLQuery::SQState::SQ_REPLY;
        Bundle bundle(r);
        send_request(bundle, coder.sid_of(r.pid), coder.tid_of(r.pid));
    }

#if DYNAMIC_GSTORE
    void execute_load_data(RDFLoad & r) {
        // unbind the core from the thread in order to use openmpi to run multithreads
        cpu_set_t mask = unbind_to_core();

        r.load_ret = graph->dynamic_load_data(r.load_dname, r.check_dup);

        //rebind the thread with the core
        bind_to_core(mask);

        Bundle bundle(r);
        send_request(bundle, coder.sid_of(r.pid), coder.tid_of(r.pid));
    }
#endif

    void execute_gstore_check(GStoreCheck &r) {
        r.check_ret = graph->gstore_check(r.index_check, r.normal_check);
        Bundle bundle(r);
        send_request(bundle, coder.sid_of(r.pid), coder.tid_of(r.pid));
    }

    void execute(Bundle &bundle, Engine *engine) {
        if (bundle.type == SPARQL_QUERY) {
            SPARQLQuery r = bundle.get_sparql_query();
            execute_sparql_query(r, engine);
        }
#if DYNAMIC_GSTORE
        else if (bundle.type == DYNAMIC_LOAD) {
            RDFLoad r = bundle.get_rdf_load();
            execute_load_data(r);
        }
#endif
        else if (bundle.type == GSTORE_CHECK) {
            GStoreCheck r = bundle.get_gstore_check();
            execute_gstore_check(r);
        }
    }

public:
    const static uint64_t TIMEOUT_THRESHOLD = 10000; // 10 msec

    int sid;    // server id
    int tid;    // thread id

    String_Server *str_server;
    DGraph *graph;
    Adaptor *adaptor;

    Coder coder;

    bool at_work; // whether engine is at work or not
    uint64_t last_time; // busy or not (work-oblige)

    Engine(int sid, int tid, String_Server * str_server, DGraph * graph, Adaptor * adaptor)
        : sid(sid), tid(tid), str_server(str_server), graph(graph), adaptor(adaptor),
          coder(sid, tid), last_time(timer::get_usec()) {
        pthread_spin_init(&recv_lock, 0);
        pthread_spin_init(&rmap_lock, 0);
    }

    void run() {
        // NOTE: the 'tid' of engine is not start from 0,
        // which can not be used by engines[] directly
        int own_id = tid - global_num_proxies;
        // TODO: replace pair to ring
        int nbr_id = (global_num_engines - 1) - own_id;

        uint64_t snooze_interval = MIN_SNOOZE_TIME;

        // reset snooze
        auto reset_snooze = [&snooze_interval](bool & at_work, uint64_t &last_time) {
            at_work = true; // keep calm (no snooze)
            last_time = timer::get_usec();
            snooze_interval = MIN_SNOOZE_TIME;
        };

        while (true) {
            at_work = false;

            // check and send pending messages first
            sweep_msgs();

            // fast path (priority)
            SPARQLQuery request; // FIXME: only sparql query use fast-path now
            pthread_spin_lock(&recv_lock);
            if (msg_fast_path.size() > 0) {
                request = msg_fast_path[0];
                msg_fast_path.erase(msg_fast_path.begin());
                at_work = true;
            }
            pthread_spin_unlock(&recv_lock);

            if (at_work) {
                reset_snooze(at_work, last_time);
                execute_sparql_query(request, engines[own_id]);
                continue; // exhaust all queries
            }

            // normal path: own runqueue
            Bundle bundle;
            while (adaptor->tryrecv(bundle)) {
                if (bundle.type == SPARQL_QUERY) {
                    // to be fair, engine will handle sub-queries priority
                    // instead of processing a new query.
                    SPARQLQuery req = bundle.get_sparql_query();
                    if (req.priority != 0) {
                        reset_snooze(at_work, last_time);
                        execute_sparql_query(req, engines[own_id]);
                        break;
                    }

                    runqueue.push_back(req);
                } else {
                    // FIXME: Jump a queue!
                    reset_snooze(at_work, last_time);
                    execute(bundle, engines[own_id]);
                    break;
                }
            }

            if (!at_work && runqueue.size() > 0) {
                // get new task
                SPARQLQuery req = runqueue[0];
                runqueue.erase(runqueue.begin());

                reset_snooze(at_work, last_time);
                execute_sparql_query(req, engines[own_id]);
            }

            // normal path: neighboring runqueue
            if (global_enable_workstealing)  { // work-oblige is enabled
                // if neighboring engine is not self-sufficient, try to steal a task
                // FIXME: only steal a task from normal runqueue (not incl. runqueue)
                if (engines[nbr_id]->at_work // not snooze
                        && ((timer::get_usec() - engines[nbr_id]->last_time) >= TIMEOUT_THRESHOLD)
                        && engines[nbr_id]->adaptor->tryrecv(bundle)) { // FIXME: reuse bundle
                    reset_snooze(at_work, last_time);
                    execute(bundle, engines[nbr_id]);
                }
            }

            if (at_work) continue; // keep calm (no snooze)

            // busy polling a little while (BUSY_POLLING_THRESHOLD) before snooze
            if ((timer::get_usec() - last_time) >= BUSY_POLLING_THRESHOLD) {
                timer::cpu_relax(snooze_interval); // relax CPU (snooze)

                // double snooze time till MAX_SNOOZE_TIME
                snooze_interval *= snooze_interval < MAX_SNOOZE_TIME ? 2 : 1;
            }
        }
    }
};<|MERGE_RESOLUTION|>--- conflicted
+++ resolved
@@ -1311,14 +1311,8 @@
                                         r.result.result_table.end() );
 
         // remove unrequested variables
-<<<<<<< HEAD
-        // need to consider the attribute result table
-
-        //separate var to normal and attribute 
-=======
         //separate var to normal and attribute 
         // need to think about attribute result table 
->>>>>>> e2aed074
         vector<ssid_t> normal_var;
         vector<ssid_t> attr_var;
         for (int i = 0; i < r.result.required_vars.size(); i++) {
@@ -1354,10 +1348,6 @@
         }
         r.result.attr_res_table.swap(new_attr_result_table);
         r.result.attr_col_num = new_attr_col_num;
-<<<<<<< HEAD
-
-=======
->>>>>>> e2aed074
     }
 
     bool execute_patterns(SPARQLQuery &r) {
