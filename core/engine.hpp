--- conflicted
+++ resolved
@@ -128,9 +128,6 @@
     Reply_Map rmap; // a map of replies for pending (fork-join) queries
     pthread_spinlock_t rmap_lock;
 
-<<<<<<< HEAD
-    String_Server *str_server; 
-=======
     vector<Message> pending_msgs;
 
     inline void sweep_msgs() {
@@ -151,7 +148,6 @@
         pending_msgs.push_back(Message(sid, tid, r));
         return false;
     }
->>>>>>> 3e0b74ba
 
     // all of these means const predicate
     void const_to_unknown(request_or_reply &req) {
@@ -655,37 +651,13 @@
         }
     }
 
-<<<<<<< HEAD
 #if DYNAMIC_GSTORE
-    void normal_insert(ifstream &input) {
-        uint64_t s, p, o, acc=0;
-        uint64_t eid = tid - global_num_proxies;
-        while(input >> s >> p >> o) {
-            acc++;
-            if((acc % global_num_engines)!=eid)
-                continue;
-            acc = eid;
-            if(!global_load_minimal_index&&!str_server->exist((int64_t)s, (int64_t)p, (int64_t)o))
-                continue;
-            int s_mid=mymath::hash_mod(s, global_num_servers);
-            int o_mid=mymath::hash_mod(o, global_num_servers);
-            if (s_mid == sid) {
-                graph->gstore.insert_new_spo(triple_t(s, p, o));
-            }
-            if (o_mid == sid) {
-                graph->gstore.insert_new_ops(triple_t(s, p, o));
-            }
-        }		    
-	    input.close();
-        return;
-    }
-
-    void insert(request_or_reply &req) {
+    void execute_insert(request_or_reply &req) {
         int insert_ret = 0;
         string fname = req.get_insert_fname();
         ifstream input(fname.c_str());
         if (input.good()) {
-            normal_insert(input);
+            graph -> static_insert(input);
             insert_ret = 1;
         }
         req.set_insert_ret(insert_ret);
@@ -694,15 +666,19 @@
     }
 #endif
 
-=======
     void execute(request_or_reply &r, Engine *engine) {
-        if (r.is_request())
-            execute_request(r);
-        else
-            execute_reply(r, engine);
-    }
-
->>>>>>> 3e0b74ba
+        if (r.r_type == query_req) {
+            if (r.is_request())
+                execute_request(r);
+            else
+                execute_reply(r, engine);
+#if DYNAMIC_GSTORE
+        } else {
+            execute_insert(r);
+#endif         
+        }
+    }
+
 public:
     const static uint64_t TIMEOUT_THRESHOLD = 10000; // 10 msec
 
@@ -716,8 +692,8 @@
 
     uint64_t last_time; // busy or not (work-oblige)
 
-    Engine(int sid, int tid,String_Server *str_server, DGraph *graph, Adaptor *adaptor)
-        : sid(sid), tid(tid), str_server(str_server), graph(graph), adaptor(adaptor),
+    Engine(int sid, int tid,DGraph *graph, Adaptor *adaptor)
+        : sid(sid), tid(tid), graph(graph), adaptor(adaptor),
           coder(sid, tid), last_time(0) {
         pthread_spin_init(&recv_lock, 0);
         pthread_spin_init(&rmap_lock, 0);
@@ -762,12 +738,6 @@
             success = false;
             pthread_spin_lock(&recv_lock);
             success = adaptor->tryrecv(r);
-#if DYNAMIC_GSTORE
-            if (success && r.is_insert()) {
-                insert(r);
-                success = false;
-            }
-#endif
             if (success && r.start_from_index()) {
                 msg_fast_path.push_back(r);
                 success = false;
