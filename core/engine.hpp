/*
 * Copyright (c) 2016 Shanghai Jiao Tong University.
 *     All rights reserved.
 *
 *  Licensed under the Apache License, Version 2.0 (the "License");
 *  you may not use this file except in compliance with the License.
 *  You may obtain a copy of the License at
 *
 *      http://www.apache.org/licenses/LICENSE-2.0
 *
 *  Unless required by applicable law or agreed to in writing,
 *  software distributed under the License is distributed on an "AS
 *  IS" BASIS, WITHOUT WARRANTIES OR CONDITIONS OF ANY KIND, either
 *  express or implied.  See the License for the specific language
 *  governing permissions and limitations under the License.
 *
 * For more about this software visit:
 *
 *      http://ipads.se.sjtu.edu.cn/projects/wukong
 *
 */

#pragma once

#include <boost/unordered_set.hpp>
#include <boost/unordered_map.hpp>
#include <algorithm>//sort
#include <regex>

#include "config.hpp"
#include "type.hpp"
#include "coder.hpp"
#include "adaptor.hpp"
#include "dgraph.hpp"
#include "query.hpp"

#include "mymath.hpp"
#include "timer.hpp"

using namespace std;

// The map is used to colloect the replies of sub-queries in fork-join execution
class Reply_Map {
private:

    struct Item {
        int count;
        SPARQLQuery parent_request;
        SPARQLQuery merged_reply;
    };

    boost::unordered_map<int, Item> internal_item_map;

public:
    void put_parent_request(SPARQLQuery &r, int cnt) {
        Item data;
        data.count = cnt;
        data.parent_request = r;
        if (r.is_optional() && r.optional_dispatched)
            data.merged_reply.result = r.result;

        internal_item_map[r.id] = data;
    }

    void put_reply(SPARQLQuery &r) {
        int pid = r.pid;
        Item &data = internal_item_map[pid];

        SPARQLQuery::Result &data_result = data.merged_reply.result;
        SPARQLQuery::Result &r_result = r.result;
        data.count--;

        if (data.parent_request.is_union())
            data_result.merge_union(r_result);
        else if (data.parent_request.is_optional()
                 && data.parent_request.optional_dispatched)
            data_result.merge_optional(r_result);
        else
            data_result.append_result(r_result);
    }

    bool is_ready(int pid) {
        return internal_item_map[pid].count == 0;
    }

    SPARQLQuery get_merged_reply(int pid) {
        SPARQLQuery r = internal_item_map[pid].parent_request;
        SPARQLQuery &merged_reply = internal_item_map[pid].merged_reply;

        r.result.col_num = merged_reply.result.col_num;
        r.result.blind = merged_reply.result.blind;
        r.result.row_num = merged_reply.result.row_num;
        r.result.attr_col_num = merged_reply.result.attr_col_num;
        r.result.v2c_map = merged_reply.result.v2c_map;

        r.result.result_table.swap(merged_reply.result.result_table);
        r.result.attr_res_table.swap(r.result.attr_res_table);
        internal_item_map.erase(pid);
        return r;
    }
};


typedef pair<int64_t, int64_t> v_pair;

int64_t hash_pair(const v_pair &x) {
    int64_t r = x.first;
    r = r << 32;
    r += x.second;
    return hash<int64_t>()(r);
}


// a vector of pointers of all local engines
class Engine;
std::vector<Engine *> engines;


class Engine {
private:
    class Message {
    public:
        int sid;
        int tid;
        Bundle bundle;

        Message(int sid, int tid, Bundle &bundle)
            : sid(sid), tid(tid), bundle(bundle) { }
    };

    pthread_spinlock_t recv_lock;
    std::vector<SPARQLQuery> msg_fast_path;
    std::vector<SPARQLQuery> new_req_queue;

    Reply_Map rmap; // a map of replies for pending (fork-join) queries
    pthread_spinlock_t rmap_lock;

    vector<Message> pending_msgs;

    inline void sweep_msgs() {
        if (!pending_msgs.size()) return;

        cout << "[INFO]#" << tid << " " << pending_msgs.size() << " pending msgs on engine." << endl;
        for (vector<Message>::iterator it = pending_msgs.begin(); it != pending_msgs.end();)
            if (adaptor->send(it->sid, it->tid, it->bundle))
                it = pending_msgs.erase(it);
            else
                ++it;
    }

    bool send_request(Bundle &bundle, int dst_sid, int dst_tid) {
        if (adaptor->send(dst_sid, dst_tid, bundle))
            return true;

        // failed to send, then stash the msg to void deadlock
        pending_msgs.push_back(Message(dst_sid, dst_tid, bundle));
        return false;
    }


    void const_to_known(SPARQLQuery &req) { assert(false); } /// TODO

    void const_to_unknown(SPARQLQuery &req) {
        SPARQLQuery::Pattern &pattern = req.get_current_pattern();
        ssid_t start = pattern.subject;
        ssid_t pid   = pattern.predicate;
        dir_t d      = pattern.direction;
        ssid_t end   = pattern.object;
        std::vector<sid_t> updated_result_table;
        SPARQLQuery::Result &result = req.result;

        // the query plan is wrong
        assert(result.get_col_num() == 0);

        uint64_t sz = 0;
        edge_t *res = graph->get_edges_global(tid, start, d, pid, &sz);
        for (uint64_t k = 0; k < sz; k++)
            updated_result_table.push_back(res[k].val);

        result.result_table.swap(updated_result_table);
        result.add_var2col(end, 0);
        result.set_col_num(1);
        req.step++;
    }

    // all of these means const attribute
    void const_to_unknown_attr(SPARQLQuery & req ) {
        SPARQLQuery::Pattern &pattern = req.get_current_pattern();
        ssid_t start = pattern.subject;
        ssid_t aid   = pattern.predicate;
        dir_t d      = pattern.direction;
        ssid_t end   = pattern.object;
        std::vector<attr_t> updated_result_table;
        SPARQLQuery::Result &result = req.result;

        assert(d == OUT); // attribute always uses OUT
        int type = SID_t;

        attr_t v;
        graph->get_vertex_attr_global(tid, start, d, aid, v);
        updated_result_table.push_back(v);
        type = boost::apply_visitor(get_type, v);

        result.attr_res_table.swap(updated_result_table);
        result.add_var2col(end, 0, type);
        result.set_attr_col_num(1);
        req.step++;
    }

    void known_to_unknown(SPARQLQuery &req) {
        SPARQLQuery::Pattern &pattern = req.get_current_pattern();
        ssid_t start = pattern.subject;
        ssid_t pid   = pattern.predicate;
        dir_t d      = pattern.direction;
        ssid_t end   = pattern.object;
        std::vector<sid_t> updated_result_table;
        SPARQLQuery::Result &result = req.result;

        // the query plan is wrong
        //assert(req.get_col_num() == req.var2col(end));

        updated_result_table.reserve(result.result_table.size());
        for (int i = 0; i < result.get_row_num(); i++) {
            sid_t prev_id = result.get_row_col(i, result.var2col(start));
            uint64_t sz = 0;
            edge_t *res = graph->get_edges_global(tid, prev_id, d, pid, &sz);
            for (uint64_t k = 0; k < sz; k++) {
                result.append_row_to(i, updated_result_table);
                updated_result_table.push_back(res[k].val);
            }
        }

        result.result_table.swap(updated_result_table);
        result.add_var2col(end, result.get_col_num());
        result.set_col_num(result.get_col_num() + 1);
        req.step++;
    }

    void known_to_unknown_attr(SPARQLQuery &req) {
        SPARQLQuery::Pattern &pattern = req.get_current_pattern();
        ssid_t start = pattern.subject;
        ssid_t pid   = pattern.predicate;
        dir_t d      = pattern.direction;
        ssid_t end   = pattern.object;
        std::vector<attr_t> updated_attr_result_table;
        std::vector<sid_t> updated_result_table;
        SPARQLQuery::Result &result = req.result;

        // attribute always uses OUT
        assert(d == OUT);
        int type = SID_t;

        updated_attr_result_table.reserve(result.attr_res_table.size());
        for (int i = 0; i < result.get_row_num(); i++) {
            sid_t prev_id = result.get_row_col(i, result.var2col(start));
            attr_t v;
            bool has_value = graph->get_vertex_attr_global(tid, prev_id, d, pid, v);
            if (has_value) {
                result.append_row_to(i, updated_result_table);
                result.append_attr_row_to(i, updated_attr_result_table);
                updated_attr_result_table.push_back(v);
                type = boost::apply_visitor(get_type, v);
            }
        }

        result.attr_res_table.swap(updated_attr_result_table);
        result.result_table.swap(updated_result_table);
        result.add_var2col(end, result.get_attr_col_num(), type);
        result.set_attr_col_num(result.get_attr_col_num() + 1);
        req.step++;
    }

    void known_to_known(SPARQLQuery &req) {
        SPARQLQuery::Pattern &pattern = req.get_current_pattern();
        ssid_t start = pattern.subject;
        ssid_t pid   = pattern.predicate;
        dir_t d      = pattern.direction;
        ssid_t end   = pattern.object;
        vector<sid_t> updated_result_table;
        vector<attr_t> updated_attr_res_table;
        SPARQLQuery::Result &result = req.result;

        for (int i = 0; i < result.get_row_num(); i++) {
            sid_t prev_id = result.get_row_col(i, result.var2col(start));
            uint64_t sz = 0;
            edge_t *res = graph->get_edges_global(tid, prev_id, d, pid, &sz);
            sid_t end2 = result.get_row_col(i, result.var2col(end));
            for (uint64_t k = 0; k < sz; k++) {
                if (res[k].val == end2) {
                    result.append_row_to(i, updated_result_table);
                    if (global_enable_vattr)
                        result.append_attr_row_to(i, updated_attr_res_table);
                    break;
                }
            }
        }

        result.result_table.swap(updated_result_table);
        if (global_enable_vattr)
            result.attr_res_table.swap(updated_attr_res_table);
        req.step++;
    }

    void known_to_const(SPARQLQuery &req) {
        SPARQLQuery::Pattern &pattern = req.get_current_pattern();
        ssid_t start = pattern.subject;
        ssid_t pid   = pattern.predicate;
        dir_t d      = pattern.direction;
        ssid_t end   = pattern.object;
        vector<sid_t> updated_result_table;
        vector<attr_t> updated_attr_res_table;
        SPARQLQuery::Result &result = req.result;

        for (int i = 0; i < result.get_row_num(); i++) {
            sid_t prev_id = result.get_row_col(i, result.var2col(start));
            uint64_t sz = 0;
            edge_t *res = graph->get_edges_global(tid, prev_id, d, pid, &sz);
            for (uint64_t k = 0; k < sz; k++) {
                if (res[k].val == end) {
                    result.append_row_to(i, updated_result_table);
                    if (global_enable_vattr)
                        result.append_attr_row_to(i, updated_attr_res_table);
                    break;
                }
            }
        }

        result.result_table.swap(updated_result_table);
        if (global_enable_vattr)
            result.attr_res_table.swap(updated_attr_res_table);
        req.step++;
    }

    void index_to_unknown(SPARQLQuery &req) {
        SPARQLQuery::Pattern &pattern = req.get_current_pattern();
        ssid_t tpid = pattern.subject;
        ssid_t id01   = pattern.predicate;
        dir_t d      = pattern.direction;
        ssid_t var   = pattern.object;
        vector<sid_t> updated_result_table;
        SPARQLQuery::Result &result = req.result;

        assert(id01 == PREDICATE_ID || id01 == TYPE_ID); // predicate or type index

        assert(result.get_col_num() == 0); // the query plan is wrong

        uint64_t sz = 0;
        edge_t *res = graph->get_index_edges_local(tid, tpid, d, &sz);
        int start = req.tid;
        if (start < 0) {
            start = - start - 1;    // request from the same server
            for (uint64_t k = start; k < sz; k += global_mt_threshold - 1)
                updated_result_table.push_back(res[k].val);
        } else {
            for (uint64_t k = start; k < sz; k += global_mt_threshold)
                updated_result_table.push_back(res[k].val);
        }

        result.result_table.swap(updated_result_table);
        result.set_col_num(1);
        result.add_var2col(var, 0);
        req.step++;
        req.local_var = -1;
    }

    // e.g., "<http://www.Department0.University0.edu> ?P ?X"
    void const_unknown_unknown(SPARQLQuery &req) {
        SPARQLQuery::Pattern &pattern = req.get_current_pattern();
        ssid_t start = pattern.subject;
        ssid_t pid   = pattern.predicate;
        dir_t d      = pattern.direction;
        ssid_t end   = pattern.object;
        vector<sid_t> updated_result_table;
        SPARQLQuery::Result &result = req.result;

        // the query plan is wrong
        assert(result.get_col_num() == 0);

        uint64_t npids = 0;
        edge_t *pids = graph->get_edges_global(tid, start, d, PREDICATE_ID, &npids);

        // use a local buffer to store "known" predicates
        edge_t *tpids = (edge_t *)malloc(npids * sizeof(edge_t));
        memcpy((char *)tpids, (char *)pids, npids * sizeof(edge_t));

        for (uint64_t p = 0; p < npids; p++) {
            uint64_t sz = 0;
            edge_t *res = graph->get_edges_global(tid, start, d, tpids[p].val, &sz);
            for (uint64_t k = 0; k < sz; k++) {
                updated_result_table.push_back(tpids[p].val);
                updated_result_table.push_back(res[k].val);
            }
        }

        free(tpids);

        result.result_table.swap(updated_result_table);
        result.set_col_num(2);
        result.add_var2col(pid, 0);
        result.add_var2col(end, 1);
        req.step++;
    }

    // e.g., "<http://www.University0.edu> ub:subOrganizationOf ?D"
    //       "?D ?P ?X"
    void known_unknown_unknown(SPARQLQuery &req) {
        SPARQLQuery::Pattern &pattern = req.get_current_pattern();
        ssid_t start = pattern.subject;
        ssid_t pid   = pattern.predicate;
        dir_t d      = pattern.direction;
        ssid_t end   = pattern.object;
        vector<sid_t> updated_result_table;
        SPARQLQuery::Result &result = req.result;

        for (int i = 0; i < result.get_row_num(); i++) {
            sid_t prev_id = result.get_row_col(i, result.var2col(start));
            uint64_t npids = 0;
            edge_t *pids = graph->get_edges_global(tid, prev_id, d, PREDICATE_ID, &npids);

            // use a local buffer to store "known" predicates
            edge_t *tpids = (edge_t *)malloc(npids * sizeof(edge_t));
            memcpy((char *)tpids, (char *)pids, npids * sizeof(edge_t));

            for (uint64_t p = 0; p < npids; p++) {
                uint64_t sz = 0;
                edge_t *res = graph->get_edges_global(tid, prev_id, d, tpids[p].val, &sz);
                for (uint64_t k = 0; k < sz; k++) {
                    result.append_row_to(i, updated_result_table);
                    updated_result_table.push_back(tpids[p].val);
                    updated_result_table.push_back(res[k].val);
                }
            }

            free(tpids);
        }

        result.result_table.swap(updated_result_table);
        result.set_col_num(result.get_col_num() + 2);
        result.add_var2col(pid, result.get_col_num());
        result.add_var2col(end, result.get_col_num() + 1);
        req.step++;
    }

    // FIXME: deadcode
    void known_unknown_const(SPARQLQuery &req) {
        SPARQLQuery::Pattern &pattern = req.get_current_pattern();
        ssid_t start = pattern.subject;
        ssid_t pid   = pattern.predicate;
        dir_t d      = pattern.direction;
        ssid_t end   = pattern.object;
        vector<sid_t> updated_result_table;
        SPARQLQuery::Result &result = req.result;

        for (int i = 0; i < result.get_row_num(); i++) {
            sid_t prev_id = result.get_row_col(i, result.var2col(start));
            uint64_t npids = 0;
            edge_t *pids = graph->get_edges_global(tid, prev_id, d, PREDICATE_ID, &npids);

            // use a local buffer to store "known" predicates
            edge_t *tpids = (edge_t *)malloc(npids * sizeof(edge_t));
            memcpy((char *)tpids, (char *)pids, npids * sizeof(edge_t));

            for (uint64_t p = 0; p < npids; p++) {
                uint64_t sz = 0;
                edge_t *res = graph->get_edges_global(tid, prev_id, d, tpids[p].val, &sz);
                for (uint64_t k = 0; k < sz; k++) {
                    if (res[k].val == end) {
                        result.append_row_to(i, updated_result_table);
                        updated_result_table.push_back(tpids[p].val);
                        break;
                    }
                }
            }

            free(tpids);
        }

        result.add_var2col(pid, result.get_col_num());
        result.set_col_num(result.get_col_num() + 1);
        result.result_table.swap(updated_result_table);
        req.step++;
    }

    vector<SPARQLQuery> generate_optional_query(SPARQLQuery &req) {
        int size = req.pattern_group.optional.size();
        vector<SPARQLQuery> optional_reqs(size);
        for (int i = 0; i < size; i++) {
            optional_reqs[i].pid = req.id;
            optional_reqs[i].pattern_group = req.pattern_group.optional[i];
            optional_reqs[i].step = 0;
            optional_reqs[i].result = req.result;
            optional_reqs[i].result.blind = false;
        }
        return optional_reqs;
    }

    vector<SPARQLQuery> generate_union_query(SPARQLQuery &req) {
        int size = req.pattern_group.unions.size();
        vector<SPARQLQuery> union_reqs(size);
        for (int i = 0; i < size; i++) {
            union_reqs[i].pid = req.id;
            union_reqs[i].pattern_group = req.pattern_group.unions[i];
            if (union_reqs[i].start_from_index()
                    && (global_mt_threshold * global_num_servers > 1))
                union_reqs[i].force_dispatch = true;

            union_reqs[i].step = 0;
            union_reqs[i].result = req.result;
            union_reqs[i].result.blind = false;
        }
        return union_reqs;
    }

    vector<SPARQLQuery> generate_sub_query(SPARQLQuery &req) {
        SPARQLQuery::Pattern &pattern = req.get_current_pattern();
        ssid_t start = pattern.subject;

        // generate sub requests for all servers
        vector<SPARQLQuery> sub_reqs(global_num_servers);
        for (int i = 0; i < global_num_servers; i++) {
            sub_reqs[i].pid = req.id;
            sub_reqs[i].pattern_group = req.pattern_group;
            sub_reqs[i].step = req.step;
            sub_reqs[i].corun_step = req.corun_step;
            sub_reqs[i].fetch_step = req.fetch_step;
            sub_reqs[i].local_var = start;
            sub_reqs[i].priority = req.priority + 1;

            sub_reqs[i].result.col_num = req.result.col_num;
            sub_reqs[i].result.blind = req.result.blind;
            sub_reqs[i].result.v2c_map  = req.result.v2c_map;
            sub_reqs[i].result.nvars  = req.result.nvars;
        }

        // group intermediate results to servers
        for (int i = 0; i < req.result.get_row_num(); i++) {
            int dst_sid = mymath::hash_mod(req.result.get_row_col(i, req.result.var2col(start)),
                                           global_num_servers);
            req.result.append_row_to(i, sub_reqs[dst_sid].result.result_table);
        }

        return sub_reqs;
    }

    // fork-join or in-place execution
    bool need_fork_join(SPARQLQuery &req) {
        // always need fork-join mode w/o RDMA
        if (!global_use_rdma) return true;

        SPARQLQuery::Pattern &pattern = req.get_current_pattern();
        ssid_t start = pattern.subject;
        return ((req.local_var != start)
                && (req.result.get_row_num() >= global_rdma_threshold));
    }

    void do_corun(SPARQLQuery &req) {
        SPARQLQuery::Result &req_result = req.result;
        int corun_step = req.corun_step;
        int fetch_step = req.fetch_step;

        // step.1 remove dup;
        uint64_t t0 = timer::get_usec();

        boost::unordered_set<sid_t> unique_set;
        ssid_t vid = req.get_pattern(corun_step).subject;
        assert(vid < 0);
        int col_idx = req_result.var2col(vid);
        for (int i = 0; i < req_result.get_row_num(); i++)
            unique_set.insert(req_result.get_row_col(i, col_idx));

        // step.2 generate cmd_chain for sub-reqs
        SPARQLQuery::PatternGroup subgroup;
        vector<int> pvars_map; // from new_id to col_idx of id

        boost::unordered_map<sid_t, sid_t> sub_pvars;

        auto lambda = [&](ssid_t id) -> ssid_t {
            if (id < 0) { // remap pattern variable
                if (sub_pvars.find(id) == sub_pvars.end()) {
                    sid_t new_id = - (sub_pvars.size() + 1); // starts from -1
                    sub_pvars[id] = new_id;
                    pvars_map.push_back(req_result.var2col(id));
                }
                return sub_pvars[id];
            } else {
                return id;
            }
        };

        for (int i = corun_step; i < fetch_step; i++) {
            SPARQLQuery::Pattern &pattern = req.get_pattern(i);
            ssid_t subject = lambda(pattern.subject);
            ssid_t predicate = lambda(pattern.predicate);
            dir_t direction = pattern.direction;
            ssid_t object = lambda(pattern.object);
            SPARQLQuery::Pattern newPattern(subject, predicate, direction, object);
            newPattern.pred_type = 0;
            subgroup.patterns.push_back(newPattern);
        }

        // step.3 make sub-req
        SPARQLQuery sub_req;
        SPARQLQuery::Result &sub_result = sub_req.result;

        // query
        sub_req.pattern_group = subgroup;
        sub_result.nvars = pvars_map.size();

        // result
        boost::unordered_set<sid_t>::iterator iter;
        for (iter = unique_set.begin(); iter != unique_set.end(); iter++)
            sub_result.result_table.push_back(*iter);
        sub_result.col_num = 1;

        //init var_map
        sub_result.add_var2col(sub_pvars[vid], 0);

        sub_result.blind = false; // must take back results
        uint64_t t1 = timer::get_usec(); // time to generate the sub-request

        // step.4 execute sub-req
        while (true) {
            execute_one_step(sub_req);
            if (sub_req.is_finished())
                break;
        }
        uint64_t t2 = timer::get_usec(); // time to run the sub-request

        uint64_t t3, t4;
        vector<sid_t> updated_result_table;

        if (sub_result.get_col_num() > 2) { // qsort
            mytuple::qsort_tuple(sub_result.get_col_num(), sub_result.result_table);

            t3 = timer::get_usec();
            vector<sid_t> tmp_vec;
            tmp_vec.resize(sub_result.get_col_num());
            for (int i = 0; i < req_result.get_row_num(); i++) {
                for (int c = 0; c < pvars_map.size(); c++)
                    tmp_vec[c] = req_result.get_row_col(i, pvars_map[c]);

                if (mytuple::binary_search_tuple(sub_result.get_col_num(),
                                                 sub_result.result_table, tmp_vec))
                    req_result.append_row_to(i, updated_result_table);
            }
            t4 = timer::get_usec();
        } else { // hash join
            boost::unordered_set<v_pair> remote_set;
            for (int i = 0; i < sub_result.get_row_num(); i++)
                remote_set.insert(v_pair(sub_result.get_row_col(i, 0),
                                         sub_result.get_row_col(i, 1)));

            t3 = timer::get_usec();
            vector<sid_t> tmp_vec;
            tmp_vec.resize(sub_result.get_col_num());
            for (int i = 0; i < req_result.get_row_num(); i++) {
                for (int c = 0; c < pvars_map.size(); c++)
                    tmp_vec[c] = req_result.get_row_col(i, pvars_map[c]);

                v_pair target = v_pair(tmp_vec[0], tmp_vec[1]);
                if (remote_set.find(target) != remote_set.end())
                    req_result.append_row_to(i, updated_result_table);
            }
            t4 = timer::get_usec();
        }

        // debug
        if (sid == 0 && tid == 0) {
            cout << "prepare " << (t1 - t0) << " us" << endl;
            cout << "execute sub-request " << (t2 - t1) << " us" << endl;
            cout << "sort " << (t3 - t2) << " us" << endl;
            cout << "lookup " << (t4 - t3) << " us" << endl;
        }

        req_result.result_table.swap(updated_result_table);
        req.step = fetch_step;
    }

    bool execute_one_step(SPARQLQuery &req) {
        if (req.is_finished())
            return false;

        if (req.step == 0 && req.start_from_index()) {
            index_to_unknown(req);
            return true;
        }

        SPARQLQuery::Pattern &pattern = req.get_current_pattern();
        ssid_t start     = pattern.subject;
        ssid_t predicate = pattern.predicate;
        dir_t direction  = pattern.direction;
        ssid_t end       = pattern.object;

        // triple pattern with unknown predicate/attribute
        if (predicate < 0) {
#ifdef VERSATILE
            switch (var_pair(req.result.variable_type(start),
                             req.result.variable_type(end))) {
            case var_pair(const_var, unknown_var):
                const_unknown_unknown(req);
                break;
            case var_pair(known_var, unknown_var):
                known_unknown_unknown(req);
                break;
            default:
                cout << "ERROR: unsupported triple pattern with unknown predicate "
                     << "(" << req.result.variable_type(start)
                     << "|" << req.result.variable_type(end)
                     << ")" << endl;
                assert(false);
            }
            return true;
#else
            cout << "ERROR: unsupported variable at predicate." << endl;
            cout << "Please add definition VERSATILE in CMakeLists.txt." << endl;
            assert(false);
#endif
        }

        // triple pattern with attribute
        if (global_enable_vattr && req.get_pattern(req.step).pred_type > 0) {
            switch (var_pair(req.result.variable_type(start),
                             req.result.variable_type(end))) {
            case var_pair(const_var, unknown_var):
                const_to_unknown_attr(req);
                break;
            case var_pair(known_var, unknown_var):
                known_to_unknown_attr(req);
                break;
            default:
                cout << "ERROR: unsupported triple pattern with attribute "
                     << "(" << req.result.variable_type(start)
                     << "|" << req.result.variable_type(end)
                     << ")" << endl;
                assert(false);
            }
            return true;
        }

        // triple pattern with known predicate
        switch (var_pair(req.result.variable_type(start),
                         req.result.variable_type(end))) {

        // start from const
        case var_pair(const_var, const_var):
            cout << "ERROR: unsupported triple pattern (from const to const)" << endl;
            assert(false);
        case var_pair(const_var, known_var):
            cout << "ERROR: unsupported triple pattern (from const to known)" << endl;
            assert(false);
        case var_pair(const_var, unknown_var):
            const_to_unknown(req);
            break;

        // start from known
        case var_pair(known_var, const_var):
            known_to_const(req);
            break;
        case var_pair(known_var, known_var):
            known_to_known(req);
            break;
        case var_pair(known_var, unknown_var):
            known_to_unknown(req);
            break;

        // start from unknown
        case var_pair(unknown_var, const_var):
        case var_pair(unknown_var, known_var):
        case var_pair(unknown_var, unknown_var):
            cout << "ERROR: unsupported triple pattern (from unknown)" << endl;
            assert(false);

        default:
            cout << "ERROR: unsupported triple pattern with known predicate "
                 << "(" << req.result.variable_type(start)
                 << "|" << req.result.variable_type(end)
                 << ")" << endl;
            assert(false);
        }

        return true;
    }

    // relational operator: < <= > >= == !=
    void relational_filter(SPARQLQuery::Filter &filter,
                           SPARQLQuery::Result &result,
                           vector<bool> &is_satisfy) {
        int col1 = (filter.arg1->type == SPARQLQuery::Filter::Type::Variable)
                   ? result.var2col(filter.arg1->valueArg) : -1;
        int col2 = (filter.arg2->type == SPARQLQuery::Filter::Type::Variable)
                   ? result.var2col(filter.arg2->valueArg) : -1;

        auto get_str = [&](SPARQLQuery::Filter & filter, int row, int col) -> string {
            int id = 0;
            switch (filter.type) {
            case SPARQLQuery::Filter::Type::Variable:
                id = result.get_row_col(row, col);
                return str_server->exist(id) ? str_server->id2str[id] : "";
            case SPARQLQuery::Filter::Type::Literal:
                return "\"" + filter.value + "\"";
            default:
                cout << "filter type not supported currently" << endl;
                assert(false);
            }
            return "";
        };

        switch (filter.type) {
        case SPARQLQuery::Filter::Type::Equal:
            for (int row = 0; row < result.get_row_num(); row ++)
                if (is_satisfy[row]
                        && (get_str(*filter.arg1, row, col1)
                            != get_str(*filter.arg2, row, col2)))
                    is_satisfy[row] = false;
            break;
        case SPARQLQuery::Filter::Type::NotEqual:
            for (int row = 0; row < result.get_row_num(); row ++)
                if (is_satisfy[row]
                        && (get_str(*filter.arg1, row, col1)
                            == get_str(*filter.arg2, row, col2)))
                    is_satisfy[row] = false;
            break;
        case SPARQLQuery::Filter::Type::Less:
            for (int row = 0; row < result.get_row_num(); row ++)
                if (is_satisfy[row]
                        && (get_str(*filter.arg1, row, col1)
                            >= get_str(*filter.arg2, row, col2)))
                    is_satisfy[row] = false;
            break;
        case SPARQLQuery::Filter::Type::LessOrEqual:
            for (int row = 0; row < result.get_row_num(); row ++)
                if (is_satisfy[row]
                        && (get_str(*filter.arg1, row, col1)
                            > get_str(*filter.arg2, row, col2)))
                    is_satisfy[row] = false;
            break;
        case SPARQLQuery::Filter::Type::Greater:
            for (int row = 0; row < result.get_row_num(); row ++)
                if (is_satisfy[row]
                        && (get_str(*filter.arg1, row, col1)
                            <= get_str(*filter.arg2, row, col2)))
                    is_satisfy[row] = false;
            break;
        case SPARQLQuery::Filter::Type::GreaterOrEqual:
            for (int row = 0; row < result.get_row_num(); row ++)
                if (is_satisfy[row]
                        && get_str(*filter.arg1, row, col1)
                        < get_str(*filter.arg2, row, col2))
                    is_satisfy[row] = false;
            break;
        }
    }

    void bound_filter(SPARQLQuery::Filter &filter,
                      SPARQLQuery::Result &result,
                      vector<bool> &is_satisfy) {
        int col = result.var2col(filter.arg1 -> valueArg);

        for (int row = 0; row < is_satisfy.size(); row ++) {
            if (!is_satisfy[row])
                continue;
<<<<<<< HEAD

            int id = result.get_row_col(row, col);
=======
>>>>>>> df650dae

            if (result.get_row_col(row, col) == BLANK_ID)
                is_satisfy[row] = false;
        }
    }

    // IRI and URI are the same in SPARQL
    void is_IRI_filter(SPARQLQuery::Filter &filter,
                       SPARQLQuery::Result &result,
                       vector<bool> &is_satisfy) {
        int col = result.var2col(filter.arg1->valueArg);

        string IRI_REF = R"(<([^<>\\"{}|^`\\])*>)";
        string prefixed_name = ".*:.*";
        string IRIref_str = "(" + IRI_REF + "|" + prefixed_name + ")";

        regex IRI_pattern(IRIref_str);
        for (int row = 0; row < is_satisfy.size(); row ++) {
            if (!is_satisfy[row])
                continue;

            int id = result.get_row_col(row, col);
            string str = str_server->exist(id) ? str_server->id2str[id] : "";
            if (!regex_match(str, IRI_pattern))
                is_satisfy[row] = false;
        }
    }

    void is_literal_filter(SPARQLQuery::Filter &filter,
                           SPARQLQuery::Result &result,
                           vector<bool> &is_satisfy) {
        int col = result.var2col(filter.arg1->valueArg);

        string langtag_pattern_str("@[a-zA-Z]+(-[a-zA-Z0-9]+)*");

        string literal1_str = R"('([^\x27\x5C\x0A\x0D]|\\[tbnrf\"'])*')";
        string literal2_str = R"("([^\x22\x5C\x0A\x0D]|\\[tbnrf\"'])*")";
        string literal_long1_str = R"('''(('|'')?([^'\\]|\\[tbnrf\"']))*''')";
        string literal_long2_str = R"("""(("|"")?([^"\\]|\\[tbnrf\"']))*""")";
<<<<<<< HEAD
        string String = "(" + literal1_str + "|" + literal2_str + "|" + literal_long1_str + "|" + literal_long2_str + ")";
=======
        string literal = "(" + literal1_str + "|" + literal2_str + "|"
                         + literal_long1_str + "|" + literal_long2_str + ")";
>>>>>>> df650dae

        string IRI_REF = R"(<([^<>\\"{}|^`\\])*>)";
        string prefixed_name = ".*:.*";
        string IRIref_str = "(" + IRI_REF + "|" + prefixed_name + ")";

        regex RDFLiteral_pattern(literal + "(" + langtag_pattern_str + "|(\\^\\^" + IRIref_str +  "))?");

        for (int row = 0; row < is_satisfy.size(); row ++) {
            if (!is_satisfy[row])
                continue;

            int id = result.get_row_col(row, col);
            string str = str_server->exist(id) ? str_server->id2str[id] : "";
            if (!regex_match(str, RDFLiteral_pattern))
                is_satisfy[row] = false;
        }
    }

    // regex flag only support "i" option now
    void regex_filter(SPARQLQuery::Filter &filter,
                      SPARQLQuery::Result &result,
                      vector<bool> &is_satisfy) {
        regex pattern;
        if (filter.arg3 != nullptr && filter.arg3->value == "i")
            pattern = regex(filter.arg2->value, std::regex::icase);
        else
            pattern = regex(filter.arg2->value);
<<<<<<< HEAD
        }
=======

>>>>>>> df650dae

        int col = result.var2col(filter.arg1->valueArg);
        for (int row = 0; row < is_satisfy.size(); row ++) {
            if (!is_satisfy[row])
                continue;

            int id = result.get_row_col(row, col);
            string str = str_server->exist(id) ? str_server->id2str[id] : "";
            if (str.front() != '\"' || str.back() != '\"')
                cout << "the first parameter of function regex can only be string" << endl;
            else
                str = str.substr(1, str.length() - 2);

            if (!regex_match(str, pattern))
                is_satisfy[row] = false;
        }
    }

    void general_filter(SPARQLQuery::Filter &filter,
                        SPARQLQuery::Result &result,
                        vector<bool> &is_satisfy) {
        // conditional operator
        if (filter.type <= 1) {
            vector<bool> is_satisfy1(result.get_row_num(), true);
            vector<bool> is_satisfy2(result.get_row_num(), true);
            if (filter.type == SPARQLQuery::Filter::Type::And) {
                general_filter(*filter.arg1, result, is_satisfy);
                general_filter(*filter.arg2, result, is_satisfy);
            } else if (filter.type == SPARQLQuery::Filter::Type::Or) {
                general_filter(*filter.arg1, result, is_satisfy1);
                general_filter(*filter.arg2, result, is_satisfy2);
                for (int i = 0; i < is_satisfy.size(); i ++)
                    is_satisfy[i] = is_satisfy[i] && (is_satisfy1[i] || is_satisfy2[i]);
            }
        }
        // relational operator
        else if (filter.type <= 7)
            return relational_filter(filter, result, is_satisfy);
        else if (filter.type == SPARQLQuery::Filter::Type::Builtin_bound)
            return bound_filter(filter, result, is_satisfy);
        else if (filter.type == SPARQLQuery::Filter::Type::Builtin_isiri)
            return is_IRI_filter(filter, result, is_satisfy);
        else if (filter.type == SPARQLQuery::Filter::Type::Builtin_isliteral)
            return is_literal_filter(filter, result, is_satisfy);
        else if (filter.type == SPARQLQuery::Filter::Type::Builtin_regex)
            return regex_filter(filter, result, is_satisfy);

    }

    void filter(SPARQLQuery &r) {
        if (r.pattern_group.filters.size() == 0) return;

        // during filtering, flag of unsatified row will be set to false one by one
        vector<bool> is_satisfy(r.result.get_row_num(), true);

        for (int i = 0; i < r.pattern_group.filters.size(); i ++) {
            SPARQLQuery::Filter filter = r.pattern_group.filters[i];
            general_filter(filter, r.result, is_satisfy);
        }

        vector<sid_t> new_table;
        for (int row = 0; row < r.result.get_row_num(); row ++) {
            if (is_satisfy[row]) {
                r.result.append_row_to(row, new_table);
            }
        }
        r.result.result_table.swap(new_table);
        r.result.row_num = r.result.get_row_num();
    }

    class Compare {
    private:
        SPARQLQuery &query;
        String_Server *str_server;
    public:
        Compare(SPARQLQuery &query, String_Server *str_server)
            : query(query), str_server(str_server) { }

        bool operator()(const int* a, const int* b) {
            int cmp = 0;
            for (int i = 0; i < query.orders.size(); i ++) {
                int col = query.result.var2col(query.orders[i].id);
                string str_a = str_server->exist(a[col]) ? str_server->id2str[a[col]] : "";
                string str_b = str_server->exist(a[col]) ? str_server->id2str[b[col]] : "";
                cmp = str_a.compare(str_b);
                if (cmp != 0) {
                    cmp = query.orders[i].descending ? -cmp : cmp;
                    break;
                }
            }
            return cmp < 0;
        }
    };

    class ReduceCmp {
    private:
        int col_num;
    public:
        ReduceCmp(int col_num): col_num(col_num) { }

        bool operator()(const int* a, const int* b) {
            for (int i = 0; i < col_num; i ++) {
                if (a[i] == b[i])
                    continue;
                return a[i] < b[i];
            }
            return 0;
        }
    };

    void execute_optional(SPARQLQuery &r) {
        r.optional_dispatched = true;
        vector<SPARQLQuery> optional_reqs = generate_optional_query(r);
        rmap.put_parent_request(r, optional_reqs.size());
        for (int i = 0; i < optional_reqs.size(); i++) {
            if (need_fork_join(optional_reqs[i])) {
                optional_reqs[i].id = coder.get_and_inc_qid();
                vector<SPARQLQuery> sub_reqs = generate_sub_query(optional_reqs[i]);
                rmap.put_parent_request(optional_reqs[i], sub_reqs.size());
                for (int j = 0; j < sub_reqs.size(); j++) {
                    if (j != sid) {
                        Bundle bundle(sub_reqs[j]);
                        send_request(bundle, j, tid);
                    } else {
                        pthread_spin_lock(&recv_lock);
                        msg_fast_path.push_back(sub_reqs[j]);
                        pthread_spin_unlock(&recv_lock);
                    }
                }
            } else {
                int dst_sid = mymath::hash_mod(optional_reqs[i].pattern_group.patterns[0].subject, global_num_servers);
                if (dst_sid != sid) {
                    Bundle bundle(optional_reqs[i]);
                    send_request(bundle, i, tid);
                } else {
                    pthread_spin_lock(&recv_lock);
                    msg_fast_path.push_back(optional_reqs[i]);
                    pthread_spin_unlock(&recv_lock);
                }
            }
        }
    }

    void final_process(SPARQLQuery &r) {
        if (r.result.blind || r.result.result_table.size() == 0)
            return;

        // DISTINCT and ORDER BY
        if (r.distinct || r.orders.size() > 0) {
            // initialize table
            int **table;
            int size = r.result.get_row_num();
            int new_size = size;

            table = new int*[size];
            for (int i = 0; i < size; i ++)
                table[i] = new int[r.result.col_num];

            for (int i = 0; i < size; i ++)
                for (int j = 0; j < r.result.col_num; j ++)
                    table[i][j] = r.result.get_row_col(i, j);

            // DISTINCT
            if (r.distinct) {
                // sort and then compare
                sort(table, table + size, ReduceCmp(r.result.col_num));
                int p = 0, q = 1;
                auto equal = [&r](int *a, int *b) -> bool{
                    for (int i = 0; i < r.result.required_vars.size(); i ++) {
                        int col = r.result.var2col(r.result.required_vars[i]);
                        if (a[col] != b[col]) return false;
                    }
                    return true;
                };
                auto swap = [](int *&a, int *&b) {
                    int *temp = a;
                    a = b;
                    b = temp;
                };
                while (q < size) {
                    while (equal(table[p], table[q])) {
                        q++;
                        if (q >= size) goto out;
                    }
                    p ++;
                    swap(table[p], table[q]);
                    q ++;
                }
out:
                new_size = p + 1;
            }
            // ORDER BY
            if (r.orders.size() > 0) {
                sort(table, table + new_size, Compare(r, str_server));
            }
            //write back data and delete **table
            for (int i = 0; i < new_size; i ++)
                for (int j = 0; j < r.result.col_num; j ++)
                    r.result.result_table[r.result.col_num * i + j] = table[i][j];

            if (new_size < size)
                r.result.result_table.erase(r.result.result_table.begin() + new_size * r.result.col_num,
                                            r.result.result_table.begin() + size * r.result.col_num);

            for (int i = 0; i < size; i ++)
                delete[] table[i];
            delete[] table;
        }

        // OFFSET
        if (r.offset > 0)
            r.result.result_table.erase(r.result.result_table.begin(),
                                        min(r.result.result_table.begin()
                                            + r.offset * r.result.col_num,
                                            r.result.result_table.end()));

        // LIMIT
        if (r.limit >= 0)
            r.result.result_table.erase(min(r.result.result_table.begin()
                                            + r.limit * r.result.col_num,
                                            r.result.result_table.end()),
                                        r.result.result_table.end() );

        // remove unrequested variables
        int new_col_num = r.result.required_vars.size();
        int new_row_num = r.result.get_row_num();
        vector<sid_t> new_result_table(new_row_num * new_col_num);
        for (int i = 0; i < new_row_num; i ++) {
            for (int j = 0; j < new_col_num; j ++) {
                int col = r.result.var2col(r.result.required_vars[j]);
                new_result_table[i * new_col_num + j] = r.result.get_row_col(i, col);
            }
        }

        r.result.result_table.swap(new_result_table);
        r.result.col_num = new_col_num;
    }

    void execute_sparql_request(SPARQLQuery &r) {
        SPARQLQuery::Result &result = r.result;
        r.id = coder.get_and_inc_qid();
        // if r starts from index and is from proxy, dispatch it to every engine except itself
        if (r.force_dispatch
                || (r.step == 0
                    && coder.tid_of(r.pid) < global_num_proxies
                    && r.start_from_index()
                    && global_mt_threshold * global_num_servers > 1)) {
            int sub_reqs_size = global_num_servers * global_mt_threshold - 1;

            rmap.put_parent_request(r, sub_reqs_size);
            SPARQLQuery sub_query = r;
            sub_query.force_dispatch = false;
            for (int i = 0; i < global_num_servers; i++) {
                for (int j = 0; j < global_mt_threshold; j++) {
                    sub_query.id = -1;
                    sub_query.pid = r.id;
                    sub_query.tid = j; // specified engine

                    if (i == sid && j + global_num_proxies == tid) {
                        //dispatching engine thread shall do nothing
                        continue;
                    } else if (i == sid && j + global_num_proxies > tid) {
                        sub_query.tid -- ;  // [0, infinity)
                        sub_query.tid = - sub_query.tid - 1; // means send to the same server
                    } else if (i == sid) {
                        sub_query.tid = - sub_query.tid - 1; // means send to the same server
                    }

                    Bundle bundle(sub_query);
                    send_request(bundle, i, global_num_proxies + j);
                }
            }
            return;
        }

        while (true) {
            uint64_t t1 = timer::get_usec();
            execute_one_step(r);
            t1 = timer::get_usec() - t1;

            // co-run optimization
            if (!r.is_finished() && (r.step == r.corun_step))
                do_corun(r);

            if (r.is_finished()) {
                // union, when union or optional occurs, filters will be delayed till they are processed.
                if (r.is_union()) {
                    vector<SPARQLQuery> union_reqs = generate_union_query(r);
                    rmap.put_parent_request(r, union_reqs.size());
                    for (int i = 0; i < union_reqs.size(); i++) {
                        int dst_sid = mymath::hash_mod(union_reqs[i].pattern_group.patterns[0].subject,
                                                       global_num_servers);
                        if (dst_sid != sid) {
                            Bundle bundle(union_reqs[i]);
                            send_request(bundle, i, tid);
                        } else {
                            pthread_spin_lock(&recv_lock);
                            msg_fast_path.push_back(union_reqs[i]);
                            pthread_spin_unlock(&recv_lock);
                        }
                    }
                    return;
                }

                if (!r.is_union() && !r.is_optional()) {
                    // result should be filtered at the end of every distributed query
                    // because FILTER could be nested in every PatternGroup
                    filter(r);
                }

                // if all data has been merged and next will be sent back to proxy
                if (coder.tid_of(r.pid) < global_num_proxies) {
                    if (r.is_optional() && !r.optional_dispatched) {
                        execute_optional(r);
                        return;
                    }
                    final_process(r);
                }

                result.row_num = result.get_row_num();
                r.clear_data();
                Bundle bundle(r);
                send_request(bundle, coder.sid_of(r.pid), coder.tid_of(r.pid));
                return;
            }

            if (need_fork_join(r)) {
                vector<SPARQLQuery> sub_reqs = generate_sub_query(r);
                rmap.put_parent_request(r, sub_reqs.size());
                for (int i = 0; i < sub_reqs.size(); i++) {
                    if (i != sid) {
                        Bundle bundle(sub_reqs[i]);
                        send_request(bundle, i, tid);
                    } else {
                        pthread_spin_lock(&recv_lock);
                        msg_fast_path.push_back(sub_reqs[i]);
                        pthread_spin_unlock(&recv_lock);
                    }
                }
                return;
            }
        }
        return;
    }

    void execute_sparql_reply(SPARQLQuery &r, Engine *engine) {
        pthread_spin_lock(&engine->rmap_lock);
        engine->rmap.put_reply(r);

        if (engine->rmap.is_ready(r.pid)) {
            SPARQLQuery reply = engine->rmap.get_merged_reply(r.pid);
            pthread_spin_unlock(&engine->rmap_lock);

            // optional will be processed after union , and filter follows.
            if (reply.is_optional() || (!reply.is_optional() && reply.is_union()))
                filter(reply);

            // if all data has been merged and next will be sent back to proxy
            if (coder.tid_of(reply.pid) < global_num_proxies) {
                if (reply.is_optional() && !reply.optional_dispatched) {
                    execute_optional(reply);
                    return;
                }
                final_process(reply);
            }
            Bundle bundle(reply);
            send_request(bundle, coder.sid_of(reply.pid), coder.tid_of(reply.pid));
        } else {
            pthread_spin_unlock(&engine->rmap_lock);
        }
    }

    void execute_sparql_query(SPARQLQuery &r, Engine *engine) {
        if (r.is_request())
            execute_sparql_request(r);
        else
            execute_sparql_reply(r, engine);
    }

#if DYNAMIC_GSTORE
    void execute_load_data(RDFLoad &r) {
        r.load_ret = graph->dynamic_load_data(r.load_dname, r.check_dup);
        Bundle bundle(r);
        send_request(bundle, coder.sid_of(r.pid), coder.tid_of(r.pid));
    }
#endif

    void execute_gstore_check(GStoreCheck& r) {
        r.check_ret = graph->gstore_check(r.index_check, r.normal_check);
        Bundle bundle(r);
        send_request(bundle, coder.sid_of(r.pid), coder.tid_of(r.pid));
    }

    void execute(Bundle &bundle, Engine *engine) {
        if (bundle.type == SPARQL_QUERY) {
            SPARQLQuery r = bundle.get_sparql_query();
            execute_sparql_query(r, engine);
        }
#if DYNAMIC_GSTORE
        else if (bundle.type == DYNAMIC_LOAD) {
            RDFLoad r = bundle.get_rdf_load();
            execute_load_data(r);
        }
#endif
        else if (bundle.type == GSTORE_CHECK) {
            GStoreCheck r = bundle.get_gstore_check();
            execute_gstore_check(r);
        }
    }

public:
    const static uint64_t TIMEOUT_THRESHOLD = 10000; // 10 msec

    int sid;    // server id
    int tid;    // thread id

    String_Server *str_server;
    DGraph *graph;
    Adaptor *adaptor;

    Coder coder;

    uint64_t last_time; // busy or not (work-oblige)

    Engine(int sid, int tid, String_Server *str_server, DGraph *graph, Adaptor *adaptor)
        : sid(sid), tid(tid), str_server(str_server), graph(graph), adaptor(adaptor),
          coder(sid, tid), last_time(0) {
        pthread_spin_init(&recv_lock, 0);
        pthread_spin_init(&rmap_lock, 0);
    }

    void run() {
        // NOTE: the 'tid' of engine is not start from 0,
        // which can not be used by engines[] directly
        int own_id = tid - global_num_proxies;
        // TODO: replace pair to ring
        int nbr_id = (global_num_engines - 1) - own_id;

        int send_wait_cnt = 0;
        while (true) {
            Bundle bundle;
            bool success;

            // fast path
            last_time = timer::get_usec();
            success = false;

            SPARQLQuery request;
            pthread_spin_lock(&recv_lock);
            if (msg_fast_path.size() > 0) {
                request = msg_fast_path[0];
                msg_fast_path.erase(msg_fast_path.begin());
                success = true;
            }
            pthread_spin_unlock(&recv_lock);

            if (success) {
                execute_sparql_query(request, engines[own_id]);
                continue; // fast-path priority
            }

            // check and send pending messages
            sweep_msgs();

            // normal path
            last_time = timer::get_usec();

            // own queue
            bool idle = true;
            while (adaptor->tryrecv(bundle)) {
                idle = false;
                if (bundle.type == SPARQL_QUERY) {
                    SPARQLQuery req = bundle.get_sparql_query();
                    if (req.priority != 0) {
                        execute_sparql_query(req, engines[own_id]);
                        break;
                    } else {
                        new_req_queue.push_back(req);
                    }
                } else {
                    execute(bundle, engines[own_id]);
                    break;
                }
            }
            if (idle && new_req_queue.size() > 0) {
                SPARQLQuery req = new_req_queue[0];
                new_req_queue.erase(new_req_queue.begin());
                execute_sparql_query(req, engines[own_id]);
            }

            // work-oblige is disabled
            if (!global_enable_workstealing) continue;

            // neighbor queue
            last_time = timer::get_usec();
            if (last_time < engines[nbr_id]->last_time + TIMEOUT_THRESHOLD)
                continue; // neighboring worker is self-sufficient

            if (engines[nbr_id]->adaptor->tryrecv(bundle))
                execute(bundle, engines[nbr_id]);
        }
    }

};<|MERGE_RESOLUTION|>--- conflicted
+++ resolved
@@ -859,11 +859,6 @@
         for (int row = 0; row < is_satisfy.size(); row ++) {
             if (!is_satisfy[row])
                 continue;
-<<<<<<< HEAD
-
-            int id = result.get_row_col(row, col);
-=======
->>>>>>> df650dae
 
             if (result.get_row_col(row, col) == BLANK_ID)
                 is_satisfy[row] = false;
@@ -903,12 +898,8 @@
         string literal2_str = R"("([^\x22\x5C\x0A\x0D]|\\[tbnrf\"'])*")";
         string literal_long1_str = R"('''(('|'')?([^'\\]|\\[tbnrf\"']))*''')";
         string literal_long2_str = R"("""(("|"")?([^"\\]|\\[tbnrf\"']))*""")";
-<<<<<<< HEAD
-        string String = "(" + literal1_str + "|" + literal2_str + "|" + literal_long1_str + "|" + literal_long2_str + ")";
-=======
         string literal = "(" + literal1_str + "|" + literal2_str + "|"
                          + literal_long1_str + "|" + literal_long2_str + ")";
->>>>>>> df650dae
 
         string IRI_REF = R"(<([^<>\\"{}|^`\\])*>)";
         string prefixed_name = ".*:.*";
@@ -936,11 +927,6 @@
             pattern = regex(filter.arg2->value, std::regex::icase);
         else
             pattern = regex(filter.arg2->value);
-<<<<<<< HEAD
-        }
-=======
-
->>>>>>> df650dae
 
         int col = result.var2col(filter.arg1->valueArg);
         for (int row = 0; row < is_satisfy.size(); row ++) {
