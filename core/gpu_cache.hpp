--- conflicted
+++ resolved
@@ -97,7 +97,8 @@
 
     const int BLOCK_ID_ERR = -1;
 
-    void evict_key_blocks(const vector<segid_t> &conflicts, segid_t seg_to_load, segid_t seg_in_pattern, int num_need_blocks) {
+    void evict_key_blocks(const vector<segid_t> &conflicts, segid_t seg_to_load,
+                          segid_t seg_in_pattern, int num_need_blocks) {
         // step 1: traverse segments in key cache, evict segments that are not in conflicts or not to load/using
         for (auto it = segs_in_key_cache.begin(); it != segs_in_key_cache.end(); ) {
             segid_t seg = *it;
@@ -156,6 +157,7 @@
                 }
             }
         } // end of worst case
+
         logstream(LOG_ERROR) << "GPU Cache: evict_key_blocks() could not provide enough free key blocks." << LOG_endl;
     } // end of evict_key_blocks
 
@@ -218,6 +220,7 @@
                 }
             }
         } // end of worst case
+
         logstream(LOG_ERROR) << "GPU Cache: evict_value_blocks() could not provide enough free value blocks." << LOG_endl;
     } // end of evict_value_blocks
 
@@ -258,19 +261,11 @@
         // step 3: load direct
         if (main_size != 0) {
             CUDA_ASSERT(cudaMemcpyAsync(
-<<<<<<< HEAD
-                            d_vertex_addr + block_id * num_buckets_per_block * GStore::ASSOCIATIVITY,
-                            vertex_addr + (rdf_metas[seg].bucket_start + seg_block_idx * num_buckets_per_block) * GStore::ASSOCIATIVITY,
+                            vertex_gaddr + block_id * nbuckets_kblk * GStore::ASSOCIATIVITY,
+                            vertex_addr + (rdf_metas[seg].bucket_start + seg_block_idx * nbuckets_kblk) * GStore::ASSOCIATIVITY,
                             sizeof(vertex_t) * main_size * GStore::ASSOCIATIVITY,
                             cudaMemcpyHostToDevice,
-                            stream_id));
-=======
-                vertex_gaddr + block_id * nbuckets_kblk * GStore::ASSOCIATIVITY,
-                vertex_addr + (rdf_metas[seg].bucket_start + seg_block_idx * nbuckets_kblk) * GStore::ASSOCIATIVITY,
-                sizeof(vertex_t) * main_size * GStore::ASSOCIATIVITY,
-                cudaMemcpyHostToDevice,
-                stream));
->>>>>>> 9036324c
+                            stream));
         }
         // step 4: load indirect
         if (indirect_size != 0) {
@@ -295,17 +290,12 @@
                     uint64_t inside_off = start_bucket_idx - passed_buckets;
                     uint64_t inside_load = ext.num_ext_buckets - inside_off;
                     if (inside_load > remain) inside_load = remain;
-                    uint64_t dst_off = (block_id * nbuckets_kblk + indirect_start + indirect_size - remain) * GStore::ASSOCIATIVITY;
+                    uint64_t dst_off = (block_id * nbuckets_kblk + indirect_start + indirect_size - remain)
+                                       * GStore::ASSOCIATIVITY;
                     uint64_t src_off = (ext.start + inside_off) * GStore::ASSOCIATIVITY;
-<<<<<<< HEAD
-                    CUDA_ASSERT(cudaMemcpyAsync(d_vertex_addr + dst_off, vertex_addr + src_off,
+                    CUDA_ASSERT(cudaMemcpyAsync(vertex_gaddr + dst_off, vertex_addr + src_off,
                                                 sizeof(vertex_t) * inside_load * GStore::ASSOCIATIVITY,
-                                                cudaMemcpyHostToDevice, stream_id));
-=======
-                    CUDA_ASSERT(cudaMemcpyAsync(vertex_gaddr + dst_off, vertex_addr + src_off,
-                        sizeof(vertex_t) * inside_load * GStore::ASSOCIATIVITY,
-                        cudaMemcpyHostToDevice, stream));
->>>>>>> 9036324c
+                                                cudaMemcpyHostToDevice, stream));
                     remain -= inside_load;
                     start_bucket_idx += inside_load;
                     // load complete
@@ -329,29 +319,23 @@
         if (seg_block_idx == (num_value_blocks_seg_need[seg] - 1))
             data_size = rdf_metas[seg].num_edges % nentries_vblk;
         else
-<<<<<<< HEAD
-            data_size = num_entries_per_block;
-        CUDA_ASSERT(cudaMemcpyAsync(d_edge_addr + block_id * num_entries_per_block,
-                                    edge_addr + rdf_metas[seg].edge_start + seg_block_idx * num_entries_per_block,
+            data_size = nentries_vblk;
+        CUDA_ASSERT(cudaMemcpyAsync(edge_gaddr + block_id * nentries_vblk,
+                                    edge_addr + rdf_metas[seg].edge_start + seg_block_idx * nentries_vblk,
                                     sizeof(edge_t) * data_size,
                                     cudaMemcpyHostToDevice,
-                                    stream_id));
-=======
-            data_size = nentries_vblk;
-        CUDA_ASSERT(cudaMemcpyAsync(edge_gaddr + block_id * nentries_vblk,
-                                   edge_addr + rdf_metas[seg].edge_start + seg_block_idx * nentries_vblk,
-                                   sizeof(edge_t) * data_size,
-                                   cudaMemcpyHostToDevice,
-                                   stream));
->>>>>>> 9036324c
+                                    stream));
     } // end of load_edge_block
 
-    void _load_segment(segid_t seg_to_load, segid_t seg_in_use, const vector<segid_t> &conflicts, cudaStream_t stream_id, bool preload) {
+    void _load_segment(segid_t seg_to_load, segid_t seg_in_use,
+                       const vector<segid_t> &conflicts, cudaStream_t stream_id, bool preload) {
         // step 1.1: evict key blocks
-        int num_need_key_blocks = num_key_blocks_seg_need[seg_to_load] - num_key_blocks_seg_using[seg_to_load];
+        int num_need_key_blocks = num_key_blocks_seg_need[seg_to_load]
+                                  - num_key_blocks_seg_using[seg_to_load];
 
 #ifdef GPU_DEBUG
-        logstream(LOG_EMPH) << "load_segment: segment: " << seg_to_load.to_string() << ", #need_key_blks: " << num_need_key_blocks << LOG_endl;
+        logstream(LOG_EMPH) << "load_segment: segment: " << seg_to_load.to_string()
+                            << ", #need_key_blks: " << num_need_key_blocks << LOG_endl;
 #endif
 
         if (free_key_blocks.size() < num_need_key_blocks) {
@@ -367,13 +351,16 @@
             if (free_key_blocks.empty()) {
                 // abort preload
                 if (preload) {
-                    logstream(LOG_WARNING) << "GPU Cache: No enough free key blocks. Preload is not complete. segment_to_load: "
-                        << seg_to_load.to_string() << ", seg_in_use: " << seg_in_use.to_string() << LOG_endl;
+                    logstream(LOG_WARNING) << "GPU Cache: No enough free key blocks. "
+                                           << "Preload is not complete. segment_to_load: "
+                                           << seg_to_load.to_string() << ", seg_in_use: "
+                                           << seg_in_use.to_string() << LOG_endl;
                     break;
                 }
                 // crash if it is not preload
-                logstream(LOG_ERROR) << "GPU Cache: No enough free key blocks. segment_to_load: "
-                    << seg_to_load.to_string() << ", seg_in_use: " << seg_in_use.to_string() << LOG_endl;
+                logstream(LOG_ERROR) << "GPU Cache: No enough free key blocks. "
+                                     << "segment_to_load: " << seg_to_load.to_string()
+                                     << ", seg_in_use: " << seg_in_use.to_string() << LOG_endl;
                 ASSERT(false);
             }
             // load one block
@@ -388,7 +375,8 @@
         }
 
         //step 2.1: evict value blocks
-        int num_need_value_blocks = num_value_blocks_seg_need[seg_to_load] - num_value_blocks_seg_using[seg_to_load];
+        int num_need_value_blocks = num_value_blocks_seg_need[seg_to_load]
+                                    - num_value_blocks_seg_using[seg_to_load];
         if (free_value_blocks.size() < num_need_value_blocks) {
             evict_value_blocks(conflicts, seg_to_load, seg_in_use, num_need_value_blocks);
         }
@@ -401,13 +389,16 @@
             if (free_value_blocks.empty()) {
                 // abort preload
                 if (preload) {
-                    logstream(LOG_WARNING) << "GPU Cache: No enough free value blocks. Preload is not complete. segment_to_load: "
-                        << seg_to_load.to_string() << ", seg_in_use: " << seg_in_use.to_string() << LOG_endl;
+                    logstream(LOG_WARNING) << "GPU Cache: No enough free value blocks. "
+                                           << "Preload is not complete. segment_to_load: "
+                                           << seg_to_load.to_string() << ", seg_in_use: "
+                                           << seg_in_use.to_string() << LOG_endl;
                     break;
                 }
                 // crash if it is not preload
-                logstream(LOG_ERROR) << "GPU Cache: No enough free value blocks. segment_to_load: " << seg_to_load.to_string()
-                    << ", seg_in_use: " << seg_in_use.to_string() << LOG_endl;
+                logstream(LOG_ERROR) << "GPU Cache: No enough free value blocks. "
+                                     << "segment_to_load: " << seg_to_load.to_string()
+                                     << ", seg_in_use: " << seg_in_use.to_string() << LOG_endl;
                 ASSERT(false);
             }
             // load one block
@@ -415,27 +406,21 @@
             free_value_blocks.pop_front();
             load_edge_block(seg_to_load, i, block_id, stream_id);
             edge_allocation[seg_to_load][i] = block_id;
-            if (num_value_blocks_seg_using[seg_to_load] == 0) {
+            if (num_value_blocks_seg_using[seg_to_load] == 0)
                 segs_in_value_cache.push_back(seg_to_load);
-            }
+
             num_value_blocks_seg_using[seg_to_load]++;
         }
     } // end of _load_segment
 
 public:
-<<<<<<< HEAD
-    GPUCache(GPUMem *gmem, vertex_t *v_a, edge_t *e_a, map<segid_t, rdf_segment_meta_t> &rdf_metas):
+    GPUCache(GPUMem * gmem, vertex_t *v_a, edge_t *e_a, const map<segid_t, rdf_segment_meta_t> &rdf_metas):
         gmem(gmem), vertex_addr(v_a), edge_addr(e_a), rdf_metas(rdf_metas) {
-        // step 1: calculate capacities
-        seg_num = rdf_metas.size();
-=======
-    GPUCache(GPUMem *gmem, vertex_t *v_a, edge_t *e_a, const map<segid_t, rdf_segment_meta_t> &rdf_metas):
-            gmem(gmem), vertex_addr(v_a), edge_addr(e_a), rdf_metas(rdf_metas) {
+
         // step 1: calculate #slots, #buckets, #entries
         uint64_t num_slots = (GiB2B(global_gpu_kvcache_size_gb) * GStore::HD_RATIO) / (100 * sizeof(vertex_t));
         uint64_t num_buckets = num_slots / GStore::ASSOCIATIVITY;
         uint64_t num_entries = (GiB2B(global_gpu_kvcache_size_gb) - num_slots * sizeof(vertex_t)) / sizeof(edge_t);
->>>>>>> 9036324c
 
         nbuckets_kblk = MiB2B(global_gpu_key_blk_size_mb) / (sizeof(vertex_t) * GStore::ASSOCIATIVITY);
         nentries_vblk = MiB2B(global_gpu_value_blk_size_mb) / sizeof(edge_t);
@@ -446,8 +431,10 @@
         vertex_gaddr = (vertex_t *)gmem->kvcache();
         edge_gaddr = (edge_t *)(gmem->kvcache() + num_slots * sizeof(vertex_t));
 
-        logstream(LOG_INFO) << "GPU_Cache: #key_blocks: " << num_key_blks << ", #value_blocks: " << num_value_blks
-                            << ", #buckets_per_block: " << nbuckets_kblk << ", #edges_per_block: " << nentries_vblk << LOG_endl;
+        logstream(LOG_INFO) << "GPU_Cache: #key_blocks: " << num_key_blks
+                            << ", #value_blocks: " << num_value_blks
+                            << ", #buckets_per_block: " << nbuckets_kblk
+                            << ", #edges_per_block: " << nentries_vblk << LOG_endl;
 
         // step 2: init free_key/value blocks
         for (int i = 0; i < num_key_blks; i++) {
@@ -481,21 +468,21 @@
 
     rdf_segment_meta_t get_segment_meta(segid_t seg) {
         auto it = rdf_metas.find(seg);
-        if (it != rdf_metas.end()) {
+        if (it != rdf_metas.end())
             return rdf_metas[seg];
-        } else {
-            ASSERT_MSG(false, "segment not found");
-        }
+
+        ASSERT_MSG(false, "segment not found");
     }
 
     // return the bucket offset of each key block in a segment
     vector<uint64_t> get_vertex_mapping(segid_t seg) {
         ASSERT(num_key_blocks_seg_using[seg] == num_key_blocks_seg_need[seg]);
         ASSERT(vertex_allocation[seg].size() == num_key_blocks_seg_need[seg]);
+
         vector<uint64_t> headers;
-        for (auto block_id : vertex_allocation[seg]) {
+        for (auto block_id : vertex_allocation[seg])
             headers.push_back(block_id * nbuckets_kblk);
-        }
+
         return headers;
     }
 
@@ -510,23 +497,16 @@
         return headers;
     }
 
-    uint64_t get_num_key_blks() {
-        return num_key_blks;
-    }
-
-    uint64_t get_num_value_blks() {
-        return num_value_blks;
-    }
-
-    uint64_t get_nbuckets_kblk() {
-        return nbuckets_kblk;
-    }
-
-    uint64_t get_nentries_vblk() {
-        return nentries_vblk;
-    }
+    uint64_t get_num_key_blks() { return num_key_blks; }
+
+    uint64_t get_num_value_blks() { return num_value_blks; }
+
+    uint64_t get_nbuckets_kblk() { return nbuckets_kblk; }
+
+    uint64_t get_nentries_vblk() { return nentries_vblk; }
 
     vertex_t *get_vertex_gaddr() { return vertex_gaddr; }
+
     edge_t *get_edge_gaddr() { return edge_gaddr; }
 
     void reset() {
@@ -557,11 +537,13 @@
         ASSERT(free_value_blocks.size() == num_value_blks);
     } // end of reset
 
-    void load_segment(segid_t seg_to_load, const vector<segid_t> &conflicts, cudaStream_t stream_id) {
+    void load_segment(segid_t seg_to_load,
+                      const vector<segid_t> &conflicts, cudaStream_t stream_id) {
         _load_segment(seg_to_load, seg_to_load, conflicts, stream_id, false);
     }
 
-    void prefetch_segment(segid_t seg_to_load, segid_t seg_in_use, const vector<segid_t> &conflicts, cudaStream_t stream_id) {
+    void prefetch_segment(segid_t seg_to_load, segid_t seg_in_use,
+                          const vector<segid_t> &conflicts, cudaStream_t stream_id) {
         _load_segment(seg_to_load, seg_in_use, conflicts, stream_id, true);
     }
 
