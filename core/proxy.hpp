/*
 * Copyright (c) 2016 Shanghai Jiao Tong University.
 *     All rights reserved.
 *
 *  Licensed under the Apache License, Version 2.0 (the "License");
 *  you may not use this file except in compliance with the License.
 *  You may obtain a copy of the License at
 *
 *      http://www.apache.org/licenses/LICENSE-2.0
 *
 *  Unless required by applicable law or agreed to in writing,
 *  software distributed under the License is distributed on an "AS
 *  IS" BASIS, WITHOUT WARRANTIES OR CONDITIONS OF ANY KIND, either
 *  express or implied.  See the License for the specific language
 *  governing permissions and limitations under the License.
 *
 * For more about this software visit:
 *
 *      http://ipads.se.sjtu.edu.cn/projects/wukong
 *
 */

#pragma once

#include <boost/unordered_set.hpp>
#include <boost/unordered_map.hpp>
#include <unistd.h>

#include "global.hpp"
#include "coder.hpp"
#include "query.hpp"
#include "parser.hpp"
#include "planner.hpp"
#include "data_statistic.hpp"
#include "string_server.hpp"
#include "monitor.hpp"

#include "comm/adaptor.hpp"

#include "math.hpp"
#include "timer.hpp"

using namespace std;


// a vector of pointers of all local proxies
class Proxy;
std::vector<Proxy *> proxies;

class Proxy {

private:
    class Message {
    public:
        int sid;
        int tid;
        Bundle bundle;

        Message(int sid, int tid, Bundle &bundle)
            : sid(sid), tid(tid), bundle(bundle) { }
    };

    vector<Message> pending_msgs; // pending msgs to send

    // Collect candidate constants of all template types in given template query.
    // Result is in ptypes_grp of given template query.
    void fill_template(SPARQLQuery_Template &sqt) {
        sqt.ptypes_grp.resize(sqt.ptypes_str.size());
        for (int i = 0; i < sqt.ptypes_str.size(); i++) {
            string type = sqt.ptypes_str[i]; // the Types of random-constant

            // create a TYPE query to collect constants with the certain type
            SPARQLQuery type_request = SPARQLQuery();
            SPARQLQuery::Pattern pattern(str_server->str2id[type], TYPE_ID, IN, -1);
            pattern.pred_type = 0;
            type_request.pattern_group.patterns.push_back(pattern);

            type_request.result.nvars = 1;
            type_request.result.required_vars.push_back(-1);
            type_request.result.blind = false; // must take back the results

            setpid(type_request);
            send_request(type_request);

            SPARQLQuery type_reply = recv_reply();
            vector<sid_t> candidates(type_reply.result.result_table);

            // There is no candidate with the Type for a random-constant in the template
            // TODO: it should report empty for all queries of the template
            ASSERT(candidates.size() > 0);

            sqt.ptypes_grp[i] = candidates;

            logstream(LOG_INFO) << type << " has "
                                << sqt.ptypes_grp[i].size() << " candidates" << LOG_endl;
        }
    }

    // Send given bundle to given thread(@dst_tid) in given server(@dst_sid).
    // Return false if it fails. Bundle is pending in pending_msgs.
    inline bool send(Bundle &bundle, int dst_sid, int dst_tid) {
        if (adaptor->send(dst_sid, dst_tid, bundle))
            return true;

        pending_msgs.push_back(Message(dst_sid, dst_tid, bundle));
        return false;
    }

    // Send given bundle to certain engine in given server(@dst_sid).
    // Return false if it fails. Bundle is pending in pending_msgs.
    inline bool send(Bundle &bundle, int dst_sid) {
        // NOTE: the partitioned mapping has better tail latency in batch mode
        int range = global_num_engines / global_num_proxies;
        // FIXME: BUG if global_num_engines < global_num_proxies
        ASSERT(range > 0);

        int base = global_num_proxies + (range * tid);
        // randomly choose engine without preferred one
        int dst_eid = coder.get_random() % range;

        // If the preferred engine is busy, try the rest engines with round robin
        for (int i = 0; i < range; i++)
            if (adaptor->send(dst_sid, base + (dst_eid + i) % range, bundle))
                return true;

        pending_msgs.push_back(Message(dst_sid, (base + dst_eid), bundle));
        return false;
    }

    // Try send all msgs in pending_msgs.
    inline void sweep_msgs() {
        if (!pending_msgs.size()) return;

        logstream(LOG_DEBUG) << "#" << tid << " " << pending_msgs.size()
                             << " pending msgs on proxy." << LOG_endl;
        for (vector<Message>::iterator it = pending_msgs.begin();
                it != pending_msgs.end();) {
            if (adaptor->send(it->sid, it->tid, it->bundle))
                it = pending_msgs.erase(it);
            else
                ++it;
        }
    }

public:
    int sid;    // server id
    int tid;    // thread id

    String_Server *str_server;
    Adaptor *adaptor;

    Coder coder;
    Parser parser;
    Planner planner;
    data_statistic *statistic; // for planner


    Proxy(int sid, int tid, String_Server *str_server, DGraph * graph,
          Adaptor *adaptor, data_statistic *statistic)
        : sid(sid), tid(tid), str_server(str_server), adaptor(adaptor),
          coder(sid, tid), parser(str_server), statistic(statistic), planner(graph) { }

    void setpid(SPARQLQuery &r) { r.pid = coder.get_and_inc_qid(); }

    void setpid(RDFLoad &r) { r.pid = coder.get_and_inc_qid(); }

    void setpid(GStoreCheck &r) { r.pid = coder.get_and_inc_qid(); }

    // Send request to certain engine.
    void send_request(SPARQLQuery &r) {
        ASSERT(r.pid != -1);

        // submit the request to a certain server
        int start_sid = wukong::math::hash_mod(r.pattern_group.get_start(), global_num_servers);
        Bundle bundle(r);
#ifdef USE_GPU
        if (r.dev_type == SPARQLQuery::DeviceType::CPU) {
            logstream(LOG_INFO) << "dev_type is CPU, send to engine. r.pid=" << r.pid << LOG_endl;
            send(bundle, start_sid);
        } else if (r.dev_type == SPARQLQuery::DeviceType::GPU) {
            logstream(LOG_INFO) << "dev_type is GPU, send to GPU agent. r.pid=" << r.pid << LOG_endl;
            send(bundle, start_sid, WUKONG_GPU_AGENT_TID);
        } else {
            ASSERT_MSG(false, "Unknown device type");
        }
#else
        send(bundle, start_sid);

#endif  // end of USE_GPU
    }

    // Recv reply from engines.
    SPARQLQuery recv_reply(void) {
        Bundle bundle = adaptor->recv();
        ASSERT(bundle.type == SPARQL_QUERY);
        SPARQLQuery r = bundle.get_sparql_query();
        logstream(LOG_INFO) << "Proxy recv_reply: got reply id="<< r.id << ", r.pid=" << r.pid
            << ", dev_type=" << (r.dev_type == SPARQLQuery::DeviceType::GPU ? "GPU" : "CPU")
            << ", #rows=" << r.result.get_row_num() << ", step=" << r.pattern_step
            << ", done: " << r.done(SPARQLQuery::SQState::SQ_PATTERN) << LOG_endl;
        return r;
    }

    // Try recv reply from engines.
    bool tryrecv_reply(SPARQLQuery &r) {
        Bundle bundle;
        bool success = adaptor->tryrecv(bundle);
        if (success) {
            ASSERT(bundle.type == SPARQL_QUERY);
            r = bundle.get_sparql_query();
        }

        return success;
    }

    // Run a single query for @cnt times. Command is "-f"
    // @is: input
    // @reply: result
<<<<<<< HEAD
    int run_single_query(istream &is, int mt_factor, int cnt, bool gpu,
=======
    int run_single_query(istream &is, istream &fmt_stream, int mt_factor, int cnt,
>>>>>>> cac8722a
                         SPARQLQuery &reply, Monitor &monitor) {
        uint64_t start, end;
        SPARQLQuery request;

        // Parse the SPARQL query
        start = timer::get_usec();
        if (!parser.parse(is, request)) {
            logstream(LOG_ERROR) << "Parsing failed! ("
                                 << parser.strerror << ")" << LOG_endl;
            is.clear();
            is.seekg(0);
            return -2; // parsing failed
        }
        end = timer::get_usec();
        logstream(LOG_INFO) << "Parsing time: " << (end - start) << " usec" << LOG_endl;

        if (planner.set_query_plan(request.pattern_group, fmt_stream))
            logstream(LOG_INFO) << "Query plan is successfully set" << LOG_endl;
        else
            logstream(LOG_INFO) << "No query plan is set" << LOG_endl;

        // Generate plans for the query if our SPARQL planner is enabled.
        // NOTE: it only works for standard SPARQL query.
        if (global_enable_planner) {
            start = timer::get_usec();
            bool exec = planner.generate_plan(request, statistic);
            end = timer::get_usec();
            logstream(LOG_INFO) << "Planning time: " << (end - start) << " usec" << LOG_endl;

            // A shortcut for contradictory queries (e.g., empty result)
            if (exec == false)
                return 0; // skip the real execution
        }

#ifdef USE_GPU
        if (gpu) {
            request.dev_type = SPARQLQuery::DeviceType::GPU;
            request.result.dev_type = SPARQLQuery::DeviceType::GPU;
        }
#endif

        // Execute the SPARQL query
        monitor.init();
        for (int i = 0; i < cnt; i++) {
            setpid(request);

            // set the multi-threading factor for queries start from index
            if (request.start_from_index()) {
                if (mt_factor == 1 && global_mt_threshold > 1)
                    logstream(LOG_EMPH) << "The query starts from an index vertex, "
                                        << "you could use option -m to accelerate it."
                                        << LOG_endl;

                request.mt_factor = min(mt_factor, global_mt_threshold);
            }

            // only take back results of the last request if not silent
            request.result.blind = i < (cnt - 1) ? true : global_silent;
            send_request(request);
            reply = recv_reply();
        }
        monitor.finish();
        return 0; // success
    } // end of run_single_query

    // Run a query emulator for @d seconds. Command is "-b"
    // Warm up for @w firstly, then measure throughput.
    // Latency is evaluated for @d seconds.
    // Proxy keeps @p queries in flight.
    int run_query_emu(istream &is, istream &fmt_stream, int d, int w, int p, Monitor &monitor) {
        uint64_t duration = SEC(d);
        uint64_t warmup = SEC(w);
        int parallel_factor = p;
        int try_rounds = 5; // rounds to try recv reply

        // parse the first line of batch config file
        // [#lights] [#heavies]
        int nlights, nheavies;
        is >> nlights >> nheavies;
        int ntypes = nlights + nheavies;

        if (ntypes <= 0 || nlights < 0 || nheavies < 0) {
            logstream(LOG_ERROR) << "Invalid #lights (" << nlights << " < 0)"
                                 << " or #heavies (" << nheavies << " < 0)!" << LOG_endl;
            return -2; // parsing failed
        }

        // read query-plan config file
        vector<string> fmt_file_names;
        if (fmt_stream.good()) {
            fmt_file_names.resize(ntypes);
            for (int i = 0; i < ntypes; i ++)
                fmt_stream >> fmt_file_names[i];
        }

        vector<SPARQLQuery_Template> tpls(nlights);
        vector<SPARQLQuery> heavy_reqs(nheavies);

        // parse template queries
        vector<int> loads(ntypes);
        for (int i = 0; i < ntypes; i++) {
            // each line is a class of light or heavy query
            // [fname] [#load]
            string fname;
            int load;

            is >> fname;
            ifstream ifs(fname);
            if (!ifs) {
                logstream(LOG_ERROR) << "Query file not found: " << fname << LOG_endl;
                return -1; // file not found
            }

            is >> load;
            ASSERT(load > 0);
            loads[i] = load;

            // parse the query
            bool success = i < nlights ?
                           parser.parse_template(ifs, tpls[i]) : // light query
                           parser.parse(ifs, heavy_reqs[i - nlights]); // heavy query

            if (!success) {
                logstream(LOG_ERROR) << "Template parsing failed!" << LOG_endl;
                return -2; // parsing failed
            }

            // generate a template for each class of light query
            if (i < nlights)
                fill_template(tpls[i]);
        }

        monitor.init(ntypes);

        bool start = false; // start to measure throughput
        uint64_t send_cnt = 0, recv_cnt = 0, flying_cnt = 0;

        uint64_t init = timer::get_usec();
        // send requeries for duration seconds
        while ((timer::get_usec() - init) < duration) {
            // send requests
            for (int i = 0; i < parallel_factor - flying_cnt; i++) {
                sweep_msgs(); // sweep pending msgs first

                int idx = wukong::math::get_distribution(coder.get_random(), loads);
                SPARQLQuery request = idx < nlights ?
                                      tpls[idx].instantiate(coder.get_random()) : // light query
                                      heavy_reqs[idx - nlights]; // heavy query

                if (global_enable_planner) {
                    planner.generate_plan(request, statistic);
                } else if (fmt_file_names.size() > 0) {
                    // adapt user defined plan according to format directory file
                    ifstream fs(fmt_file_names[idx]);
                    if (!fs.good()) {
                        logstream(LOG_ERROR) << "Fail to read file: " << fmt_file_names[idx] << LOG_endl;
                        return -2;
                    }
                    planner.set_query_plan(request.pattern_group, fs);
                }

                setpid(request);
                request.result.blind = true; // always not take back results for emulator

                monitor.start_record(request.pid, idx);
                send_request(request);

                send_cnt++;
            }

            // recieve replies (best of effort)
            for (int i = 0; i < try_rounds; i++) {
                SPARQLQuery r;
                while (tryrecv_reply(r)) {
                    recv_cnt++;
                    monitor.end_record(r.pid);
                }
            }

            monitor.print_timely_thpt(recv_cnt, sid, tid); // print throughput

            // start to measure throughput after first warmup seconds
            if (!start && (timer::get_usec() - init) > warmup) {
                monitor.start_thpt(recv_cnt);
                start = true;
            }

            flying_cnt = send_cnt - recv_cnt;
        }

        monitor.end_thpt(recv_cnt); // finish to measure throughput

        // recieve all replies to calculate the tail latency
        while (recv_cnt < send_cnt) {
            sweep_msgs();   // sweep pending msgs first

            SPARQLQuery r;
            while (tryrecv_reply(r)) {
                recv_cnt ++;
                monitor.end_record(r.pid);
            }

            monitor.print_timely_thpt(recv_cnt, sid, tid);
        }

        monitor.finish();

        return 0; // success
    } // end of run_query_emu

#ifdef DYNAMIC_GSTORE
    int dynamic_load_data(string &dname, RDFLoad &reply, Monitor &monitor, bool &check_dup) {
        monitor.init();

        RDFLoad request(dname, check_dup);
        setpid(request);
        for (int i = 0; i < global_num_servers; i++) {
            Bundle bundle(request);
            send(bundle, i);
        }

        int ret = 0;
        for (int i = 0; i < global_num_servers; i++) {
            Bundle bundle = adaptor->recv();
            ASSERT(bundle.type == DYNAMIC_LOAD);

            reply = bundle.get_rdf_load();
            if (reply.load_ret < 0)
                ret = reply.load_ret;
        }

        monitor.finish();
        return ret;
    }
#endif

    int gstore_check(GStoreCheck &reply, Monitor &monitor, bool i_enable, bool n_enable) {
        monitor.init();


        GStoreCheck request(i_enable, n_enable);
        setpid(request);
        for (int i = 0; i < global_num_servers; i++) {
            Bundle bundle(request);
            send(bundle, i);
        }

        int ret = 0;
        for (int i = 0; i < global_num_servers; i++) {
            Bundle bundle = adaptor->recv();
            ASSERT(bundle.type == GSTORE_CHECK);

            reply = bundle.get_gstore_check();
            if (reply.check_ret < 0)
                ret = reply.check_ret;
        }

        monitor.finish();
        return ret;

    }
};<|MERGE_RESOLUTION|>--- conflicted
+++ resolved
@@ -216,11 +216,7 @@
     // Run a single query for @cnt times. Command is "-f"
     // @is: input
     // @reply: result
-<<<<<<< HEAD
-    int run_single_query(istream &is, int mt_factor, int cnt, bool gpu,
-=======
-    int run_single_query(istream &is, istream &fmt_stream, int mt_factor, int cnt,
->>>>>>> cac8722a
+    int run_single_query(istream &is, istream &fmt_stream, int mt_factor, int cnt, bool gpu,
                          SPARQLQuery &reply, Monitor &monitor) {
         uint64_t start, end;
         SPARQLQuery request;
@@ -269,7 +265,7 @@
 
             // set the multi-threading factor for queries start from index
             if (request.start_from_index()) {
-                if (mt_factor == 1 && global_mt_threshold > 1)
+                if (!gpu && mt_factor == 1 && global_mt_threshold > 1)
                     logstream(LOG_EMPH) << "The query starts from an index vertex, "
                                         << "you could use option -m to accelerate it."
                                         << LOG_endl;
