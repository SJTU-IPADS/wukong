--- conflicted
+++ resolved
@@ -199,77 +199,6 @@
 		return success;
 	}
 
-<<<<<<< HEAD
-=======
-	void print_result(Request &r, int row2print) {
-		cout << "The first " << row2print << " rows of results: " << endl;
-		for (int i = 0; i < row2print; i++) {
-			cout << i + 1 << ":  ";
-			for (int c = 0; c < r.get_col_num(); c++) {
-				sid_t id = r.get_row_col(i, c);
-				// WARNING: If you want to print the query results with strings,
-				// must load the entire ID mapping files (i.e., global_load_minimal_index=false).
-				//
-				// TODO: good format
-				if (str_server->exist(id))
-					cout << str_server->id2str[id] << "\t";
-				else
-					cout << id << "\t";
-			}
-			for (int c = 0; c < r.get_attr_col_num(); c++) {
-				attr_t  tmp = r.get_attr_row_col(i, c);
-				cout << tmp << "\t";
-			}
-			cout << endl;
-		}
-	}
-
-	void dump_result(Request &r, string ofname) {
-		if (boost::starts_with(ofname, "hdfs:")) {
-			wukong::hdfs &hdfs = wukong::hdfs::get_hdfs();
-			wukong::hdfs::fstream file(hdfs, ofname, true);
-
-			// FIXME: row_num vs. get_col_num()
-			for (int i = 0; i < r.row_num; i++) {
-				file << i + 1 << ": ";
-				for (int c = 0; c < r.get_col_num(); c++) {
-					sid_t id = r.get_row_col(i, c);
-					// WARNING: If you want to print the query results with strings,
-					// must load the entire ID mapping files (i.e., global_load_minimal_index=false).
-					if (str_server->exist(id))
-						file << str_server->id2str[id] << "\t";
-					else
-						file << id << "\t";
-				}
-				file << endl;
-			}
-			file.close();
-		} else {
-			ofstream file(ofname, std::ios::out);
-			if (!file.good()) {
-				cout << "Can't open/create output file: " << ofname << endl;
-				return;
-			}
-
-			// FIXME: row_num vs. get_col_num()
-			for (int i = 0; i < r.row_num; i++) {
-				file << i + 1 << ": ";
-				for (int c = 0; c < r.get_col_num(); c++) {
-					sid_t id = r.get_row_col(i, c);
-					// WARNING: If you want to print the query results with strings,
-					// must load the entire ID mapping files (i.e., global_load_minimal_index=false).
-					if (str_server->exist(id))
-						file << str_server->id2str[id] << "\t";
-					else
-						file << id << "\t";
-				}
-				file << endl;
-			}
-			file.close();
-		}
-	}
-
->>>>>>> f1b33b9f
 	int run_single_query(istream &is, int cnt,
 	                     Request &reply, Logger &logger) {
 		Request request;
