/*
 * Copyright (c) 2016 Shanghai Jiao Tong University.
 *     All rights reserved.
 *
 *  Licensed under the Apache License, Version 2.0 (the "License");
 *  you may not use this file except in compliance with the License.
 *  You may obtain a copy of the License at
 *
 *      http://www.apache.org/licenses/LICENSE-2.0
 *
 *  Unless required by applicable law or agreed to in writing,
 *  software distributed under the License is distributed on an "AS
 *  IS" BASIS, WITHOUT WARRANTIES OR CONDITIONS OF ANY KIND, either
 *  express or implied.  See the License for the specific language
 *  governing permissions and limitations under the License.
 *
 * For more about this software visit:
 *
 *      http://ipads.se.sjtu.edu.cn/projects/wukong
 *
 */

#pragma once

#include <boost/unordered_set.hpp>
#include <boost/unordered_map.hpp>
#include <unistd.h>

#include "config.hpp"
#include "coder.hpp"
#include "query.hpp"
#include "adaptor.hpp"
#include "parser.hpp"
#include "planner.hpp"
#include "data_statistic.hpp"
#include "string_server.hpp"
#include "logger.hpp"

#include "mymath.hpp"
#include "timer.hpp"

using namespace std;


// a vector of pointers of all local proxies
class Proxy;
std::vector<Proxy *> proxies;

class Proxy {

private:
	class Message {
	public:
		int sid;
		int tid;
		Bundle bundle;

		Message(int sid, int tid, Bundle &bundle)
			: sid(sid), tid(tid), bundle(bundle) { }
	};

	vector<Message> pending_msgs;

	void fill_template(request_template &req_template) {
		req_template.ptypes_grp.resize(req_template.ptypes_str.size());
		for (int i = 0; i < req_template.ptypes_str.size(); i++) {
			string type = req_template.ptypes_str[i]; // the Types of random-constant

			// create a TYPE query to collect constants with the certain type
			SPARQLQuery type_request = SPARQLQuery();
			SPARQLQuery::Pattern pattern(str_server->str2id[type], TYPE_ID, IN, -1);
			pattern.pred_type = 0;
			type_request.pattern_group.patterns.push_back(pattern);

			type_request.result.nvars = 1;
			type_request.result.required_vars.push_back(-1);
			type_request.result.blind = false; // must take back the results

			setpid(type_request);
			send_request(type_request);

			SPARQLQuery type_reply = recv_reply();
			vector<sid_t> candidates(type_reply.result.result_table);

			// There is no candidate with the Type for a random-constant in the template
			// TODO: it should report empty for all queries of the template
			assert(candidates.size() > 0);

			req_template.ptypes_grp[i] = candidates;

			logstream(LOG_INFO) << type << " has "
			     << req_template.ptypes_grp[i].size() << " candidates" << LOG_endl;
		}
	}

	inline bool send(Bundle &bundle, int dst_sid, int dst_tid) {
		if (adaptor->send(dst_sid, dst_tid, bundle))
			return true;

		pending_msgs.push_back(Message(dst_sid, dst_tid, bundle));
		return false;
	}

	inline bool send(Bundle &bundle, int dst_sid) {
		// NOTE: the partitioned mapping has better tail latency in batch mode
		int range = global_num_engines / global_num_proxies;
		// FIXME: BUG if global_num_engines < global_num_proxies
		assert(range > 0);

		int base = global_num_proxies + (range * tid);
		// randomly choose engine without preferred one
		int dst_eid = coder.get_random() % range;

		// If the preferred engine is busy, try the rest engines with round robin
		for (int i = 0; i < range; i++)
			if (adaptor->send(dst_sid, base + (dst_eid + i) % range, bundle))
				return true;

		pending_msgs.push_back(Message(dst_sid, (base + dst_eid), bundle));
		return false;
	}

	inline void sweep_msgs() {
		if (!pending_msgs.size()) return;

		logstream(LOG_INFO) << "#" << tid << " " << pending_msgs.size()
		     << " pending msgs on proxy." << LOG_endl;
		for (vector<Message>::iterator it = pending_msgs.begin();
		        it != pending_msgs.end();) {
			if (adaptor->send(it->sid, it->tid, it->bundle))
				it = pending_msgs.erase(it);
			else
				++it;
		}
	}

public:
	int sid;    // server id
	int tid;    // thread id

	String_Server *str_server;
	Adaptor *adaptor;

	Coder coder;
	Parser parser;
	Planner planner;
	data_statistic *statistic;


	Proxy(int sid, int tid, String_Server *str_server,
	      Adaptor *adaptor, data_statistic *statistic)
		: sid(sid), tid(tid), str_server(str_server), adaptor(adaptor),
		  coder(sid, tid), parser(str_server), statistic(statistic) { }

	void setpid(SPARQLQuery &r) { r.pid = coder.get_and_inc_qid(); }

	void setpid(RDFLoad &r) { r.pid = coder.get_and_inc_qid(); }

	void setpid(GStoreCheck &r) { r.pid = coder.get_and_inc_qid(); }

	void send_request(SPARQLQuery &r) {
		assert(r.pid != -1);

		// submit the request to a certain server
		ssid_t start = r.pattern_group.patterns.size() > 0 ?
		               r.pattern_group.patterns[0].subject : r.pattern_group.unions[0].patterns[0].subject;
		int start_sid = mymath::hash_mod(start, global_num_servers);
		Bundle bundle(r);
		send(bundle, start_sid);
	}

	SPARQLQuery recv_reply(void) {
		Bundle bundle = adaptor->recv();
		assert(bundle.type == SPARQL_QUERY);
		SPARQLQuery r = bundle.get_sparql_query();
		return r;
	}

	bool tryrecv_reply(SPARQLQuery &r) {
		Bundle bundle;
		bool success = adaptor->tryrecv(bundle);
		if (success) {
			assert(bundle.type == SPARQL_QUERY);
			r = bundle.get_sparql_query();
		}

		return success;
	}

	int run_single_query(istream &is, int cnt,
	                     SPARQLQuery &reply, Logger &logger) {
		SPARQLQuery request;
		uint64_t t_parse1 = timer::get_usec();
		if (!parser.parse(is, request)) {
			logstream(LOG_ERROR) << "Parsing failed! ("
			     << parser.strerror << ")" << LOG_endl;
			is.clear();
			is.seekg(0);
			return -2; // parsing failed
		}
		uint64_t t_parse2 = timer::get_usec();

		if (global_enable_planner) {
			// planner
			uint64_t t_plan1 = timer::get_usec();
			bool exec = planner.generate_plan(request, statistic);
			uint64_t t_plan2 = timer::get_usec();
			logstream(LOG_INFO) << "parsing time : " << t_parse2 - t_parse1 << " usec" << LOG_endl;
			logstream(LOG_INFO) << "planning time : " << t_plan2 - t_plan1 << " usec" << LOG_endl;
			if (exec == false) { // for empty result
				logstream(LOG_INFO) << "(last) result size: 0" << LOG_endl;
				return -3; // planning failed
			}
		}

		logger.init();
		for (int i = 0; i < cnt; i++) {
			setpid(request);
			// only take back results of the last request if not silent
			request.result.blind = i < (cnt - 1) ? true : global_silent;
			send_request(request);
			reply = recv_reply();
		}
		logger.finish();
		return 0; // success
	}

	int run_batch_query(istream &is, int d, int w, int p, Logger &logger) {
		uint64_t duration = SEC(d);
		uint64_t warmup = SEC(w);
		int parallel_factor = p;
		int try_rounds = 5;

<<<<<<< HEAD
		int ntypes;
		is >> ntypes;
		if (ntypes <= 0) {
			logstream(LOG_ERROR) << "invalid #query_types! (" << ntypes << " < 0)" << LOG_endl;
=======
		// parse the first line of batch config file
		// [#lights] [#heavies]
		int nlights, nheavies;
		is >> nlights >> nheavies;
		int ntypes = nlights + nheavies;

		if (ntypes <= 0 || nlights < 0 || nheavies < 0) {
			cout << "[ERROR] invalid #lights (" << nlights << " < 0)"
			     << " or #heavies (" << nheavies << " < 0)!" << endl;
>>>>>>> 82b516bd
			return -2; // parsing failed
		}

		vector<request_template> tpls(nlights);
		vector<SPARQLQuery> heavy_reqs(nheavies);

		vector<int> loads(ntypes);
		for (int i = 0; i < ntypes; i++) {
			// each line is a class of light or heavy query
			// [fname] [#load]
			string fname;
			int load;

			is >> fname;
			ifstream ifs(fname);
			if (!ifs) {
				logstream(LOG_ERROR) << "Query file not found: " << fname << LOG_endl;
				return -1; // file not found
			}

			is >> load;
			assert(load > 0);
			loads[i] = load;

			// parse the query
			bool success = i < nlights ?
			               parser.parse_template(ifs, tpls[i]) : // light query
			               parser.parse(ifs, heavy_reqs[i - nlights]); // heavy query

			if (!success) {
				logstream(LOG_ERROR) << "Template parsing failed!" << LOG_endl;
				return -2; // parsing failed
			}

			// generate a template for each class of light query
			if (i < nlights)
				fill_template(tpls[i]);
		}

		logger.init(ntypes);

		bool start = false;
		uint64_t send_cnt = 0, recv_cnt = 0, flying_cnt = 0;

		uint64_t init = timer::get_usec();
		while ((timer::get_usec() - init) < duration) {
			// send requests
			for (int i = 0; i < parallel_factor - flying_cnt; i++) {
				sweep_msgs(); // sweep pending msgs first

				int idx = mymath::get_distribution(coder.get_random(), loads);
				SPARQLQuery request = idx < nlights ?
				                      tpls[idx].instantiate(coder.get_random()) : // light query
				                      heavy_reqs[idx - nlights]; // heavy query
				if (global_enable_planner)
					planner.generate_plan(request, statistic);
				setpid(request);
				request.result.blind = true; // always not take back results in batch mode

				logger.start_record(request.pid, idx);
				send_request(request);

				send_cnt++;
			}

			// recieve replies (best of effort)
			for (int i = 0; i < try_rounds; i++) {
				SPARQLQuery r;
				while (tryrecv_reply(r)) {
					recv_cnt++;
					logger.end_record(r.pid);
				}
			}

			logger.print_timely_thpt(recv_cnt, sid, tid);

			// skip warmup
			if (!start && (timer::get_usec() - init) > warmup) {
				logger.start_thpt(recv_cnt);
				start = true;
			}

			flying_cnt = send_cnt - recv_cnt;
		}
		logger.end_thpt(recv_cnt);

		// recieve all replies to calculate the tail latency
		while (recv_cnt < send_cnt) {
			sweep_msgs();	// sweep pending msgs first

			SPARQLQuery r;
			while (tryrecv_reply(r)) {
				recv_cnt ++;
				logger.end_record(r.pid);
			}

			logger.print_timely_thpt(recv_cnt, sid, tid);
		}

		logger.finish();

		return 0; // success
	}

#if DYNAMIC_GSTORE
	int dynamic_load_data(string &dname, RDFLoad &reply, Logger &logger, bool &check_dup) {
		logger.init();

		RDFLoad request(dname, check_dup);
		setpid(request);
		for (int i = 0; i < global_num_servers; i++) {
			Bundle bundle(request);
			send(bundle, i);
		}

		int ret = 0;
		for (int i = 0; i < global_num_servers; i++) {
			Bundle bundle = adaptor->recv();
			assert(bundle.type == DYNAMIC_LOAD);

			reply = bundle.get_rdf_load();
			if (reply.load_ret < 0)
				ret = reply.load_ret;
		}

		logger.finish();
		return ret;
	}
#endif

	int gstore_check(GStoreCheck &reply, Logger &logger, bool i_enable, bool n_enable) {
		logger.init();


		GStoreCheck request(i_enable, n_enable);
		setpid(request);
		for (int i = 0; i < global_num_servers; i++) {
			Bundle bundle(request);
			send(bundle, i);
		}

		int ret = 0;
		for (int i = 0; i < global_num_servers; i++) {
			Bundle bundle = adaptor->recv();
			assert(bundle.type == GSTORE_CHECK);

			reply = bundle.get_gstore_check();
			if (reply.check_ret < 0)
				ret = reply.check_ret;
		}

		logger.finish();
		return ret;

	}
};<|MERGE_RESOLUTION|>--- conflicted
+++ resolved
@@ -231,12 +231,6 @@
 		int parallel_factor = p;
 		int try_rounds = 5;
 
-<<<<<<< HEAD
-		int ntypes;
-		is >> ntypes;
-		if (ntypes <= 0) {
-			logstream(LOG_ERROR) << "invalid #query_types! (" << ntypes << " < 0)" << LOG_endl;
-=======
 		// parse the first line of batch config file
 		// [#lights] [#heavies]
 		int nlights, nheavies;
@@ -244,9 +238,8 @@
 		int ntypes = nlights + nheavies;
 
 		if (ntypes <= 0 || nlights < 0 || nheavies < 0) {
-			cout << "[ERROR] invalid #lights (" << nlights << " < 0)"
-			     << " or #heavies (" << nheavies << " < 0)!" << endl;
->>>>>>> 82b516bd
+			logstream(LOG_ERROR) << "[ERROR] invalid #lights (" << nlights << " < 0)"
+			     << " or #heavies (" << nheavies << " < 0)!" << LOG_endl;
 			return -2; // parsing failed
 		}
 
