/*
 * Copyright (c) 2016 Shanghai Jiao Tong University.
 *     All rights reserved.
 *
 *  Licensed under the Apache License, Version 2.0 (the "License");
 *  you may not use this file except in compliance with the License.
 *  You may obtain a copy of the License at
 *
 *      http://www.apache.org/licenses/LICENSE-2.0
 *
 *  Unless required by applicable law or agreed to in writing,
 *  software distributed under the License is distributed on an "AS
 *  IS" BASIS, WITHOUT WARRANTIES OR CONDITIONS OF ANY KIND, either
 *  express or implied.  See the License for the specific language
 *  governing permissions and limitations under the License.
 *
 * For more about this software visit:
 *
 *      http://ipads.se.sjtu.edu.cn/projects/wukong
 *
 */

#pragma once

#include <boost/unordered_set.hpp>
#include <boost/unordered_map.hpp>
#include <unistd.h>

#include "global.hpp"
#include "coder.hpp"
#include "query.hpp"
#include "parser.hpp"
#include "planner.hpp"
#include "data_statistic.hpp"
#include "string_server.hpp"
#include "monitor.hpp"

#include "comm/adaptor.hpp"

#include "math.hpp"
#include "timer.hpp"

using namespace std;


// a vector of pointers of all local proxies
class Proxy;
std::vector<Proxy *> proxies;

class Proxy {

private:
    class Message {
    public:
        int sid;
        int tid;
        Bundle bundle;

        Message(int sid, int tid, Bundle &bundle)
            : sid(sid), tid(tid), bundle(bundle) { }
    };

    vector<Message> pending_msgs; // pending msgs to send

    // Collect candidate constants of all template types in given template query.
    // Result is in ptypes_grp of given template query.
    void fill_template(SPARQLQuery_Template &sqt) {
        sqt.ptypes_grp.resize(sqt.ptypes_str.size());
        for (int i = 0; i < sqt.ptypes_str.size(); i++) {
            string type = sqt.ptypes_str[i]; // the Types of random-constant

            // create a TYPE query to collect constants with the certain type
            SPARQLQuery request = SPARQLQuery();
            bool from_predicate = (type.find("fromPredicate") != string::npos);

            if (from_predicate) {
                // template types are defined by predicate
                // for example, %fromPredicate takeCourse ?X .
                // create a PREDICATE query to collect constants with the certain predicate
                int pos = sqt.ptypes_pos[i];
                ssid_t p = sqt.pattern_group.patterns[pos / 4].predicate;
                dir_t d;
                switch (pos % 4) {
                    case 0:
                        d = (sqt.pattern_group.patterns[pos / 4].direction == OUT) ? IN : OUT;
                        break;
                    case 3:
                        d = (sqt.pattern_group.patterns[pos / 4].direction == OUT) ? OUT : IN;
                        break;
                    default:
                        ASSERT(false);
                }
                SPARQLQuery::Pattern pattern(p, PREDICATE_ID, d, -1);
                pattern.pred_type = 0;
                request.pattern_group.patterns.push_back(pattern);

                string dir_str = (d == OUT) ? "->" : "<-";
                type = "#Predicate [" + str_server->id2str[p] + " | " + dir_str + "]";
            } else {
                // templates are defined by type
                // for example, %GraduateStudent takeCourse ?X .
                // create a TYPE query to collect constants with the certain type
                SPARQLQuery::Pattern pattern(str_server->str2id[type], TYPE_ID, IN, -1);
                pattern.pred_type = 0;
                request.pattern_group.patterns.push_back(pattern);
            }

            request.result.nvars = 1;
            request.result.required_vars.push_back(-1);
            request.result.blind = false; // must take back the results

            setpid(request);
            send_request(request);

            SPARQLQuery reply = recv_reply();
            vector<sid_t> candidates(reply.result.result_table);

            // There is no candidate with the Type for a random-constant in the template
            // TODO: it should report empty for all queries of the template
            ASSERT(candidates.size() > 0);

            sqt.ptypes_grp[i] = candidates;

            logstream(LOG_INFO) << type << " has "
                                << sqt.ptypes_grp[i].size() << " candidates" << LOG_endl;
        }
    }

    // Send given bundle to given thread(@dst_tid) in given server(@dst_sid).
    // Return false if it fails. Bundle is pending in pending_msgs.
    inline bool send(Bundle &bundle, int dst_sid, int dst_tid) {
        if (adaptor->send(dst_sid, dst_tid, bundle))
            return true;

        pending_msgs.push_back(Message(dst_sid, dst_tid, bundle));
        return false;
    }

    // Send given bundle to certain engine in given server(@dst_sid).
    // Return false if it fails. Bundle is pending in pending_msgs.
    inline bool send(Bundle &bundle, int dst_sid) {
        // NOTE: the partitioned mapping has better tail latency in batch mode
        int range = global_num_engines / global_num_proxies;
        // FIXME: BUG if global_num_engines < global_num_proxies
        ASSERT(range > 0);

        int base = global_num_proxies + (range * tid);
        // randomly choose engine without preferred one
        int dst_eid = coder.get_random() % range;

        // If the preferred engine is busy, try the rest engines with round robin
        for (int i = 0; i < range; i++)
            if (adaptor->send(dst_sid, base + (dst_eid + i) % range, bundle))
                return true;

        pending_msgs.push_back(Message(dst_sid, (base + dst_eid), bundle));
        return false;
    }

    // Try send all msgs in pending_msgs.
    inline void sweep_msgs() {
        if (!pending_msgs.size()) return;

        logstream(LOG_DEBUG) << "#" << tid << " " << pending_msgs.size()
                             << " pending msgs on proxy." << LOG_endl;
        for (vector<Message>::iterator it = pending_msgs.begin();
                it != pending_msgs.end();) {
            if (adaptor->send(it->sid, it->tid, it->bundle))
                it = pending_msgs.erase(it);
            else
                ++it;
        }
    }

public:
    int sid;    // server id
    int tid;    // thread id

    String_Server *str_server;
    Adaptor *adaptor;

    Coder coder;
    Parser parser;
    Planner planner;
    data_statistic *statistic; // for planner


    Proxy(int sid, int tid, String_Server *str_server, DGraph * graph,
          Adaptor *adaptor, data_statistic *statistic)
        : sid(sid), tid(tid), str_server(str_server), adaptor(adaptor),
          coder(sid, tid), parser(str_server), statistic(statistic), planner(graph) { }

    void setpid(SPARQLQuery &r) { r.pid = coder.get_and_inc_qid(); }

    void setpid(RDFLoad &r) { r.pid = coder.get_and_inc_qid(); }

    void setpid(GStoreCheck &r) { r.pid = coder.get_and_inc_qid(); }

    // Send request to certain engine.
    void send_request(SPARQLQuery &r) {
        ASSERT(r.pid != -1);

        // submit the request to a certain server
        int start_sid = wukong::math::hash_mod(r.pattern_group.get_start(), global_num_servers);
        Bundle bundle(r);
#ifdef USE_GPU
        if (r.dev_type == SPARQLQuery::DeviceType::CPU) {
            logstream(LOG_DEBUG) << "dev_type is CPU, send to engine. r.pid=" << r.pid << LOG_endl;
            send(bundle, start_sid);
        } else if (r.dev_type == SPARQLQuery::DeviceType::GPU) {
            logstream(LOG_DEBUG) << "dev_type is GPU, send to GPU agent. r.pid=" << r.pid << LOG_endl;
            send(bundle, start_sid, WUKONG_GPU_AGENT_TID);
        } else {
            ASSERT_MSG(false, "Unknown device type");
        }
#else
        send(bundle, start_sid);

#endif  // end of USE_GPU
    }

    // Recv reply from engines.
    SPARQLQuery recv_reply(void) {
        Bundle bundle = adaptor->recv();
        ASSERT(bundle.type == SPARQL_QUERY);
        SPARQLQuery r = bundle.get_sparql_query();
        logstream(LOG_DEBUG) << "Proxy recv_reply: got reply id="<< r.id << ", r.pid=" << r.pid
            << ", dev_type=" << (r.dev_type == SPARQLQuery::DeviceType::GPU ? "GPU" : "CPU")
            << ", #rows=" << r.result.get_row_num() << ", step=" << r.pattern_step
            << ", done: " << r.done(SPARQLQuery::SQState::SQ_PATTERN) << LOG_endl;
        return r;
    }

    // Try recv reply from engines.
    bool tryrecv_reply(SPARQLQuery &r) {
        Bundle bundle;
        bool success = adaptor->tryrecv(bundle);
        if (success) {
            ASSERT(bundle.type == SPARQL_QUERY);
            r = bundle.get_sparql_query();
        }

        return success;
    }

    // Run a single query for @cnt times. Command is "-f"
    // @is: input
    // @reply: result
<<<<<<< HEAD
    int run_single_query(istream &is, istream &fmt_stream, int mt_factor, int cnt, int cnt_planner,
=======
    int run_single_query(istream &is, istream &fmt_stream, int mt_factor, int cnt, bool send_to_gpu,
>>>>>>> 574a8273
                         SPARQLQuery &reply, Monitor &monitor) {
        uint64_t start, end;
        SPARQLQuery request;

        // Parse the SPARQL query
        start = timer::get_usec();
        if (!parser.parse(is, request)) {
            logstream(LOG_ERROR) << "Parsing failed! ("
                                 << parser.strerror << ")" << LOG_endl;
            is.clear();
            is.seekg(0);
            return -2; // parsing failed
        }
        end = timer::get_usec();
        logstream(LOG_INFO) << "Parsing time: " << (end - start) << " usec" << LOG_endl;

        if (planner.set_query_plan(request.pattern_group, fmt_stream))
            logstream(LOG_INFO) << "Query plan is successfully set" << LOG_endl;
        else
            logstream(LOG_INFO) << "No query plan is set" << LOG_endl;

        request.mt_factor = min(mt_factor, global_mt_threshold);

        // Generate plans for the query if our SPARQL planner is enabled.
        // NOTE: it only works for standard SPARQL query.
        if (global_enable_planner) {
            start = timer::get_usec();

            for(int i = 0;i < cnt_planner;i ++){
            	planner.test = true;
                planner.generate_plan(request, statistic);
                end = timer::get_usec();
            }
            logstream(LOG_INFO) << "Planning time: " << (end - start) / cnt_planner << " usec" << LOG_endl;

            planner.test = false;
            bool exec = planner.generate_plan(request, statistic);
            // A shortcut for contradictory queries (e.g., empty result)
            if (exec == false)
                return 0; // skip the real execution
        }

<<<<<<< HEAD
        // set the multi-threading factor for queries start from index
        if (request.start_from_index()) {
            if (mt_factor == 1 && global_mt_threshold > 1)
                logstream(LOG_EMPH) << "The query starts from an index vertex, "
                                    << "you could use option -m to accelerate it."
                                    << LOG_endl;
            //request.mt_factor = min(mt_factor, global_mt_threshold);
        }
=======
#ifdef USE_GPU
        if (send_to_gpu) {
            request.dev_type = SPARQLQuery::DeviceType::GPU;
            request.result.dev_type = SPARQLQuery::DeviceType::GPU;
            logstream(LOG_INFO) << "The query will be sent to GPU" << LOG_endl;
        }
#else
        if (send_to_gpu) {
            logstream(LOG_WARNING) << "You need to build Wukong with GPU support to use the \"-g\" option." << LOG_endl;
            send_to_gpu = false;
        }
#endif


>>>>>>> 574a8273

        // Execute the SPARQL query
        monitor.init();
        for (int i = 0; i < cnt; i++) {
            setpid(request);
<<<<<<< HEAD
=======

            // set the multi-threading factor for queries start from index
            if (request.start_from_index()) {
                if (!send_to_gpu && mt_factor == 1 && global_mt_threshold > 1)
                    logstream(LOG_EMPH) << "The query starts from an index vertex, "
                                        << "you could use option -m to accelerate it."
                                        << LOG_endl;

                request.mt_factor = min(mt_factor, global_mt_threshold);
            }

>>>>>>> 574a8273
            // only take back results of the last request if not silent
            request.result.blind = i < (cnt - 1) ? true : global_silent;
            send_request(request);
            reply = recv_reply();
        }
        monitor.finish();
        return 0; // success
    } // end of run_single_query

    // Run a query emulator for @d seconds. Command is "-b"
    // Warm up for @w firstly, then measure throughput.
    // Latency is evaluated for @d seconds.
    // Proxy keeps @p queries in flight.
    int run_query_emu(istream &is, istream &fmt_stream, int d, int w, int p, Monitor &monitor) {
        uint64_t duration = SEC(d);
        uint64_t warmup = SEC(w);
        int parallel_factor = p;
        int try_rounds = 5; // rounds to try recv reply

        // parse the first line of batch config file
        // [#lights] [#heavies]
        int nlights, nheavies;
        is >> nlights >> nheavies;
        int ntypes = nlights + nheavies;

        if (ntypes <= 0 || nlights < 0 || nheavies < 0) {
            logstream(LOG_ERROR) << "Invalid #lights (" << nlights << " < 0)"
                                 << " or #heavies (" << nheavies << " < 0)!" << LOG_endl;
            return -2; // parsing failed
        }

        // read query-plan config file
        vector<string> fmt_file_names;
        if (fmt_stream.good()) {
            fmt_file_names.resize(ntypes);
            for (int i = 0; i < ntypes; i ++)
                fmt_stream >> fmt_file_names[i];
        }

        vector<SPARQLQuery_Template> tpls(nlights);
        vector<SPARQLQuery> heavy_reqs(nheavies);

        // parse template queries
        vector<int> loads(ntypes);
        for (int i = 0; i < ntypes; i++) {
            // each line is a class of light or heavy query
            // [fname] [#load]
            string fname;
            int load;

            is >> fname;
            ifstream ifs(fname);
            if (!ifs) {
                logstream(LOG_ERROR) << "Query file not found: " << fname << LOG_endl;
                return -1; // file not found
            }

            is >> load;
            ASSERT(load > 0);
            loads[i] = load;

            // parse the query
            bool success = i < nlights ?
                           parser.parse_template(ifs, tpls[i]) : // light query
                           parser.parse(ifs, heavy_reqs[i - nlights]); // heavy query

            if (!success) {
                logstream(LOG_ERROR) << "Template parsing failed!" << LOG_endl;
                return -2; // parsing failed
            }

            // generate a template for each class of light query
            if (i < nlights)
                fill_template(tpls[i]);
        }

        monitor.init(ntypes);

        bool start = false; // start to measure throughput
        uint64_t send_cnt = 0, recv_cnt = 0, flying_cnt = 0;

        uint64_t init = timer::get_usec();
        // send requeries for duration seconds
        while ((timer::get_usec() - init) < duration) {
            // send requests
            for (int i = 0; i < parallel_factor - flying_cnt; i++) {
                sweep_msgs(); // sweep pending msgs first

                int idx = wukong::math::get_distribution(coder.get_random(), loads);
                SPARQLQuery request = idx < nlights ?
                                      tpls[idx].instantiate(coder.get_random()) : // light query
                                      heavy_reqs[idx - nlights]; // heavy query

                if (global_enable_planner) {
                    planner.generate_plan(request, statistic);
                } else if (fmt_file_names.size() > 0) {
                    // adapt user defined plan according to format directory file
                    ifstream fs(fmt_file_names[idx]);
                    if (!fs.good()) {
                        logstream(LOG_ERROR) << "Fail to read file: " << fmt_file_names[idx] << LOG_endl;
                        return -2;
                    }
                    planner.set_query_plan(request.pattern_group, fs);
                }

                setpid(request);
                request.result.blind = true; // always not take back results for emulator

                monitor.start_record(request.pid, idx);
                send_request(request);

                send_cnt++;
            }

            // recieve replies (best of effort)
            for (int i = 0; i < try_rounds; i++) {
                SPARQLQuery r;
                while (tryrecv_reply(r)) {
                    recv_cnt++;
                    monitor.end_record(r.pid);
                }
            }

            monitor.print_timely_thpt(recv_cnt, sid, tid); // print throughput

            // start to measure throughput after first warmup seconds
            if (!start && (timer::get_usec() - init) > warmup) {
                monitor.start_thpt(recv_cnt);
                start = true;
            }

            flying_cnt = send_cnt - recv_cnt;
        }

        monitor.end_thpt(recv_cnt); // finish to measure throughput

        // recieve all replies to calculate the tail latency
        while (recv_cnt < send_cnt) {
            sweep_msgs();   // sweep pending msgs first

            SPARQLQuery r;
            while (tryrecv_reply(r)) {
                recv_cnt ++;
                monitor.end_record(r.pid);
            }

            monitor.print_timely_thpt(recv_cnt, sid, tid);
        }

        monitor.finish();

        return 0; // success
    } // end of run_query_emu

#ifdef DYNAMIC_GSTORE
    int dynamic_load_data(string &dname, RDFLoad &reply, Monitor &monitor, bool &check_dup) {
        monitor.init();

        RDFLoad request(dname, check_dup);
        setpid(request);
        for (int i = 0; i < global_num_servers; i++) {
            Bundle bundle(request);
            send(bundle, i);
        }

        int ret = 0;
        for (int i = 0; i < global_num_servers; i++) {
            Bundle bundle = adaptor->recv();
            ASSERT(bundle.type == DYNAMIC_LOAD);

            reply = bundle.get_rdf_load();
            if (reply.load_ret < 0)
                ret = reply.load_ret;
        }

        monitor.finish();
        return ret;
    }
#endif

    int gstore_check(GStoreCheck &reply, Monitor &monitor, bool i_enable, bool n_enable) {
        monitor.init();


        GStoreCheck request(i_enable, n_enable);
        setpid(request);
        for (int i = 0; i < global_num_servers; i++) {
            Bundle bundle(request);
            send(bundle, i);
        }

        int ret = 0;
        for (int i = 0; i < global_num_servers; i++) {
            Bundle bundle = adaptor->recv();
            ASSERT(bundle.type == GSTORE_CHECK);

            reply = bundle.get_gstore_check();
            if (reply.check_ret < 0)
                ret = reply.check_ret;
        }

        monitor.finish();
        return ret;

    }
};<|MERGE_RESOLUTION|>--- conflicted
+++ resolved
@@ -246,12 +246,8 @@
     // Run a single query for @cnt times. Command is "-f"
     // @is: input
     // @reply: result
-<<<<<<< HEAD
     int run_single_query(istream &is, istream &fmt_stream, int mt_factor, int cnt, int cnt_planner,
-=======
-    int run_single_query(istream &is, istream &fmt_stream, int mt_factor, int cnt, bool send_to_gpu,
->>>>>>> 574a8273
-                         SPARQLQuery &reply, Monitor &monitor) {
+                        bool send_to_gpu, SPARQLQuery &reply, Monitor &monitor) {
         uint64_t start, end;
         SPARQLQuery request;
 
@@ -293,7 +289,6 @@
                 return 0; // skip the real execution
         }
 
-<<<<<<< HEAD
         // set the multi-threading factor for queries start from index
         if (request.start_from_index()) {
             if (mt_factor == 1 && global_mt_threshold > 1)
@@ -302,7 +297,6 @@
                                     << LOG_endl;
             //request.mt_factor = min(mt_factor, global_mt_threshold);
         }
-=======
 #ifdef USE_GPU
         if (send_to_gpu) {
             request.dev_type = SPARQLQuery::DeviceType::GPU;
@@ -317,26 +311,11 @@
 #endif
 
 
->>>>>>> 574a8273
 
         // Execute the SPARQL query
         monitor.init();
         for (int i = 0; i < cnt; i++) {
             setpid(request);
-<<<<<<< HEAD
-=======
-
-            // set the multi-threading factor for queries start from index
-            if (request.start_from_index()) {
-                if (!send_to_gpu && mt_factor == 1 && global_mt_threshold > 1)
-                    logstream(LOG_EMPH) << "The query starts from an index vertex, "
-                                        << "you could use option -m to accelerate it."
-                                        << LOG_endl;
-
-                request.mt_factor = min(mt_factor, global_mt_threshold);
-            }
-
->>>>>>> 574a8273
             // only take back results of the last request if not silent
             request.result.blind = i < (cnt - 1) ? true : global_silent;
             send_request(request);
