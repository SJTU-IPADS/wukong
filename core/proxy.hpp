/*
 * Copyright (c) 2016 Shanghai Jiao Tong University.
 *     All rights reserved.
 *
 *  Licensed under the Apache License, Version 2.0 (the "License");
 *  you may not use this file except in compliance with the License.
 *  You may obtain a copy of the License at
 *
 *      http://www.apache.org/licenses/LICENSE-2.0
 *
 *  Unless required by applicable law or agreed to in writing,
 *  software distributed under the License is distributed on an "AS
 *  IS" BASIS, WITHOUT WARRANTIES OR CONDITIONS OF ANY KIND, either
 *  express or implied.  See the License for the specific language
 *  governing permissions and limitations under the License.
 *
 * For more about this software visit:
 *
 *      http://ipads.se.sjtu.edu.cn/projects/wukong
 *
 */

#pragma once

#include <boost/unordered_set.hpp>
#include <boost/unordered_map.hpp>
#include <unistd.h>

#include "config.hpp"
#include "coder.hpp"
#include "query.hpp"
#include "adaptor.hpp"
#include "parser.hpp"
#include "planner.hpp"
#include "data_statistic.hpp"
#include "string_server.hpp"
#include "logger.hpp"

#include "mymath.hpp"
#include "timer.hpp"

using namespace std;


// a vector of pointers of all local proxies
class Proxy;
std::vector<Proxy *> proxies;

class Proxy {

private:
	class Message {
	public:
		int sid;
		int tid;
		Request r;

		Message(int sid, int tid, Request &r)
			: sid(sid), tid(tid), r(r) { }
	};

	vector<Message> pending_msgs;

	void fill_template(request_template &req_template) {
		req_template.ptypes_grp.resize(req_template.ptypes_str.size());
		for (int i = 0; i < req_template.ptypes_str.size(); i++) {
			string type = req_template.ptypes_str[i]; // the Types of random-constant

			Request type_request, type_reply;

			// a TYPE query to collect constants with the certain type
			if (!parser.add_type_pattern(type, type_request)) {
				cout << "ERROR: failed to add a special type pattern (type: "
				     << type << ")." << endl;
				assert(false);
			}

			// do a TYPE query to collect all of candidates for a certain type
			setpid(type_request);
			type_request.blind = false; // must take back the results
			send_request(type_request);
			type_reply = recv_reply();

			vector<sid_t> candidates(type_reply.result_table);
			// There is no candidate with the Type for a random-constant in the template
			// TODO: it should report empty for all queries of the template
			assert(candidates.size() > 0);

			req_template.ptypes_grp[i] = candidates;

			cout << "[INFO] " << type << " has "
			     << req_template.ptypes_grp[i].size() << " candidates" << endl;
		}
	}

	inline bool send(Request &r, int dst_sid, int dst_tid) {
		if (adaptor->send(dst_sid, dst_tid, r))
			return true;

		pending_msgs.push_back(Message(dst_sid, dst_tid, r));
		return false;
	}

	inline bool send(Request &r, int dst_sid) {
		// NOTE: the partitioned mapping has better tail latency in batch mode
		int range = global_num_engines / global_num_proxies;
		// FIXME: BUG if global_num_engines < global_num_proxies
		assert(range > 0);

		int base = global_num_proxies + (range * tid);
		// randomly choose engine without preferred one
		int dst_eid = coder.get_random() % range;

		// If the preferred engine is busy, try the rest engines with round robin
		for (int i = 0; i < range; i++)
			if (adaptor->send(dst_sid, base + (dst_eid + i) % range, r))
				return true;

		pending_msgs.push_back(Message(dst_sid, (base + dst_eid), r));
		return false;
	}

	inline void sweep_msgs() {
		if (!pending_msgs.size()) return;

		cout << "[INFO]#" << tid << " " << pending_msgs.size() << " pending msgs on proxy." << endl;
		for (vector<Message>::iterator it = pending_msgs.begin(); it != pending_msgs.end();) {
			if (adaptor->send(it->sid, it->tid, it->r))
				it = pending_msgs.erase(it);
			else
				++it;
		}
	}

public:
	int sid;    // server id
	int tid;    // thread id

	String_Server *str_server;
	Adaptor *adaptor;

	Coder coder;
	Parser parser;
	Planner planner;
	data_statistic *statistic;


	Proxy(int sid, int tid, String_Server *str_server, Adaptor *adaptor, data_statistic *statistic)
		: sid(sid), tid(tid), str_server(str_server), adaptor(adaptor),
		  coder(sid, tid), parser(str_server), statistic(statistic) { }

	void setpid(Request &r) { r.pid = coder.get_and_inc_qid(); }

	void send_request(Request &r) {
		assert(r.pid != -1);

		// submit the request to all engines (parallel)
		if (r.start_from_index()) {
			for (int i = 0; i < global_num_servers; i++) {
				for (int j = 0; j < global_mt_threshold; j++) {
					r.tid = j; // specified engine
					send(r, i, global_num_proxies + j);
				}
			}
			return;
		}

		// submit the request to a certain server
		int start_sid = mymath::hash_mod(r.cmd_chains[0], global_num_servers);
		send(r, start_sid);
	}

	Request recv_reply(void) {
		Request r = adaptor->recv();
		if (r.start_from_index()) {
			for (int count = 0; count < global_num_servers * global_mt_threshold - 1 ; count++) {
				Request r2 = adaptor->recv();
				r.row_num += r2.row_num;
				int new_size = r.result_table.size() + r2.result_table.size();
				r.result_table.reserve(new_size);
				r.result_table.insert(r.result_table.end(), r2.result_table.begin(), r2.result_table.end());

				int new_attr_size = r.attr_res_table.size() + r2.attr_res_table.size();
				r.attr_res_table.reserve(new_attr_size);
				r.attr_res_table.insert(r.attr_res_table.end(), r2.attr_res_table.begin(), r2.attr_res_table.end());
			}
		}
		return r;
	}

	bool tryrecv_reply(Request &r) {
		bool success = adaptor->tryrecv(r);
		if (success && r.start_from_index()) {
			// TODO: avoid parallel submit for try recieve mode
			cout << "Unsupport try recieve parallel query now!" << endl;
			assert(false);
		}

		return success;
	}

	int run_single_query(istream &is, int cnt,
	                     Request &reply, Logger &logger) {
		Request request;
		uint64_t t_parse1 = timer::get_usec();
		if (!parser.parse(is, request)) {
			cout << "ERROR: Parsing failed! ("
			     << parser.strerror << ")" << endl;
			is.clear();
			is.seekg(0);
			return -2; // parsing failed
		}
		uint64_t t_parse2 = timer::get_usec();

		if (global_enable_planner) {
			// planner
			uint64_t t_plan1 = timer::get_usec();
			bool exec = planner.generate_plan(request, statistic);
			uint64_t t_plan2 = timer::get_usec();
			cout << "parsing time : " << t_parse2 - t_parse1 << " usec" << endl;
			cout << "planning time : " << t_plan2 - t_plan1 << " usec" << endl;
			if (exec == false) { // for empty result
				cout << "(last) result size: 0" << endl;
				return -3; // planning failed
			}
		}

		logger.init();
		for (int i = 0; i < cnt; i++) {
			setpid(request);
			// only take back results of the last request if not silent
			request.blind = i < (cnt - 1) ? true : global_silent;
			send_request(request);
			reply = recv_reply();
		}
		logger.finish();
		return 0; // success
	}

	int run_batch_query(istream &is, int d, int w, int s, int p, Logger &logger) {
		uint64_t duration = SEC(d);
		uint64_t warmup = SEC(w);
		uint64_t sleep = USEC(s);
		int parallel_factor = p;
		int try_rounds = 5;

		int ntypes;
		is >> ntypes;
		if (ntypes <= 0) {
			cout << "[ERROR] invalid #query_types! (" << ntypes << " < 0)" << endl;
			return -2; // parsing failed
		}

		vector<request_template> tpls(ntypes);
		vector<int> loads(ntypes);

		for (int i = 0; i < ntypes; i++) {
			string fname;
			is >> fname;
			ifstream ifs(fname);
			if (!ifs) {
				cout << "[ERROR] Query file not found: " << fname << endl;
				return -1; // file not found
			}

			int load;
			is >> load;
			assert(load > 0);
			loads[i] = load;

			bool success = parser.parse_template(ifs, tpls[i]);
			if (!success) {
				cout << "[ERROR] Template parsing failed!" << endl;
				return -2; // parsing failed
			}

			fill_template(tpls[i]);
		}

		logger.init();

		bool timing = false;
		uint64_t send_cnt = 0, recv_cnt = 0;
		uint64_t init = timer::get_usec();
		while ((timer::get_usec() - init) < duration) {
			// send requests
			for (int t = 0; t < parallel_factor; t++) {
				sweep_msgs(); // sweep pending msgs first

				int idx = mymath::get_distribution(coder.get_random(), loads);
				Request request = tpls[idx].instantiate(coder.get_random());
				if (global_enable_planner)
					planner.generate_plan(request, statistic);
				setpid(request);
				request.blind = true; // always not take back results in batch mode

				logger.start_record(request.pid, idx);
				send_request(request);

				send_cnt++;
			}

			// recieve replies (best of effort)
			for (int i = 0; i < try_rounds; i++) {
				usleep(sleep / try_rounds);

				Request r;
				while (bool success = tryrecv_reply(r)) {
					recv_cnt++;
					logger.end_record(r.pid);
				}
			}

			logger.print_timely_thpt(recv_cnt, sid, tid);

			// skip warmup
			if (!timing && (timer::get_usec() - init) > warmup) {
				logger.start_thpt(recv_cnt);
				timing = true;
			}
		}
		logger.end_thpt(recv_cnt);

		// recieve all replies to calculate the tail latency
		while (recv_cnt < send_cnt) {
<<<<<<< HEAD
			sweep_msgs();
			request_or_reply r;
=======
			Request r;
>>>>>>> 5443d679
			if (tryrecv_reply(r)) {
				recv_cnt ++;
				logger.end_record(r.pid);
			}

			logger.print_timely_thpt(recv_cnt, sid, tid);
		}

		logger.finish();

		return 0; // success
	}

#if DYNAMIC_GSTORE
	int dynamic_load_data(string &dname, Request &reply,
	                      Logger &logger) {
		Request request;
		request.type = DYNAMIC_LOAD;
		request.load_dname = dname;

		logger.init();
		setpid(request);
		for (int i = 0; i < global_num_servers; i++)
			send(request, i);

		int ret = 0;
		for (int i = 0; i < global_num_servers; i++) {
			reply = adaptor->recv();
			if (reply.load_ret < 0)
				ret = reply.load_ret;
		}
		logger.finish();
		return ret;
	}
#endif
};<|MERGE_RESOLUTION|>--- conflicted
+++ resolved
@@ -323,12 +323,8 @@
 
 		// recieve all replies to calculate the tail latency
 		while (recv_cnt < send_cnt) {
-<<<<<<< HEAD
 			sweep_msgs();
-			request_or_reply r;
-=======
 			Request r;
->>>>>>> 5443d679
 			if (tryrecv_reply(r)) {
 				recv_cnt ++;
 				logger.end_record(r.pid);
