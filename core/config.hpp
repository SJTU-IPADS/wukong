--- conflicted
+++ resolved
@@ -83,18 +83,12 @@
         ASSERT(global_rdma_rbf_size_mb >= 0);
     } else if (cfg_name == "global_generate_statistics") {
         global_generate_statistics = atoi(value.c_str());
-<<<<<<< HEAD
     } else if (cfg_name == "global_key_blk_size_mb") {
         global_key_blk_size_mb = atoi(value.c_str());
     } else if (cfg_name == "global_val_blk_size_mb") {
         global_val_blk_size_mb = atoi(value.c_str());
-    }
-    // GPU support
-    else if (cfg_name == "global_num_gpus") {
-=======
 #ifdef USE_GPU
     } else if (cfg_name == "global_num_gpus") {
->>>>>>> e8de85a7
         global_num_gpus = atoi(value.c_str());
     } else if (cfg_name == "global_gpu_rdma_buf_size_mb") {
         if (RDMA::get_rdma().has_rdma())
@@ -106,14 +100,7 @@
         global_gpu_rbuf_size_mb = atoi(value.c_str());
     } else if (cfg_name == "global_gpu_kvcache_size_gb") {
         global_gpu_kvcache_size_gb = atoi(value.c_str());
-<<<<<<< HEAD
-=======
-    } else if (cfg_name == "global_gpu_key_blk_size_mb") {
-        global_gpu_key_blk_size_mb = atoi(value.c_str());
-    } else if (cfg_name == "global_gpu_value_blk_size_mb") {
-        global_gpu_value_blk_size_mb = atoi(value.c_str());
 #endif // USE_GPU
->>>>>>> e8de85a7
     } else {
         return false;
     }
@@ -257,19 +244,12 @@
     logstream(LOG_INFO) << "global_input_folder: "          << global_input_folder          << LOG_endl;
     logstream(LOG_INFO) << "global_data_port_base: "        << global_data_port_base        << LOG_endl;
     logstream(LOG_INFO) << "global_ctrl_port_base: "        << global_ctrl_port_base        << LOG_endl;
-<<<<<<< HEAD
     logstream(LOG_INFO) << "global_memstore_size_gb: "  << global_memstore_size_gb      << LOG_endl;
     logstream(LOG_INFO) << "global_key_blk_size_mb: "  << global_key_blk_size_mb  << LOG_endl;
     logstream(LOG_INFO) << "global_val_blk_size_mb: "  << global_val_blk_size_mb  << LOG_endl;
     logstream(LOG_INFO) << "global_rdma_buf_size_mb: "  << global_rdma_buf_size_mb      << LOG_endl;
     logstream(LOG_INFO) << "global_rdma_rbf_size_mb: "  << global_rdma_rbf_size_mb      << LOG_endl;
     logstream(LOG_INFO) << "global_use_rdma: "          << global_use_rdma              << LOG_endl;
-=======
-    logstream(LOG_INFO) << "global_memstore_size_gb: "      << global_memstore_size_gb      << LOG_endl;
-    logstream(LOG_INFO) << "global_rdma_buf_size_mb: "      << global_rdma_buf_size_mb      << LOG_endl;
-    logstream(LOG_INFO) << "global_rdma_rbf_size_mb: "      << global_rdma_rbf_size_mb      << LOG_endl;
-    logstream(LOG_INFO) << "global_use_rdma: "              << global_use_rdma              << LOG_endl;
->>>>>>> e8de85a7
     logstream(LOG_INFO) << "global_enable_caching: "        << global_enable_caching        << LOG_endl;
     logstream(LOG_INFO) << "global_enable_workstealing: "   << global_enable_workstealing   << LOG_endl;
     logstream(LOG_INFO) << "global_stealing_pattern: "      << global_stealing_pattern      << LOG_endl;
@@ -282,19 +262,10 @@
 #ifdef USE_GPU
     logstream(LOG_INFO) << "global_num_gpus: "              << global_num_gpus              << LOG_endl;
     logstream(LOG_INFO) << "global_gpu_rdma_buf_size_mb: "  << global_gpu_rdma_buf_size_mb  << LOG_endl;
-<<<<<<< HEAD
     logstream(LOG_INFO) << "global_gpu_rbuf_size_mb: "  << global_gpu_rbuf_size_mb  << LOG_endl;
     logstream(LOG_INFO) << "global_gpu_kvcache_size_gb: "  << global_gpu_kvcache_size_gb  << LOG_endl;
     logstream(LOG_INFO) << "global_gpu_enable_pipeline: "  << global_gpu_enable_pipeline  << LOG_endl;
-
-=======
-    logstream(LOG_INFO) << "global_gpu_rbuf_size_mb: "      << global_gpu_rbuf_size_mb      << LOG_endl;
-    logstream(LOG_INFO) << "global_gpu_kvcache_size_gb: "   << global_gpu_kvcache_size_gb   << LOG_endl;
-    logstream(LOG_INFO) << "global_gpu_key_blk_size_mb: "   << global_gpu_key_blk_size_mb   << LOG_endl;
-    logstream(LOG_INFO) << "global_gpu_value_blk_size_mb: " << global_gpu_value_blk_size_mb << LOG_endl;
-    logstream(LOG_INFO) << "global_gpu_enable_pipeline: "   << global_gpu_enable_pipeline   << LOG_endl;
 #endif
->>>>>>> e8de85a7
     logstream(LOG_INFO) << "--" << LOG_endl;
 
     // compute from other settings
