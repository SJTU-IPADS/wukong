/*
 * Copyright (c) 2016 Shanghai Jiao Tong University.
 *     All rights reserved.
 *
 *  Licensed under the Apache License, Version 2.0 (the "License");
 *  you may not use this file except in compliance with the License.
 *  You may obtain a copy of the License at
 *
 *      http://www.apache.org/licenses/LICENSE-2.0
 *
 *  Unless required by applicable law or agreed to in writing,
 *  software distributed under the License is distributed on an "AS
 *  IS" BASIS, WITHOUT WARRANTIES OR CONDITIONS OF ANY KIND, either
 *  express or implied.  See the License for the specific language
 *  governing permissions and limitations under the License.
 *
 * For more about this software visit:
 *
 *      http://ipads.se.sjtu.edu.cn/projects/wukong
 *
 */

#pragma once

#include <map>
#include <string>
#include <fstream>
#include <iostream>
#include <stdio.h>
#include <stdlib.h>
#include <sstream>
#include <boost/algorithm/string/predicate.hpp>

#include "global.hpp"
#include "rdma.hpp"
#include "assertion.hpp"

using namespace std;

<<<<<<< HEAD
int global_num_servers = 1;    // the number of servers
int global_num_threads = 2;    // the number of threads per server (incl. proxy and engine)

int global_num_proxies = 1;    // the number of proxies
int global_num_engines = 1;    // the number of engines

string global_input_folder;

int global_data_port_base = 5500;
int global_ctrl_port_base = 9576;

int global_memstore_size_gb = 20;
int global_rdma_buf_size_mb = 64;
int global_rdma_rbf_size_mb = 16;

bool global_use_rdma = true;
int global_rdma_threshold = 300;

int global_mt_threshold = 16;

bool global_enable_caching = true;
bool global_enable_workstealing = false;

bool global_silent = true;  // don't take back results by default

bool global_enable_planner = true;  // for planner
bool global_generate_statistics = true;

bool global_enable_vattr = false;  // for attr

#ifdef USE_GPU
int global_num_gpus = 1;
int global_gpu_rdma_buf_size_mb = 64;
uint64_t global_gpu_max_element =  20000000; // max history element num in gpu
int global_gpu_num_keys_million = 100;
int global_gpu_kvcache_size_gb = 10;
int global_gpu_key_block_size_mb = 16;
int global_gpu_value_block_size_mb = 4;
#endif

=======
>>>>>>> 9f87c06e
static bool set_immutable_config(string cfg_name, string value)
{
    if (cfg_name == "global_num_proxies") {
        global_num_proxies = atoi(value.c_str());
        ASSERT(global_num_proxies > 0);
    } else if (cfg_name == "global_num_engines") {
        global_num_engines = atoi(value.c_str());
        ASSERT(global_num_engines > 0);
    } else if (cfg_name == "global_input_folder") {
        global_input_folder = value;

        // make sure to check that the global_input_folder is non-empty.
        if (global_input_folder.length() == 0) {
            logstream(LOG_ERROR) << "the directory path of RDF data can not be empty!"
                                 << "You should set \"global_input_folder\" in config file." << LOG_endl;
            exit(-1);
        }

        // force a "/" at the end of global_input_folder.
        if (global_input_folder[global_input_folder.length() - 1] != '/')
            global_input_folder = global_input_folder + "/";
    } else if (cfg_name == "global_data_port_base") {
        global_data_port_base = atoi(value.c_str());
        ASSERT(global_data_port_base > 0);
    } else if (cfg_name == "global_ctrl_port_base") {
        global_ctrl_port_base = atoi(value.c_str());
        ASSERT(global_ctrl_port_base > 0);
    } else if (cfg_name == "global_memstore_size_gb") {
        global_memstore_size_gb = atoi(value.c_str());
        ASSERT(global_memstore_size_gb > 0);
    } else if (cfg_name == "global_rdma_buf_size_mb") {
        if (RDMA::get_rdma().has_rdma())
            global_rdma_buf_size_mb = atoi(value.c_str());
        else
            global_rdma_buf_size_mb = 0;
        ASSERT(global_rdma_buf_size_mb >= 0);
    } else if (cfg_name == "global_rdma_rbf_size_mb") {
        if (RDMA::get_rdma().has_rdma())
            global_rdma_rbf_size_mb = atoi(value.c_str());
        else
            global_rdma_buf_size_mb = 0;
        ASSERT(global_rdma_rbf_size_mb >= 0);
    } else if (cfg_name == "global_generate_statistics") {
        global_generate_statistics = atoi(value.c_str());
    }
#ifdef USE_GPU
    else if (cfg_name == "global_num_gpus") {
        global_num_gpus = atoi(value.c_str());
    } else if (cfg_name == "global_gpu_rdma_buf_size_mb") {
<<<<<<< HEAD
        global_gpu_rdma_buf_size_mb = atoi(value.c_str());
    } else if (cfg_name == "global_gpu_max_element") {
        char *tmp;
        global_gpu_max_element = strtoull(value.c_str(), &tmp, 10);
    } else if (cfg_name == "global_gpu_num_keys_million") {
        global_gpu_num_keys_million = atoi(value.c_str());
    } else if (cfg_name == "global_gpu_kvcache_size_gb") {
        global_gpu_kvcache_size_gb = atoi(value.c_str());
    } else if (cfg_name == "global_gpu_key_block_size_mb") {
        global_gpu_key_block_size_mb = atoi(value.c_str());
    } else if (cfg_name == "global_gpu_value_block_size_mb") {
        global_gpu_value_block_size_mb = atoi(value.c_str());
=======
        if (RDMA::get_rdma().has_rdma())
            global_gpu_rdma_buf_size_mb = atoi(value.c_str());
        else
            global_gpu_rdma_buf_size_mb = 0;
        ASSERT(global_gpu_rdma_buf_size_mb >= 0);
>>>>>>> 9f87c06e
    }
#endif
    else
        return false;

    return true;
}

static bool set_mutable_config(string cfg_name, string value)
{
    if (cfg_name == "global_use_rdma") {
        if (atoi(value.c_str())) {
            if (!RDMA::get_rdma().has_rdma()) {
                logstream(LOG_ERROR) << "can't enable RDMA due to building Wukong w/o RDMA support!\n"
                                     << "HINT: please disable global_use_rdma in config file." << LOG_endl;
                global_use_rdma = false; // disable RDMA if no RDMA device
                return true;
            }

            global_use_rdma = true;
        } else {
            global_use_rdma = false;
        }
    } else if (cfg_name == "global_rdma_threshold") {
        global_rdma_threshold = atoi(value.c_str());
    } else if (cfg_name == "global_mt_threshold") {
        global_mt_threshold = atoi(value.c_str());
        ASSERT(global_mt_threshold > 0);
    } else if (cfg_name == "global_enable_caching") {
        global_enable_caching = atoi(value.c_str());
    } else if (cfg_name == "global_enable_workstealing") {
        global_enable_workstealing = atoi(value.c_str());
    } else if (cfg_name == "global_silent") {
        global_silent = atoi(value.c_str());
    } else if (cfg_name == "global_enable_planner") {
        global_enable_planner = atoi(value.c_str());
    } else if (cfg_name == "global_enable_vattr") {
        global_enable_vattr = atoi(value.c_str());
    } else {
        return false;
    }

    return true;
}

static void str2items(string str, map<string, string> &items)
{
    istringstream iss(str);
    string row, val;
    while (iss >> row >> val)
        items[row] = val;
}

static void file2items(string fname, map<string, string> &items)
{
    ifstream file(fname.c_str());
    if (!file) {
        logstream(LOG_ERROR) << fname << " does not exist." << LOG_endl;
        exit(0);
    }

    string line, row, val;
    while (std::getline(file, line)) {
        if (boost::starts_with(line, "#") || line.empty())
            continue; // skip comments and blank lines

        istringstream iss(line);
        iss >> row >> val;
        items[row] = val;
    }
}

/**
 * reload config
 */
void reload_config(string str)
{
    // TODO: it should ensure that there is no outstanding queries.

    // load config file
    map<string, string> items;
    str2items(str, items);

    for (auto const &entry : items)
        set_mutable_config(entry.first, entry.second);

    // limited the number of engines
    global_mt_threshold = max(1, min(global_mt_threshold, global_num_engines));

    return;
}

/**
 * load config
 */
void load_config(string fname, int num_servers)
{
    global_num_servers = num_servers;
    ASSERT(num_servers > 0);

    // load config file
    map<string, string> items;
    file2items(fname, items);

    for (auto const &entry : items) {
        if (!(set_immutable_config(entry.first, entry.second)
                || set_mutable_config(entry.first, entry.second))) {
            logstream(LOG_WARNING) << "unsupported configuration item! ("
                                   << entry.first << ")" << LOG_endl;
        }
    }

    // set the total number of threads
    global_num_threads = global_num_engines + global_num_proxies;

    // limited the number of engines
    global_mt_threshold = max(1, min(global_mt_threshold, global_num_engines));

    return;
}

/**
 * print current config
 */
void print_config(void)
{
    logstream(LOG_INFO) << "------ global configurations ------" << LOG_endl;

    // setting by config file
    logstream(LOG_INFO) << "the number of proxies: "        << global_num_proxies           << LOG_endl;
    logstream(LOG_INFO) << "the number of engines: "        << global_num_engines           << LOG_endl;
    logstream(LOG_INFO) << "global_input_folder: "      << global_input_folder          << LOG_endl;
    logstream(LOG_INFO) << "global_data_port_base: "        << global_data_port_base        << LOG_endl;
    logstream(LOG_INFO) << "global_ctrl_port_base: "        << global_ctrl_port_base        << LOG_endl;
    logstream(LOG_INFO) << "global_memstore_size_gb: "  << global_memstore_size_gb      << LOG_endl;
    logstream(LOG_INFO) << "global_rdma_buf_size_mb: "  << global_rdma_buf_size_mb      << LOG_endl;
    logstream(LOG_INFO) << "global_rdma_rbf_size_mb: "  << global_rdma_rbf_size_mb      << LOG_endl;
    logstream(LOG_INFO) << "global_use_rdma: "          << global_use_rdma              << LOG_endl;
    logstream(LOG_INFO) << "global_enable_caching: "        << global_enable_caching        << LOG_endl;
    logstream(LOG_INFO) << "global_enable_workstealing: "   << global_enable_workstealing   << LOG_endl;
    logstream(LOG_INFO) << "global_rdma_threshold: "        << global_rdma_threshold        << LOG_endl;
    logstream(LOG_INFO) << "global_mt_threshold: "      << global_mt_threshold          << LOG_endl;
    logstream(LOG_INFO) << "global_silent: "                << global_silent                << LOG_endl;
    logstream(LOG_INFO) << "global_enable_planner: "        << global_enable_planner        << LOG_endl;
    logstream(LOG_INFO) << "global_generate_statistics: "   << global_generate_statistics   << LOG_endl;
    logstream(LOG_INFO) << "global_enable_vattr: "      << global_enable_vattr          << LOG_endl;

    #ifdef USE_GPU
    logstream(LOG_INFO) << "global_num_gpus: "        << global_num_gpus        << LOG_endl;
    logstream(LOG_INFO) << "global_gpu_rdma_buf_size_mb: "  << global_gpu_rdma_buf_size_mb  << LOG_endl;
    logstream(LOG_INFO) << "global_gpu_max_element: "  << global_gpu_max_element  << LOG_endl;
    logstream(LOG_INFO) << "global_gpu_num_keys_million: "  << global_gpu_num_keys_million  << LOG_endl;
    logstream(LOG_INFO) << "global_gpu_kvcache_size_gb: "  << global_gpu_kvcache_size_gb  << LOG_endl;
    logstream(LOG_INFO) << "global_gpu_key_block_size_mb: "  << global_gpu_key_block_size_mb  << LOG_endl;
    logstream(LOG_INFO) << "global_gpu_value_block_size_mb: "  << global_gpu_value_block_size_mb  << LOG_endl;
    #endif

    logstream(LOG_INFO) << "--" << LOG_endl;

    // compute from other settings
    logstream(LOG_INFO) << "the number of servers: "        << global_num_servers           << LOG_endl;
    logstream(LOG_INFO) << "the number of threads: "        << global_num_threads           << LOG_endl;

}<|MERGE_RESOLUTION|>--- conflicted
+++ resolved
@@ -37,49 +37,6 @@
 
 using namespace std;
 
-<<<<<<< HEAD
-int global_num_servers = 1;    // the number of servers
-int global_num_threads = 2;    // the number of threads per server (incl. proxy and engine)
-
-int global_num_proxies = 1;    // the number of proxies
-int global_num_engines = 1;    // the number of engines
-
-string global_input_folder;
-
-int global_data_port_base = 5500;
-int global_ctrl_port_base = 9576;
-
-int global_memstore_size_gb = 20;
-int global_rdma_buf_size_mb = 64;
-int global_rdma_rbf_size_mb = 16;
-
-bool global_use_rdma = true;
-int global_rdma_threshold = 300;
-
-int global_mt_threshold = 16;
-
-bool global_enable_caching = true;
-bool global_enable_workstealing = false;
-
-bool global_silent = true;  // don't take back results by default
-
-bool global_enable_planner = true;  // for planner
-bool global_generate_statistics = true;
-
-bool global_enable_vattr = false;  // for attr
-
-#ifdef USE_GPU
-int global_num_gpus = 1;
-int global_gpu_rdma_buf_size_mb = 64;
-uint64_t global_gpu_max_element =  20000000; // max history element num in gpu
-int global_gpu_num_keys_million = 100;
-int global_gpu_kvcache_size_gb = 10;
-int global_gpu_key_block_size_mb = 16;
-int global_gpu_value_block_size_mb = 4;
-#endif
-
-=======
->>>>>>> 9f87c06e
 static bool set_immutable_config(string cfg_name, string value)
 {
     if (cfg_name == "global_num_proxies") {
@@ -129,8 +86,11 @@
     else if (cfg_name == "global_num_gpus") {
         global_num_gpus = atoi(value.c_str());
     } else if (cfg_name == "global_gpu_rdma_buf_size_mb") {
-<<<<<<< HEAD
-        global_gpu_rdma_buf_size_mb = atoi(value.c_str());
+        if (RDMA::get_rdma().has_rdma())
+            global_gpu_rdma_buf_size_mb = atoi(value.c_str());
+        else
+            global_gpu_rdma_buf_size_mb = 0;
+        ASSERT(global_gpu_rdma_buf_size_mb >= 0);
     } else if (cfg_name == "global_gpu_max_element") {
         char *tmp;
         global_gpu_max_element = strtoull(value.c_str(), &tmp, 10);
@@ -142,13 +102,6 @@
         global_gpu_key_block_size_mb = atoi(value.c_str());
     } else if (cfg_name == "global_gpu_value_block_size_mb") {
         global_gpu_value_block_size_mb = atoi(value.c_str());
-=======
-        if (RDMA::get_rdma().has_rdma())
-            global_gpu_rdma_buf_size_mb = atoi(value.c_str());
-        else
-            global_gpu_rdma_buf_size_mb = 0;
-        ASSERT(global_gpu_rdma_buf_size_mb >= 0);
->>>>>>> 9f87c06e
     }
 #endif
     else
