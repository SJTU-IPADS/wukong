--- conflicted
+++ resolved
@@ -356,13 +356,9 @@
             temp_pred_type_chains.push_back(str_server->pred_type[_H_encode(iter->predicate)]);
         }
         r.cmd_chains = temp_cmd_chains;
-<<<<<<< HEAD
         r.pred_type_chains = temp_pred_type_chains; 
         // init the var_map
-        r.init_var_map(parser.getVariableCount());
-=======
         r.nvars = parser.getVariableCount();
->>>>>>> 6649e37e
     }
 
     void _H_push(const SPARQLParser::Element &element, request_template &r, int pos) {
@@ -465,13 +461,9 @@
             }
 
             r.cmd_chains = req_template.cmd_chains;
-<<<<<<< HEAD
             r.pred_type_chains = req_template.pred_type_chains;
             //init the var map in the req
-            r.init_var_map(req_template.nvars);
-=======
             r.nvars = req_template.nvars;
->>>>>>> 6649e37e
             return true;
         }
     }
@@ -510,13 +502,9 @@
         r.cmd_chains.push_back(TYPE_ID);  // reserved ID for "rdf:type"
         r.cmd_chains.push_back(IN);
         r.cmd_chains.push_back(-1);
-<<<<<<< HEAD
-        r.init_var_map(1);
 
         r.pred_type_chains.push_back(0);
-=======
         r.nvars = 1;
->>>>>>> 6649e37e
         return true;
     }
 
