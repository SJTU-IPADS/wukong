--- conflicted
+++ resolved
@@ -145,7 +145,7 @@
             r.corun_step = parser.getCorunStep();
             r.fetch_step = parser.getFetchStep();
         }
-        
+
     }
 
     void _H_template_transfer(const SPARQLParser &parser, request_template &r) {
@@ -227,78 +227,6 @@
         return true;
     }
 
-<<<<<<< HEAD
-public:
-    // the stat of query parsing
-    bool valid;
-    std::string strerror;
-
-    Parser(String_Server *_ss): str_server(_ss) { clear(); }
-
-    /* Used in single-mode */
-    bool parse(istream &is, SPARQLQuery &r) {
-        // clear intermediate states of parser
-        clear();
-
-        if (global_enable_planner) {
-            // ASSUMPTION: a normal SPARQL query
-
-            if (!_H_do_parse(is, r))
-                return false;
-
-            cout << "parsing triples is finished." << endl;
-            return true;
-        } else {
-            // ASSUMPTION: an extended SPARQL query w/o planning
-            // TODO: only support the clause "SELECT ... WHERE { ... }"
-
-            // spilt stream into tokens
-            vector<string> tokens = get_tokens(is);
-
-            // parse the tokens
-            if (!do_parse(tokens))
-                return false;
-
-            if (req_template.ptypes_pos.size() != 0) {
-                cout << "ERROR: there is unsupported template pattern." << endl;
-                return false;
-            }
-
-            r.pattern_group = req_template.pattern_group;
-            r.pred_type_chains = req_template.pred_type_chains;
-            //init the var map in the req
-            r.nvars = req_template.nvars;
-            return true;
-        }
-    }
-
-    /* Used in batch-mode */
-    bool parse_template(istream &is, request_template &r) {
-        if (global_enable_planner) {
-            if (!_H_do_parse_template(is, r))
-                return false;
-            // cout << "parsing template is finished." << endl;
-            return true;
-        }
-
-        // clear intermediate states of parser
-        clear();
-
-        vector<string> tokens = get_tokens(is);
-        if (!do_parse(tokens))
-            return false;
-
-        if (req_template.ptypes_pos.size() == 0) {
-            cout << "ERROR: there is no template pattern!" << endl;
-            return false;
-        }
-
-        r = req_template;
-        return true;
-    }
-
-=======
->>>>>>> 33969c18
     bool add_type_pattern(string type, SPARQLQuery &r) {
         r = SPARQLQuery();
 
