/*
 * Copyright (c) 2016 Shanghai Jiao Tong University.
 *     All rights reserved.
 *
 *  Licensed under the Apache License, Version 2.0 (the "License");
 *  you may not use this file except in compliance with the License.
 *  You may obtain a copy of the License at
 *
 *      http://www.apache.org/licenses/LICENSE-2.0
 *
 *  Unless required by applicable law or agreed to in writing,
 *  software distributed under the License is distributed on an "AS
 *  IS" BASIS, WITHOUT WARRANTIES OR CONDITIONS OF ANY KIND, either
 *  express or implied.  See the License for the specific language
 *  governing permissions and limitations under the License.
 *
 * For more about this software visit:
 *
 *      http://ipads.se.sjtu.edu.cn/projects/wukong.html
 *
 */

<<<<<<< HEAD
#ifdef USE_GPU
=======
>>>>>>> 52e2eeb4
#pragma once

#ifdef USE_GPU

#include "unit.hpp"
#include "gpu_utils.hpp"
#include "type.hpp"

class GPUMem {
private:
<<<<<<< HEAD
    int devid;
    int num_servers;
    int num_agents; // #gpu_engine

    // The GPU memory layout: block-based kvstore | history in/out buffer | rdma buffer | heap
    char *mem_gpu;
    uint64_t mem_gpu_sz;

    // kvstore on gpu
    char *kvs;
    uint64_t kvs_sz;
    uint64_t kvs_off;

    // history inbuf and outbuf, used to store (old and updated) history.
    char *inbuf;
    uint64_t inbuf_off;
    char *outbuf;
    uint64_t outbuf_off;
    uint64_t history_buf_sz;

    // rdma buffer
    char *buf; // #threads
    uint64_t buf_sz; // buffer size of single thread
    uint64_t buf_off;
=======
	int devid;
	int num_servers;
	int num_agents;

	// The Wukong's GPU memory layout: key/value cache | intermediate results | heap
	char *mem_gpu;
	uint64_t mem_gpu_sz;

	// FIXME: kvcache for gstore
	//

	// intermediate results (history table)
	char *buf; // #threads
	uint64_t buf_sz;
	uint64_t buf_off;
>>>>>>> 52e2eeb4

	// FIXME: head
	//

public:
<<<<<<< HEAD
    GPUMem(int devid, int num_servers, int num_agents)
    :devid(devid), num_servers(num_servers), num_agents(num_agents) {
        kvs_sz = GiB2B(global_gpu_kvstore_size_gb);
        history_buf_sz = global_gpu_max_element * sizeof(sid_t);
        if (RDMA::get_rdma().has_rdma()) {
            // only used by RDMA device
            buf_sz = MiB2B(global_gpu_rdma_buf_size_mb);
        } else {
            buf_sz = 0;
        }
        mem_gpu_sz = kvs_sz + history_buf_sz * 2 + buf_sz * num_agents;
=======
	GPUMem(int devid, int num_servers, int num_agents)
		: devid(devid), num_servers(num_servers), num_agents(num_agents) {
		buf_sz = MiB2B(global_gpu_rdma_buf_size_mb);
		mem_gpu_sz = buf_sz * num_agents;
>>>>>>> 52e2eeb4

		CUDA_ASSERT(cudaSetDevice(devid));
		CUDA_ASSERT(cudaMalloc(&mem_gpu, mem_gpu_sz));
		CUDA_ASSERT(cudaMemset(mem_gpu, 0, mem_gpu_sz));

<<<<<<< HEAD
        kvs_off = 0;
        kvs = mem_gpu + kvs_off;

        inbuf_off = kvs_off + kvs_sz;
        inbuf = mem_gpu + inbuf_off;

        outbuf_off = inbuf_off + history_buf_sz;
        outbuf = mem_gpu + outbuf_off;

        buf_off = outbuf_off + history_buf_sz;
        buf = mem_gpu + buf_off;

        logstream(LOG_INFO) << "GPUMem: devid: " << devid << ", num_servers: " << num_servers << ", num_agents: " << num_agents << LOG_endl;
    }
=======
		buf_off = 0;
		buf = mem_gpu + buf_off;
		logstream(LOG_INFO) << "GPUMem: devid: " << devid
		                    << ", num_servers: " << num_servers
		                    << ", num_agents: " << num_agents << LOG_endl;
	}
>>>>>>> 52e2eeb4

	~GPUMem() { CUDA_ASSERT(cudaFree(mem_gpu)); }

    inline char *memory() { return mem_gpu; }
    inline uint64_t memory_size() { return mem_gpu_sz; }

    // kvstore
    inline char *kvstore() { return kvs; }
    inline uint64_t kvstore_size() { return kvs_sz; }
    inline uint64_t kvstore_offset() { return kvs_off; }

    // history_inbuf
    inline char *history_inbuf() { return inbuf; }
    inline uint64_t history_inbuf_size() { return history_buf_sz; }
    inline uint64_t history_inbuf_offset() { return inbuf_off; }

    // history_outbuf
    inline char *history_outbuf() { return outbuf; }
    inline uint64_t history_outbuf_size() { return history_buf_sz; }
    inline uint64_t history_outbuf_offset() { return outbuf_off; }

<<<<<<< HEAD
    // buffer
    inline char *buffer(int tid) { return buf + buf_sz * (tid % num_agents); }
    inline uint64_t buffer_size() { return buf_sz; }
    inline uint64_t buffer_offset(int tid) { return buf_off + buf_sz * (tid % num_agents); }

=======
	// intermediate results
	inline char *buffer(int tid) { return buf + buf_sz * (tid % num_agents); }
	inline uint64_t buffer_size() { return buf_sz; }
	inline uint64_t buffer_offset(int tid) { return buf_off + buf_sz * (tid % num_agents); }
>>>>>>> 52e2eeb4
};

#endif<|MERGE_RESOLUTION|>--- conflicted
+++ resolved
@@ -20,10 +20,6 @@
  *
  */
 
-<<<<<<< HEAD
-#ifdef USE_GPU
-=======
->>>>>>> 52e2eeb4
 #pragma once
 
 #ifdef USE_GPU
@@ -34,16 +30,15 @@
 
 class GPUMem {
 private:
-<<<<<<< HEAD
     int devid;
     int num_servers;
     int num_agents; // #gpu_engine
 
-    // The GPU memory layout: block-based kvstore | history in/out buffer | rdma buffer | heap
+    // The GPU memory layout: key/value cache | history in/out buffer(intermediate results) | rdma buffer | heap
     char *mem_gpu;
     uint64_t mem_gpu_sz;
 
-    // kvstore on gpu
+    // cache on gpu
     char *kvs;
     uint64_t kvs_sz;
     uint64_t kvs_off;
@@ -59,32 +54,11 @@
     char *buf; // #threads
     uint64_t buf_sz; // buffer size of single thread
     uint64_t buf_off;
-=======
-	int devid;
-	int num_servers;
-	int num_agents;
-
-	// The Wukong's GPU memory layout: key/value cache | intermediate results | heap
-	char *mem_gpu;
-	uint64_t mem_gpu_sz;
-
-	// FIXME: kvcache for gstore
-	//
-
-	// intermediate results (history table)
-	char *buf; // #threads
-	uint64_t buf_sz;
-	uint64_t buf_off;
->>>>>>> 52e2eeb4
-
-	// FIXME: head
-	//
 
 public:
-<<<<<<< HEAD
     GPUMem(int devid, int num_servers, int num_agents)
     :devid(devid), num_servers(num_servers), num_agents(num_agents) {
-        kvs_sz = GiB2B(global_gpu_kvstore_size_gb);
+        kvs_sz = GiB2B(global_gpu_kvcache_size_gb);
         history_buf_sz = global_gpu_max_element * sizeof(sid_t);
         if (RDMA::get_rdma().has_rdma()) {
             // only used by RDMA device
@@ -93,18 +67,11 @@
             buf_sz = 0;
         }
         mem_gpu_sz = kvs_sz + history_buf_sz * 2 + buf_sz * num_agents;
-=======
-	GPUMem(int devid, int num_servers, int num_agents)
-		: devid(devid), num_servers(num_servers), num_agents(num_agents) {
-		buf_sz = MiB2B(global_gpu_rdma_buf_size_mb);
-		mem_gpu_sz = buf_sz * num_agents;
->>>>>>> 52e2eeb4
 
-		CUDA_ASSERT(cudaSetDevice(devid));
-		CUDA_ASSERT(cudaMalloc(&mem_gpu, mem_gpu_sz));
-		CUDA_ASSERT(cudaMemset(mem_gpu, 0, mem_gpu_sz));
+        CUDA_ASSERT(cudaSetDevice(devid));
+        CUDA_ASSERT(cudaMalloc(&mem_gpu, mem_gpu_sz));
+        CUDA_ASSERT(cudaMemset(mem_gpu, 0, mem_gpu_sz));
 
-<<<<<<< HEAD
         kvs_off = 0;
         kvs = mem_gpu + kvs_off;
 
@@ -119,16 +86,8 @@
 
         logstream(LOG_INFO) << "GPUMem: devid: " << devid << ", num_servers: " << num_servers << ", num_agents: " << num_agents << LOG_endl;
     }
-=======
-		buf_off = 0;
-		buf = mem_gpu + buf_off;
-		logstream(LOG_INFO) << "GPUMem: devid: " << devid
-		                    << ", num_servers: " << num_servers
-		                    << ", num_agents: " << num_agents << LOG_endl;
-	}
->>>>>>> 52e2eeb4
 
-	~GPUMem() { CUDA_ASSERT(cudaFree(mem_gpu)); }
+    ~GPUMem() { CUDA_ASSERT(cudaFree(mem_gpu)); }
 
     inline char *memory() { return mem_gpu; }
     inline uint64_t memory_size() { return mem_gpu_sz; }
@@ -148,18 +107,10 @@
     inline uint64_t history_outbuf_size() { return history_buf_sz; }
     inline uint64_t history_outbuf_offset() { return outbuf_off; }
 
-<<<<<<< HEAD
     // buffer
     inline char *buffer(int tid) { return buf + buf_sz * (tid % num_agents); }
     inline uint64_t buffer_size() { return buf_sz; }
     inline uint64_t buffer_offset(int tid) { return buf_off + buf_sz * (tid % num_agents); }
 
-=======
-	// intermediate results
-	inline char *buffer(int tid) { return buf + buf_sz * (tid % num_agents); }
-	inline uint64_t buffer_size() { return buf_sz; }
-	inline uint64_t buffer_offset(int tid) { return buf_off + buf_sz * (tid % num_agents); }
->>>>>>> 52e2eeb4
 };
-
 #endif