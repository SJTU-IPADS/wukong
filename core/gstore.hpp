--- conflicted
+++ resolved
@@ -222,7 +222,7 @@
             logstream(LOG_INFO) << "cache allocate " << mem_size << " memory" << LOG_endl;
         }
 
-        /* Lookup a vertex in cache according to the given key.*/ 
+        /* Lookup a vertex in cache according to the given key.*/
         bool lookup(ikey_t key, vertex_t &ret) {
             if (!global_enable_caching)
                 return false;
@@ -315,7 +315,7 @@
                         assert(ret_ver == 0);
                         return;
                     }
-                } 
+                }
             }
         } // end of insert
 
@@ -339,37 +339,15 @@
 
                     /// Version is not checked and set here
                     /// since inconsistent expire time does not cause staleness.
-                    /// The only possible overhead is 
+                    /// The only possible overhead is
                     /// an extra update of vertex and expire time.
                     items[i].expire_time = timer::get_usec();
                     return;
                 }
             }
         }
-<<<<<<< HEAD
-    }; // end of RDMA_Cache
-=======
 #endif
     };
-
-
-    static const int NUM_LOCKS = 1024;
-
-    static const int ASSOCIATIVITY = 8;  // the associativity of slots in each bucket
-
-    // Memory Usage (estimation):
-    //   header region: |vertex| = 128-bit; #verts = (#S + #O) * AVG(#P) ～= #T
-    //   entry region:    |edge| =  32-bit; #edges = #T * 2 + (#S + #O) * AVG(#P) ～= #T * 3
-    //
-    //                                      (+VERSATILE)
-    //                                      #verts += #S + #O
-    //                                      #edges += (#S + #O) * AVG(#P) ~= #T
-    //
-    // main-header / (main-header + indirect-header)
-    static const int MHD_RATIO = 80;
-    // header * 100 / (header + entry)
-    static const int HD_RATIO = (128 * 100 / (128 + 3 * std::numeric_limits<sid_t>::digits));
->>>>>>> 7a2137c0
 
     int sid;
     Mem *mem;
