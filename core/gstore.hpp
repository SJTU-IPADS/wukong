--- conflicted
+++ resolved
@@ -869,7 +869,6 @@
         cout << (t3 - t2) / 1000 << " ms for insert index data into gstore" << endl;
     }
 
-<<<<<<< HEAD
 #if DYNAMIC_GSTORE   
     void insert_triple_out(const triple_t &triple, bool check_dup) {
         bool dedup_or_isdup = check_dup;
@@ -898,27 +897,6 @@
         } else {
             ikey_t key = ikey_t(triple.s, triple.p, OUT);
             if (insert_vertex_edge(key, triple.o, dedup_or_isdup)) {  // <6> vid's ngbrs w/ predicate (6) [need dedup]
-=======
-#if DYNAMIC_GSTORE
-    void insert_triple_out(const triple_t &triple) {
-        // (s, ->, p) ---> normal vertex(o)
-        // (s, ->, 0) ---> predicts
-        // (p, <-, 0) ---> normal vertex(s)
-        ikey_t key = ikey_t(triple.s, triple.p, OUT);
-        if (insert_vertex_edge(key, triple.o)) {
-            // key doesn't exist before
-            if (triple.p == PREDICATE_ID) {
-#ifdef VERSATILE
-                key = ikey_t(0, TYPE_ID, IN);
-                insert_vertex_edge(key, triple.s);
-                key = ikey_t(0, TYPE_ID, OUT);
-                insert_vertex_edge(key, triple.o);
-#endif
-            } else if (triple.p == TYPE_ID) {
-                key = ikey_t(0, triple.o, IN);
-                insert_vertex_edge(key, triple.s);
-            } else {
->>>>>>> 0cdeefd9
                 key = ikey_t(0, triple.p, IN);
                 if(insert_vertex_edge(key, triple.s, nodup)) { // <7> predicate-index (1) [dedup from <6>]
     #ifdef VERSATILE
