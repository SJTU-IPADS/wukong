/*
 * Copyright (c) 2016 Shanghai Jiao Tong University.
 *     All rights reserved.
 *
 *  Licensed under the Apache License, Version 2.0 (the "License");
 *  you may not use this file except in compliance with the License.
 *  You may obtain a copy of the License at
 *
 *      http://www.apache.org/licenses/LICENSE-2.0
 *
 *  Unless required by applicable law or agreed to in writing,
 *  software distributed under the License is distributed on an "AS
 *  IS" BASIS, WITHOUT WARRANTIES OR CONDITIONS OF ANY KIND, either
 *  express or implied.  See the License for the specific language
 *  governing permissions and limitations under the License.
 *
 * For more about this software visit:
 *
 *      http://ipads.se.sjtu.edu.cn/projects/wukong
 *
 */

#pragma once

#include <stdint.h> // uint64_t
#include <vector>
#include <iostream>
#include <pthread.h>
#include <boost/unordered_set.hpp>
#include <tbb/concurrent_hash_map.h>
#include <tbb/concurrent_unordered_set.h>

#include "config.hpp"
#include "rdma.hpp"
#include "data_statistic.hpp"
#include "type.hpp"
#include "buddy_malloc.hpp"

#include "mymath.hpp"
#include "timer.hpp"
#include "unit.hpp"
#include "variant.hpp"
using namespace std;

<<<<<<< HEAD
struct triple_t {
    sid_t s; // subject
    sid_t p; // predicate
    sid_t o; // object

    triple_t(): s(0), p(0), o(0) { }

    triple_t(sid_t _s, sid_t _p, sid_t _o): s(_s), p(_p), o(_o) { }
};

struct triple_attr_t {
    sid_t s; //subject
    sid_t p; //predicate
    attr_t v;    //the value
};


struct edge_sort_by_spo {
    inline bool operator()(const triple_t &t1, const triple_t &t2) {
        if (t1.s < t2.s)
            return true;
        else if (t1.s == t2.s)
            if (t1.p < t2.p)
                return true;
            else if (t1.p == t2.p && t1.o < t2.o)
                return true;
        return false;
    }
};

struct edge_sort_by_ops {
    inline bool operator()(const triple_t &t1, const triple_t &t2) {
        if (t1.o < t2.o)
            return true;
        else if (t1.o == t2.o)
            if (t1.p < t2.p)
                return true;
            else if ((t1.p == t2.p) && (t1.s < t2.s))
                return true;
        return false;
    }
};

=======
>>>>>>> 3e0b74ba
enum { NBITS_DIR = 1 };
enum { NBITS_IDX = 17 }; // equal to the size of t/pid
enum { NBITS_VID = (64 - NBITS_IDX - NBITS_DIR) }; // 0: index vertex, ID: normal vertex

enum { PREDICATE_ID = 0, TYPE_ID = 1 }; // reserve two special index IDs

static inline bool is_tpid(sid_t id) { return (id > 1) && (id < (1 << NBITS_IDX)); }

/**
 * predicate-base key/value store
 * key: vid | t/pid | direction
 * value: v/t/pid list
 */
struct ikey_t {
uint64_t dir : NBITS_DIR; // direction
uint64_t pid : NBITS_IDX; // predicate
uint64_t vid : NBITS_VID; // vertex

    ikey_t(): vid(0), pid(0), dir(0) { }

    ikey_t(sid_t v, sid_t p, dir_t d): vid(v), pid(p), dir(d) {
        assert((vid == v) && (dir == d) && (pid == p)); // no key truncate
    }

    bool operator == (const ikey_t &key) {
        if ((vid == key.vid) && (pid == key.pid) && (dir == key.dir))
            return true;
        return false;
    }

    bool operator != (const ikey_t &key) { return !(operator == (key)); }

    bool is_empty() { return ((vid == 0) && (pid == 0) && (dir == 0)); }

    void print() { cout << "[" << vid << "|" << pid << "|" << dir << "]" << endl; }

    uint64_t hash() {
        uint64_t r = 0;
        r += vid;
        r <<= NBITS_IDX;
        r += pid;
        r <<= NBITS_DIR;
        r += dir;
        return mymath::hash_u64(r); // the standard hash is too slow (i.e., std::hash<uint64_t>()(r))
    }
};

// 64-bit internal pointer (size < 256M and off < 64GB)
enum { NBITS_SIZE = 26 };
enum { NBITS_PTR = 36 };
enum { NBITS_TYPE= 2 }; //0 is sid ,1 is int, 2 is float, 3 is double

/// TODO: add sid and edge type in future
struct iptr_t {
uint64_t size: NBITS_SIZE;
uint64_t off: NBITS_PTR;
uint64_t type: NBITS_TYPE;

    iptr_t(): size(0), off(0), type(0) { }

    iptr_t(uint64_t s, uint64_t o, uint64_t t = 0): size(s), off(o), type(t) {
        // no truncated
        assert ((size == s) && (off == o) && (type == t));
    }

    bool operator == (const iptr_t &ptr) {
        if ((size == ptr.size) && (off == ptr.off) &&(type == ptr.type))
            return true;
        return false;
    }

    bool operator != (const iptr_t &ptr) {
        return !(operator == (ptr));
    }
};

// 128-bit vertex (key)
struct vertex_t {
    ikey_t key; // 64-bit: vertex | predicate | direction
    iptr_t ptr; // 64-bit: size | offset
};

// 32-bit edge (value)
struct edge_t {
    sid_t val;  // vertex ID

    edge_t &operator = (const edge_t &e) {
        if (this != &e) val = e.val;
        return *this;
    }
};

/**
 * Map the Graph model (e.g., vertex, edge, index) to KVS model (e.g., key, value)
 */
class GStore {
private:
    class RDMA_Cache {
        struct Item {
            pthread_spinlock_t lock;
            vertex_t v;
            Item() {
                pthread_spin_init(&lock, 0);
            }
        };

        static const int NUM_ITEMS = 100000;
        Item items[NUM_ITEMS];

    public:
        /// TODO: use more clever cache structure with lock-free implementation
        bool lookup(ikey_t key, vertex_t &ret) {
            if (!global_enable_caching)
                return false;

            int idx = key.hash() % NUM_ITEMS;
            bool found = false;
            pthread_spin_lock(&(items[idx].lock));
            if (items[idx].v.key == key) {
                ret = items[idx].v;
                found = true;
            }
            pthread_spin_unlock(&(items[idx].lock));
            return found;
        }

        void insert(vertex_t &v) {
            if (!global_enable_caching)
                return;

            int idx = v.key.hash() % NUM_ITEMS;
            pthread_spin_lock(&items[idx].lock);
            items[idx].v = v;
            pthread_spin_unlock(&items[idx].lock);
        }
    };

    static const int NUM_LOCKS = 1024;

    static const int ASSOCIATIVITY = 8;  // the associativity of slots in each bucket

    // Memory Usage (estimation):
    //   header region: |vertex| = 128-bit; #verts = (#S + #O) * AVG(#P) ～= #T
    //   entry region:    |edge| =  32-bit; #edges = #T * 2 + (#S + #O) * AVG(#P) ～= #T * 3
    //
    //                                      (+VERSATILE)
    //                                      #verts += #S + #O
    //                                      #edges += (#S + #O) * AVG(#P) ~= #T
    static const int MHD_RATIO = 80; // main-header / (main-header + indirect-header)
    static const int HD_RATIO = (128 * 100 / (128 + 3 * std::numeric_limits<sid_t>::digits)); // header * 100 / (header + entry)

    int sid;
    Mem *mem;

    vertex_t *vertices;
    edge_t *edges;

    uint64_t num_slots;       // 1 bucket = ASSOCIATIVITY slots
    uint64_t num_buckets;     // main-header region (static)
    uint64_t num_buckets_ext; // indirect-header region (dynamical)
    uint64_t num_entries;     // entry region (dynamical)

    uint64_t last_ext;
    pthread_spinlock_t bucket_ext_lock;
    pthread_spinlock_t bucket_locks[NUM_LOCKS]; // lock virtualization (see paper: vLokc CGO'13)

    RDMA_Cache rdma_cache;

#if DYNAMIC_GSTORE
    // manage the memory of edges(val)
    Malloc_Interface *edge_allocator;
#else
    uint64_t last_entry;
    pthread_spinlock_t entry_lock;
#endif

    // cluster chaining hash-table (see paper: DrTM SOSP'15)
    uint64_t insert_key(ikey_t key) {
        uint64_t bucket_id = key.hash() % num_buckets;
        uint64_t slot_id = bucket_id * ASSOCIATIVITY;
        uint64_t lock_id = bucket_id % NUM_LOCKS;

        bool found = false;
        pthread_spin_lock(&bucket_locks[lock_id]);
        while (slot_id < num_slots) {
            // the last slot of each bucket is always reserved for pointer to indirect header
            /// TODO: add type info to slot and resue the last slot to store key
            /// TODO: key.vid is reused to store the bucket_id of indirect header rather than ptr.off,
            ///       since the is_empty() is not robust.
            for (int i = 0; i < ASSOCIATIVITY - 1; i++, slot_id++) {
                //assert(vertices[slot_id].key != key); // no duplicate key
                if (vertices[slot_id].key == key) {
                    key.print();
                    vertices[slot_id].key.print();
                    cout << "ERROR: conflict at slot["
                         << slot_id << "] of bucket["
                         << bucket_id << "]" << endl;
                    assert(false);
                }

                // insert to an empty slot
                if (vertices[slot_id].key.is_empty()) {
                    vertices[slot_id].key = key;
                    goto done;
                }
            }

            // whether the bucket_ext (indirect-header region) is used
            if (!vertices[slot_id].key.is_empty()) {
                slot_id = vertices[slot_id].key.vid * ASSOCIATIVITY;
                continue; // continue and jump to next bucket
            }


            // allocate and link a new indirect header
            pthread_spin_lock(&bucket_ext_lock);
            if (last_ext >= num_buckets_ext) {
                cout << "ERROR: out of indirect-header region." << endl;
                assert(last_ext < num_buckets_ext);
            }
            vertices[slot_id].key.vid = num_buckets + (last_ext++);
            pthread_spin_unlock(&bucket_ext_lock);

            slot_id = vertices[slot_id].key.vid * ASSOCIATIVITY; // move to a new bucket_ext
            vertices[slot_id].key = key; // insert to the first slot
            goto done;
        }
done:
        pthread_spin_unlock(&bucket_locks[lock_id]);
        assert(slot_id < num_slots);
        assert(vertices[slot_id].key == key);
        return slot_id;
    }

    uint64_t alloc_edges(uint64_t n, int64_t tid = -1) {
#if DYNAMIC_GSTORE
        uint64_t sz = n * sizeof(edge_t);
        return edge_allocator->malloc(sz, tid) / sizeof(edge_t);
#else
        uint64_t orig;
        pthread_spin_lock(&entry_lock);
        orig = last_entry;
        last_entry += n;
        if (last_entry >= num_entries) {
            cout << "ERROR: out of entry region." << endl;
            assert(last_entry < num_entries);
        }
        pthread_spin_unlock(&entry_lock);
        return orig;
#endif
    }

    vertex_t get_vertex_remote(int tid, ikey_t key) {
        int dst_sid = mymath::hash_mod(key.vid, global_num_servers);
        uint64_t bucket_id = key.hash() % num_buckets;
        vertex_t vert;

        // Currently, we don't support to directly get remote vertex/edge without RDMA
        // TODO: implement it w/o RDMA
        assert(global_use_rdma);

        if (rdma_cache.lookup(key, vert))
            return vert; // found

        char *buf = mem->buffer(tid);
        while (true) {
            uint64_t off = bucket_id * ASSOCIATIVITY * sizeof(vertex_t);
            uint64_t sz = ASSOCIATIVITY * sizeof(vertex_t);

            RDMA &rdma = RDMA::get_rdma();
            rdma.dev->RdmaRead(tid, dst_sid, buf, sz, off);
            vertex_t *verts = (vertex_t *)buf;
            for (int i = 0; i < ASSOCIATIVITY; i++) {
                if (i < ASSOCIATIVITY - 1) {
                    if (verts[i].key == key) {
                        rdma_cache.insert(verts[i]);
                        return verts[i]; // found
                    }
                } else {
                    if (verts[i].key.is_empty())
                        return vertex_t(); // not found

                    bucket_id = verts[i].key.vid; // move to next bucket
                    break; // break for-loop
                }
            }
        }
    }

    vertex_t get_vertex_local(int tid, ikey_t key) {
        uint64_t bucket_id = key.hash() % num_buckets;
        while (true) {
            for (int i = 0; i < ASSOCIATIVITY; i++) {
                uint64_t slot_id = bucket_id * ASSOCIATIVITY + i;
                if (i < ASSOCIATIVITY - 1) {
                    //data part
                    if (vertices[slot_id].key == key) {
                        //we found it
                        return vertices[slot_id];
                    }
                } else {
                    if (vertices[slot_id].key.is_empty())
                        return vertex_t(); // not found

                    bucket_id = vertices[slot_id].key.vid; // move to next bucket
                    break; // break for-loop
                }
            }
        }
    }

    edge_t *get_edges_remote(int tid, sid_t vid, dir_t d, sid_t pid, uint64_t *sz) {
        int dst_sid = mymath::hash_mod(vid, global_num_servers);
        ikey_t key = ikey_t(vid, pid, d);
        vertex_t v = get_vertex_remote(tid, key);

        if (v.key.is_empty()) {
            *sz = 0;
            return NULL; // not found
        }

        // Currently, we don't support to directly get remote vertex/edge without RDMA
        // TODO: implement it w/o RDMA
        assert(global_use_rdma);

        char *buf = mem->buffer(tid);
        uint64_t r_off  = num_slots * sizeof(vertex_t) + v.ptr.off * sizeof(edge_t);
        uint64_t r_sz = v.ptr.size * sizeof(edge_t);

        RDMA &rdma = RDMA::get_rdma();
        rdma.dev->RdmaRead(tid, dst_sid, buf, r_sz, r_off);
        edge_t *result_ptr = (edge_t *)buf;

        *sz = v.ptr.size;
        return result_ptr;
    }

    edge_t *get_edges_local(int tid, sid_t vid, dir_t d, sid_t pid, uint64_t *sz) {
        ikey_t key = ikey_t(vid, pid, d);
        vertex_t v = get_vertex_local(tid, key);

        if (v.key.is_empty()) {
            *sz = 0;
            return NULL;
        }

        *sz = v.ptr.size;
        uint64_t off = v.ptr.off;
        return &(edges[off]);
    }


    typedef tbb::concurrent_hash_map<sid_t, vector<sid_t>> tbb_hash_map;

    tbb_hash_map pidx_in_map; // predicate-index (IN)
    tbb_hash_map pidx_out_map; // predicate-index (OUT)
    tbb_hash_map tidx_map; // type-index

    void insert_index_map(tbb_hash_map &map, dir_t d) {
        for (auto const &e : map) {
            sid_t pid = e.first;
            uint64_t sz = e.second.size();
            uint64_t off = alloc_edges(sz);

            ikey_t key = ikey_t(0, pid, d);
            uint64_t slot_id = insert_key(key);
            iptr_t ptr = iptr_t(sz, off);
            vertices[slot_id].ptr = ptr;

            for (auto const &vid : e.second)
                edges[off++].val = vid;
        }
    }


#ifdef VERSATILE
    typedef tbb::concurrent_unordered_set<sid_t> tbb_unordered_set;

    tbb_unordered_set p_set; // all of predicates
    tbb_unordered_set v_set; // all of vertices (subjects and objects)


    void insert_index_set(tbb_unordered_set &set, dir_t d) {
        uint64_t sz = set.size();
        uint64_t off = alloc_edges(sz);

        ikey_t key = ikey_t(0, TYPE_ID, d);
        uint64_t slot_id = insert_key(key);
        iptr_t ptr = iptr_t(sz, off);
        vertices[slot_id].ptr = ptr;

        for (auto const &e : set)
            edges[off++].val = e;
    }
#endif

public:

    // encoding rules of gstore
    // subject/object (vid) >= 2^17, 2^17 > predicate/type (p/tid) > 2^1,
    // TYPE_ID = 1, PREDICATE_ID = 0, OUT = 1, IN = 0
    //
    // NORMAL key/value pair
    //   key = [vid |    predicate | IN/OUT]  value = [vid0, vid1, ..]  i.e., vid's ngbrs w/ predicate
    //   key = [vid |      TYPE_ID |    OUT]  value = [tid0, tid1, ..]  i.e., vid's all types
    //   key = [vid | PREDICATE_ID | IN/OUT]  value = [pid0, pid1, ..]  i.e., vid's all predicates
    // INDEX key/value pair
    //   key = [  0 |          pid | IN/OUT]  value = [vid0, vid1, ..]  i.e., predicate-index
    //   key = [  0 |          tid |     IN]  value = [vid0, vid1, ..]  i.e., type-index
    //   key = [  0 |      TYPE_ID |    OUT]  value = [vid0, vid1, ..]  i.e., all objects/subjects
    //   key = [  0 |      TYPE_ID |    OUT]  value = [vid0, vid1, ..]  i.e., all predicates
    // Empty key
    //   key = [  0 |            0 |      0]  value = [vid0, vid1, ..]  i.e., init

    // GStore: key (main-header and indirect-header region) | value (entry region)
    //         head region is a cluster chaining hash-table (with associativity)
    //         entry region is a varying-size array
    GStore(int sid, Mem *mem): sid(sid), mem(mem) {
        uint64_t header_region = mem->kvstore_size() * HD_RATIO / 100;
        uint64_t entry_region = mem->kvstore_size() - header_region;

        // header region
        num_slots = header_region / sizeof(vertex_t);
        num_buckets = mymath::hash_prime_u64((num_slots / ASSOCIATIVITY) * MHD_RATIO / 100);
        num_buckets_ext = (num_slots / ASSOCIATIVITY) - num_buckets;

        // entry region
        num_entries = entry_region / sizeof(edge_t);
#if DYNAMIC_GSTORE
        edge_allocator = new Buddy_Malloc();
#else
        pthread_spin_init(&entry_lock, 0);
#endif

        cout << "INFO: gstore = " << mem->kvstore_size() << " bytes " << std::endl
             << "      header region: " << num_slots << " slots"
             << " (main = " << num_buckets << ", indirect = " << num_buckets_ext << ")" << std::endl
             << "      entry region: " << num_entries << " entries" << std::endl;

        vertices = (vertex_t *)(mem->kvstore());
        edges = (edge_t *)(mem->kvstore() + num_slots * sizeof(vertex_t));

        pthread_spin_init(&bucket_ext_lock, 0);
        for (int i = 0; i < NUM_LOCKS; i++)
            pthread_spin_init(&bucket_locks[i], 0);
    }

    void init() {
        // initiate keys
        #pragma omp parallel for num_threads(global_num_engines)
        for (uint64_t i = 0; i < num_slots; i++)
            vertices[i].key = ikey_t();
        last_ext = 0;

#if DYNAMIC_GSTORE
        edge_allocator->init((void *)edges, num_entries * sizeof(edge_t), global_num_engines);
#else
        last_entry = 0;
#endif
    }

    // skip all TYPE triples (e.g., <http://www.Department0.University0.edu> rdf:type ub:University)
    // because Wukong treats all TYPE triples as index vertices. In addition, the triples in triple_ops
    // has been sorted by the vid of object, and IDs of types are always smaller than normal vertex IDs.
    // Consequently, all TYPE triples are aggregated at the beggining of triple_ops
    void insert_normal(vector<triple_t> &spo, vector<triple_t> &ops, int tid) {
        // treat type triples as index vertices
        uint64_t type_triples = 0;
        while (type_triples < ops.size() && is_tpid(ops[type_triples].o))
            type_triples++;

#ifdef VERSATILE
        // The following code is used to support a rare case where the predicate is unknown
        // (e.g., <http://www.Department0.University0.edu> ?P ?O). Each normal vertex should
        // add two key/value pairs with a reserved ID (i.e., PREDICATE_ID) as the predicate
        // to store the IN and OUT lists of its predicates.
        // e.g., key=(vid, PREDICATE_ID, IN/OUT), val=(predicate0, predicate1, ...)
        //
        // NOTE, it is disabled by default in order to save memory.
        vector<sid_t> predicates;
#endif

        uint64_t s = 0;
        while (s < spo.size()) {
            // predicate-based key (subject + predicate)
            uint64_t e = s + 1;
            while ((e < spo.size())
                    && (spo[s].s == spo[e].s)
                    && (spo[s].p == spo[e].p))  { e++; }

            // allocate a vertex and edges
            ikey_t key = ikey_t(spo[s].s, spo[s].p, OUT);
            uint64_t off = alloc_edges(e - s, tid);

            // insert a vertex
            uint64_t slot_id = insert_key(key);
            iptr_t ptr = iptr_t(e - s, off);
            vertices[slot_id].ptr = ptr;

            // insert edges
            for (uint64_t i = s; i < e; i++)
                edges[off++].val = spo[i].o;

#ifdef VERSATILE
            // add a new predicate
            predicates.push_back(spo[s].p);

            // insert a special PREDICATE triple (OUT)
            if (e >= spo.size() || spo[s].s != spo[e].s) {
                // allocate a vertex and edges
                ikey_t key = ikey_t(spo[s].s, PREDICATE_ID, OUT);
                uint64_t sz = predicates.size();
                uint64_t off = alloc_edges(sz, tid);

                // insert a vertex
                uint64_t slot_id = insert_key(key);
                iptr_t ptr = iptr_t(sz, off);
                vertices[slot_id].ptr = ptr;

                // insert edges
                for (auto const &p : predicates)
                    edges[off++].val = p;

                predicates.clear();
            }
#endif

            s = e;
        }

        s = type_triples; // skip type triples
        while (s < ops.size()) {
            // predicate-based key (object + predicate)
            uint64_t e = s + 1;
            while ((e < ops.size())
                    && (ops[s].o == ops[e].o)
                    && (ops[s].p == ops[e].p)) { e++; }

            // allocate a vertex and edges
            ikey_t key = ikey_t(ops[s].o, ops[s].p, IN);
            uint64_t off = alloc_edges(e - s, tid);

            // insert a vertex
            uint64_t slot_id = insert_key(key);
            iptr_t ptr = iptr_t(e - s, off);
            vertices[slot_id].ptr = ptr;

            // insert edges
            for (uint64_t i = s; i < e; i++)
                edges[off++].val = ops[i].s;

#ifdef VERSATILE
            // add a new predicate
            predicates.push_back(ops[s].p);

            // insert a special PREDICATE triple (OUT)
            if (e >= ops.size() || ops[s].o != ops[e].o) {
                // allocate a vertex and edges
                ikey_t key = ikey_t(ops[s].o, PREDICATE_ID, IN);
                uint64_t sz = predicates.size();
                uint64_t off = alloc_edges(sz, tid);

                // insert a vertex
                uint64_t slot_id = insert_key(key);
                iptr_t ptr = iptr_t(sz, off);
                vertices[slot_id].ptr = ptr;

                // insert edges
                for (auto const &p : predicates)
                    edges[off++].val = p;

                predicates.clear();
            }
#endif
            s = e;
        }
    }

    void insert_index() {
        uint64_t t1 = timer::get_usec();

        cout << " start (parallel) prepare index info " << endl;

#if DYNAMIC_GSTORE
        edge_allocator->merge_freelists();
#endif
        // scan raw data to generate index data in parallel
        #pragma omp parallel for num_threads(global_num_engines)
        for (uint64_t bucket_id = 0; bucket_id < num_buckets + last_ext; bucket_id++) {
            uint64_t slot_id = bucket_id * ASSOCIATIVITY;
            for (int i = 0; i < ASSOCIATIVITY - 1; i++, slot_id++) {
                // skip empty slot
                if (vertices[slot_id].key.is_empty()) break;

                sid_t vid = vertices[slot_id].key.vid;
                sid_t pid = vertices[slot_id].key.pid;

                uint64_t sz = vertices[slot_id].ptr.size;
                uint64_t off = vertices[slot_id].ptr.off;

                if (vertices[slot_id].key.dir == IN) {
                    if (pid == PREDICATE_ID) {
#ifdef VERSATILE
                        v_set.insert(vid);
                        for (uint64_t e = 0; e < sz; e++)
                            p_set.insert(edges[off + e].val);
#endif
                    } else if (pid == TYPE_ID) {
                        assert(false); // (IN) type triples should be skipped
                    } else { // predicate-index (OUT) vid
                        tbb_hash_map::accessor a;
                        pidx_out_map.insert(a, pid);
                        a->second.push_back(vid);
                    }
                } else {
                    if (pid == PREDICATE_ID) {
#ifdef VERSATILE
                        v_set.insert(vid);
                        for (uint64_t e = 0; e < sz; e++)
                            p_set.insert(edges[off + e].val);
#endif
                    } else if (pid == TYPE_ID) {
                        // type-index (IN) vid
                        for (uint64_t e = 0; e < sz; e++) {
                            tbb_hash_map::accessor a;
                            tidx_map.insert(a, edges[off + e].val);
                            a->second.push_back(vid);
                        }
                    } else { // predicate-index (IN) vid
                        tbb_hash_map::accessor a;
                        pidx_in_map.insert(a, pid);
                        a->second.push_back(vid);
                    }
                }
            }
        }
        uint64_t t2 = timer::get_usec();
        cout << (t2 - t1) / 1000 << " ms for (parallel) prepare index info" << endl;

        // add type/predicate index vertices
        insert_index_map(tidx_map, IN);
        insert_index_map(pidx_in_map, IN);
        insert_index_map(pidx_out_map, OUT);

        tbb_hash_map().swap(pidx_in_map);
        tbb_hash_map().swap(pidx_out_map);
        tbb_hash_map().swap(tidx_map);

#ifdef VERSATILE
        insert_index_set(v_set, IN);
        insert_index_set(p_set, OUT);

        tbb_unordered_set().swap(v_set);
        tbb_unordered_set().swap(p_set);
#endif

        uint64_t t3 = timer::get_usec();
        cout << (t3 - t2) / 1000 << " ms for insert index data into gstore" << endl;
    }

    // prepare data for planner
    void generate_statistic(data_statistic & stat) {
        for (uint64_t bucket_id = 0; bucket_id < num_buckets + num_buckets_ext; bucket_id++) {
            uint64_t slot_id = bucket_id * ASSOCIATIVITY;
            for (int i = 0; i < ASSOCIATIVITY - 1; i++, slot_id++) {
                // skip empty slot
                if (vertices[slot_id].key.is_empty()) continue;

                sid_t vid = vertices[slot_id].key.vid;
                sid_t pid = vertices[slot_id].key.pid;

                uint64_t off = vertices[slot_id].ptr.off;
                if (pid == PREDICATE_ID) continue; // skip for index vertex

                unordered_map<ssid_t, int> &ptcount = stat.predicate_to_triple;
                unordered_map<ssid_t, int> &pscount = stat.predicate_to_subject;
                unordered_map<ssid_t, int> &pocount = stat.predicate_to_object;
                unordered_map<ssid_t, int> &tyscount = stat.type_to_subject;
                unordered_map<ssid_t, vector<direct_p> > &ipcount = stat.id_to_predicate;

                if (vertices[slot_id].key.dir == IN) {
                    uint64_t sz = vertices[slot_id].ptr.size;

                    // triples only count from one direction
                    if (ptcount.find(pid) == ptcount.end())
                        ptcount[pid] = sz;
                    else
                        ptcount[pid] += sz;

                    // count objects
                    if (pocount.find(pid) == pocount.end())
                        pocount[pid] = 1;
                    else
                        pocount[pid]++;

                    // count in predicates for specific id
                    ipcount[vid].push_back(direct_p(IN, pid));
                } else {
                    // count subjects
                    if (pscount.find(pid) == pscount.end())
                        pscount[pid] = 1;
                    else
                        pscount[pid]++;

                    // count out predicates for specific id
                    ipcount[vid].push_back(direct_p(OUT, pid));

                    // count type predicate
                    if (pid == TYPE_ID) {
                        uint64_t sz = vertices[slot_id].ptr.size;
                        uint64_t off = vertices[slot_id].ptr.off;

                        for (uint64_t j = 0; j < sz; j++) {
                            //src may belongs to multiple types
                            sid_t obid = edges[off + j].val;

                            if (tyscount.find(obid) == tyscount.end())
                                tyscount[obid] = 1;
                            else
                                tyscount[obid]++;

                            if (pscount.find(obid) == pscount.end())
                                pscount[obid] = 1;
                            else
                                pscount[obid]++;

                            ipcount[vid].push_back(direct_p(OUT, obid));
                        }
                    }
                }
            }
        }

        //cout<<"sizeof predicate_to_triple = "<<stat.predicate_to_triple.size()<<endl;
        //cout<<"sizeof predicate_to_subject = "<<stat.predicate_to_subject.size()<<endl;
        //cout<<"sizeof predicate_to_object = "<<stat.predicate_to_object.size()<<endl;
        //cout<<"sizeof type_to_subject = "<<stat.type_to_subject.size()<<endl;
        //cout<<"sizeof id_to_predicate = "<<stat.id_to_predicate.size()<<endl;

        unordered_map<pair<ssid_t, ssid_t>, four_num, boost::hash<pair<int, int> > > &ppcount = stat.correlation;

        // do statistic for correlation
        for (unordered_map<ssid_t, vector<direct_p> >::iterator it = stat.id_to_predicate.begin();
                it != stat.id_to_predicate.end(); it++ ) {
            ssid_t vid = it->first;
            vector<direct_p> &vec = it->second;

            for (uint64_t i = 0; i < vec.size(); i++) {
                for (uint64_t j = i + 1; j < vec.size(); j++) {
                    ssid_t p1, d1, p2, d2;
                    if (vec[i].p < vec[j].p) {
                        p1 = vec[i].p;
                        d1 = vec[i].dir;
                        p2 = vec[j].p;
                        d2 = vec[j].dir;
                    } else {
                        p1 = vec[j].p;
                        d1 = vec[j].dir;
                        p2 = vec[i].p;
                        d2 = vec[i].dir;
                    }

                    if (d1 == OUT && d2 == OUT)
                        ppcount[make_pair(p1, p2)].out_out++;

                    if (d1 == OUT && d2 == IN)
                        ppcount[make_pair(p1, p2)].out_in++;

                    if (d1 == IN && d2 == IN)
                        ppcount[make_pair(p1, p2)].in_in++;

                    if (d1 == IN && d2 == OUT)
                        ppcount[make_pair(p1, p2)].in_out++;
                }
            }
        }
        //cout << "sizeof correlation = " << stat.correlation.size() << endl;
        cout << "INFO#" << sid << ": generating stats is finished." << endl;
    }

    // FIXME: refine parameters with vertex_t
    edge_t *get_edges_global(int tid, sid_t vid, dir_t d, sid_t pid, uint64_t *sz) {
        if (mymath::hash_mod(vid, global_num_servers) == sid)
            return get_edges_local(tid, vid, d, pid, sz);
        else
            return get_edges_remote(tid, vid, d, pid, sz);
    }

    edge_t *get_index_edges_local(int tid, sid_t pid, dir_t d, uint64_t *sz) {
        // predicate is not important, so we set it 0
        return get_edges_local(tid, 0, d, pid, sz);
    }

    // insert the attr of edge
    void insert_vertex_attr(vector<triple_attr_t> &vertex_attr, int64_t t_id) {
        uint64_t s =0;
        uint64_t num = vertex_attr.size();

        while(s < num){
            // get the value type
            int type = boost::apply_visitor(get_type, vertex_attr[s].v);
            uint64_t size = (get_size(type) -1 ) / sizeof(edge_t) + 1;    // get the ceil size;
            uint64_t off = alloc_edges(size, t_id);
            ikey_t key = ikey_t(vertex_attr[s].s,vertex_attr[s].p,OUT);
            //key.print();
            uint64_t slot_id = insert_key(key);
            iptr_t ptr = iptr_t(size, off, type);
            //cout <<" the slot id "<< slot_id << " the off " <<off <<endl;
            vertices[slot_id].ptr = ptr;

            // store the attr value 
            switch (type){
                case INT_t :{
                    int* T_ptr = (int*) (edges+ off);
                    *T_ptr = boost::get<int>(vertex_attr[s].v);
                    break;
                }
                case FLOAT_t :{
                    float* T_ptr = (float*) (edges+ off);
                    *T_ptr = boost::get<float>(vertex_attr[s].v);
                    break;
                }
                case DOUBLE_t :{
                    double* T_ptr = (double*) (edges+ off);
                    *T_ptr = boost::get<double>(vertex_attr[s].v);
                    break;
                }
                default :
                    cout<< "Not support value type" <<endl;
            }
            s++;
        }
    }

    //get the attr of edge
    bool get_vertex_attr_remote(int tid, sid_t vid, dir_t d, sid_t pid, attr_t& result) {
        int dst_sid = mymath::hash_mod(vid, global_num_servers);
        ikey_t key = ikey_t(vid, pid, d);
        vertex_t v = get_vertex_remote(tid, key);
        int type = v.ptr.type;

        if (v.key.is_empty()) {
            return false; // not found
        }
        // TODO: implement it w/o RDMA
        assert(global_use_rdma);

        char *buf = mem->buffer(tid);
        uint64_t r_off  = num_slots * sizeof(vertex_t) + v.ptr.off * sizeof(edge_t);
        uint64_t r_sz = v.ptr.size * sizeof(edge_t);
        RDMA &rdma = RDMA::get_rdma();
        rdma.dev->RdmaRead(tid, dst_sid, buf, r_sz, r_off);
        switch (type){
            case INT_t:
                result =  *((int*)(&(edges[r_off])));
                break;
            case FLOAT_t:
                result =  *((float*)(&(edges[r_off])));
                break;
            case DOUBLE_t:
                result =  *((double*)(&(edges[r_off])));
                break;
            default:
                cout<< "Not support value type" << endl;
                break;
        }
        return true;
    }

    bool get_vertex_attr_local(int tid, sid_t vid, dir_t d, sid_t pid,attr_t &result) {
        ikey_t key = ikey_t(vid, pid, d);
        vertex_t v = get_vertex_local(tid, key);
        int type = v.ptr.type;

        if (v.key.is_empty()) {
            return false;
        }
        //v.key.print();
        uint64_t off = v.ptr.off;

        switch (type){
            case INT_t:
                result =  *((int*)(&(edges[off])));
                break;
            case FLOAT_t:
                result =  *((float*)(&(edges[off])));
                break;
            case DOUBLE_t:
                result =  *((double*)(&(edges[off])));
                break;
            default:
                cout<< "Not support value type" << endl;
                break;
        }
        return true;
        // result =  *((attr_t*)(&(edges[off])));
    }

    bool get_vertex_attr_global(int tid, sid_t vid, dir_t d , sid_t pid, attr_t& result) {

        if (mymath::hash_mod(vid, global_num_servers) == sid)
            return get_vertex_attr_local(tid, vid, d, pid, result);
        else
            return get_vertex_attr_remote(tid, vid, d, pid, result);
    }

    // analysis and debuging
    void print_mem_usage() {
        uint64_t used_slots = 0;
        for (uint64_t x = 0; x < num_buckets; x++) {
            uint64_t slot_id = x * ASSOCIATIVITY;
            for (int y = 0; y < ASSOCIATIVITY - 1; y++, slot_id++) {
                if (vertices[slot_id].key.is_empty())
                    continue;
                used_slots++;
            }
        }

        cout << "main header: " << B2MiB(num_buckets * ASSOCIATIVITY * sizeof(vertex_t))
             << " MB (" << num_buckets * ASSOCIATIVITY << " slots)" << endl;
        cout << "\tused: " << 100.0 * used_slots / (num_buckets * ASSOCIATIVITY)
             << " % (" << used_slots << " slots)" << endl;
        cout << "\tchain: " << 100.0 * num_buckets / (num_buckets * ASSOCIATIVITY)
             << " % (" << num_buckets << " slots)" << endl;

        used_slots = 0;
        for (uint64_t x = num_buckets; x < num_buckets + last_ext; x++) {
            uint64_t slot_id = x * ASSOCIATIVITY;
            for (int y = 0; y < ASSOCIATIVITY - 1; y++, slot_id++) {
                if (vertices[slot_id].key.is_empty())
                    continue;
                used_slots++;
            }
        }

        cout << "indirect header: " << B2MiB(num_buckets_ext * ASSOCIATIVITY * sizeof(vertex_t))
             << " MB (" << num_buckets_ext * ASSOCIATIVITY << " slots)" << endl;
        cout << "\talloced: " << 100.0 * last_ext / num_buckets_ext
             << " % (" << last_ext << " buckets)" << endl;
        cout << "\tused: " << 100.0 * used_slots / (num_buckets_ext * ASSOCIATIVITY)
             << " % (" << used_slots << " slots)" << endl;

        cout << "entry: " << B2MiB(num_entries * sizeof(edge_t))
             << " MB (" << num_entries << " entries)" << endl;
#if DYNAMIC_GSTORE
        edge_allocator->print_memory_usage();
#else
        cout << "\tused: " << 100.0 * last_entry / num_entries
             << " % (" << last_entry << " entries)" << endl;
#endif

        uint64_t sz = 0;
        get_edges_local(0, 0, IN, TYPE_ID, &sz);
        cout << "#vertices: " << sz << endl;
        get_edges_local(0, 0, OUT, TYPE_ID, &sz);
        cout << "#predicates: " << sz << endl;
    }
};<|MERGE_RESOLUTION|>--- conflicted
+++ resolved
@@ -42,52 +42,6 @@
 #include "variant.hpp"
 using namespace std;
 
-<<<<<<< HEAD
-struct triple_t {
-    sid_t s; // subject
-    sid_t p; // predicate
-    sid_t o; // object
-
-    triple_t(): s(0), p(0), o(0) { }
-
-    triple_t(sid_t _s, sid_t _p, sid_t _o): s(_s), p(_p), o(_o) { }
-};
-
-struct triple_attr_t {
-    sid_t s; //subject
-    sid_t p; //predicate
-    attr_t v;    //the value
-};
-
-
-struct edge_sort_by_spo {
-    inline bool operator()(const triple_t &t1, const triple_t &t2) {
-        if (t1.s < t2.s)
-            return true;
-        else if (t1.s == t2.s)
-            if (t1.p < t2.p)
-                return true;
-            else if (t1.p == t2.p && t1.o < t2.o)
-                return true;
-        return false;
-    }
-};
-
-struct edge_sort_by_ops {
-    inline bool operator()(const triple_t &t1, const triple_t &t2) {
-        if (t1.o < t2.o)
-            return true;
-        else if (t1.o == t2.o)
-            if (t1.p < t2.p)
-                return true;
-            else if ((t1.p == t2.p) && (t1.s < t2.s))
-                return true;
-        return false;
-    }
-};
-
-=======
->>>>>>> 3e0b74ba
 enum { NBITS_DIR = 1 };
 enum { NBITS_IDX = 17 }; // equal to the size of t/pid
 enum { NBITS_VID = (64 - NBITS_IDX - NBITS_DIR) }; // 0: index vertex, ID: normal vertex
