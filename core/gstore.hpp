/*
 * Copyright (c) 2016 Shanghai Jiao Tong University.
 *     All rights reserved.
 *
 *  Licensed under the Apache License, Version 2.0 (the "License");
 *  you may not use this file except in compliance with the License.
 *  You may obtain a copy of the License at
 *
 *      http://www.apache.org/licenses/LICENSE-2.0
 *
 *  Unless required by applicable law or agreed to in writing,
 *  software distributed under the License is distributed on an "AS
 *  IS" BASIS, WITHOUT WARRANTIES OR CONDITIONS OF ANY KIND, either
 *  express or implied.  See the License for the specific language
 *  governing permissions and limitations under the License.
 *
 * For more about this software visit:
 *
 *      http://ipads.se.sjtu.edu.cn/projects/wukong
 *
 */

#pragma once

#include <stdint.h> // uint64_t
#include <vector>
#include <queue>
#include <iostream>
#include <pthread.h>
#include <boost/unordered_set.hpp>
#include <tbb/concurrent_hash_map.h>
#include <tbb/concurrent_unordered_set.h>

#include "config.hpp"
#include "rdma.hpp"
#include "data_statistic.hpp"
#include "type.hpp"
#include "buddy_malloc.hpp"

#include "mymath.hpp"
#include "timer.hpp"
#include "unit.hpp"
#include "variant.hpp"

using namespace std;

enum { NBITS_DIR = 1 };
enum { NBITS_IDX = 17 }; // equal to the size of t/pid
enum { NBITS_VID = (64 - NBITS_IDX - NBITS_DIR) }; // 0: index vertex, ID: normal vertex

// reserve two special index IDs (predicate and type)
enum { PREDICATE_ID = 0, TYPE_ID = 1 };

static inline bool is_tpid(ssid_t id) { return (id > 1) && (id < (1 << NBITS_IDX)); }

static inline bool is_vid(ssid_t id) { return id >= (1 << NBITS_IDX); }

/**
 * predicate-base key/value store
 * key: vid | t/pid | direction
 * value: v/t/pid list
 */
struct ikey_t {
uint64_t dir : NBITS_DIR; // direction
uint64_t pid : NBITS_IDX; // predicate
uint64_t vid : NBITS_VID; // vertex

    ikey_t(): vid(0), pid(0), dir(0) { }

    ikey_t(sid_t v, sid_t p, dir_t d): vid(v), pid(p), dir(d) {
        assert((vid == v) && (dir == d) && (pid == p)); // no key truncate
    }

    bool operator == (const ikey_t &key) {
        if ((vid == key.vid) && (pid == key.pid) && (dir == key.dir))
            return true;
        return false;
    }

    bool operator != (const ikey_t &key) { return !(operator == (key)); }

    bool is_empty() { return ((vid == 0) && (pid == 0) && (dir == 0)); }

<<<<<<< HEAD
    void print() { logstream(LOG_INFO) << "[" << vid << "|" << pid << "|" << dir << "]" << LOG_endl; }
=======
    void print_key() { cout << "[" << vid << "|" << pid << "|" << dir << "]" << endl; }
>>>>>>> 82b516bd

    uint64_t hash() {
        uint64_t r = 0;
        r += vid;
        r <<= NBITS_IDX;
        r += pid;
        r <<= NBITS_DIR;
        r += dir;
        return mymath::hash_u64(r); // the standard hash is too slow (i.e., std::hash<uint64_t>()(r))
    }
};

// 64-bit internal pointer
//   NBITS_SIZE: the max number of edges (edge_t) for a single vertex (256M)
//   NBITS_PTR: the max number of edges (edge_t) for the entire gstore (16GB)
//   NBITS_TYPE: sid(0), int(1), float(2), double(4)
enum { NBITS_SIZE = 28 };
enum { NBITS_PTR  = 34 };
enum { NBITS_TYPE =  2 };

struct iptr_t {
uint64_t size: NBITS_SIZE;
uint64_t off: NBITS_PTR;
uint64_t type: NBITS_TYPE;

    iptr_t(): size(0), off(0), type(0) { }

    iptr_t(uint64_t s, uint64_t o, uint64_t t = 0): size(s), off(o), type(t) {
        // no truncated
        assert ((size == s) && (off == o) && (type == t));
    }

    bool operator == (const iptr_t &ptr) {
        if ((size == ptr.size) && (off == ptr.off) && (type == ptr.type))
            return true;
        return false;
    }

    bool operator != (const iptr_t &ptr) {
        return !(operator == (ptr));
    }
};

// 128-bit vertex (key)
struct vertex_t {
    ikey_t key; // 64-bit: vertex | predicate | direction
    iptr_t ptr; // 64-bit: size | offset
};

// 32-bit edge (value)
struct edge_t {
    sid_t val;  // vertex ID

    edge_t &operator = (const edge_t &e) {
        if (this != &e) val = e.val;
        return *this;
    }
};

/**
 * Map the Graph model (e.g., vertex, edge, index) to KVS model (e.g., key, value)
 */
class GStore {
private:
    /// TODO: use more clever cache structure with lock-free implementation
    class RDMA_Cache {
        struct Item {
            pthread_spinlock_t lock;
            vertex_t v;

#if DYNAMIC_GSTORE
            uint64_t expire_time;  // expiring time for dynamic cache
#endif

            Item() {
                pthread_spin_init(&lock, 0);
            }
        };

        static const int NUM_ITEMS = 100000;
        Item items[NUM_ITEMS];
        uint64_t lease;   // lease for dynamic cache

    public:
        RDMA_Cache() { }
        RDMA_Cache(uint64_t lease): lease(lease) { }
        bool lookup(ikey_t key, vertex_t &ret) {
            if (!global_enable_caching)
                return false;

            int idx = key.hash() % NUM_ITEMS;
            bool found = false;
            pthread_spin_lock(&(items[idx].lock));
            if (items[idx].v.key == key) {

#if DYNAMIC_GSTORE
                if (timer::get_usec() < items[idx].expire_time) {
                    ret = items[idx].v;
                    found = true;
                }
#else
                ret = items[idx].v;
                found = true;
#endif
            }
            pthread_spin_unlock(&(items[idx].lock));
            return found;
        }

        void insert(vertex_t &v) {
            if (!global_enable_caching)
                return;
            int idx = v.key.hash() % NUM_ITEMS;
            pthread_spin_lock(&items[idx].lock);

#if DYNAMIC_GSTORE
            items[idx].expire_time = timer::get_usec() + lease;
#endif
            items[idx].v = v;
            pthread_spin_unlock(&items[idx].lock);
        }

        void invalidate(ikey_t key) {
            if (!global_enable_caching)
                return;

            int idx = key.hash() % NUM_ITEMS;
            pthread_spin_lock(&(items[idx].lock));
            if (items[idx].v.key == key)
                items[idx].v.key = ikey_t();
            pthread_spin_unlock(&items[idx].lock);
        }
    };

    static const int NUM_LOCKS = 1024;

    static const int ASSOCIATIVITY = 8;  // the associativity of slots in each bucket

    // Memory Usage (estimation):
    //   header region: |vertex| = 128-bit; #verts = (#S + #O) * AVG(#P) ～= #T
    //   entry region:    |edge| =  32-bit; #edges = #T * 2 + (#S + #O) * AVG(#P) ～= #T * 3
    //
    //                                      (+VERSATILE)
    //                                      #verts += #S + #O
    //                                      #edges += (#S + #O) * AVG(#P) ~= #T
    //
    // main-header / (main-header + indirect-header)
    static const int MHD_RATIO = 80;
    // header * 100 / (header + entry)
    static const int HD_RATIO = (128 * 100 / (128 + 3 * std::numeric_limits<sid_t>::digits));

    int sid;
    Mem *mem;

    vertex_t *vertices;
    uint64_t num_slots;       // 1 bucket = ASSOCIATIVITY slots
    uint64_t num_buckets;     // main-header region (static)
    pthread_spinlock_t bucket_locks[NUM_LOCKS]; // lock virtualization (see paper: vLokc CGO'13)

    uint64_t num_buckets_ext; // indirect-header region (dynamical)
    uint64_t last_ext;
    pthread_spinlock_t bucket_ext_lock;

    bool check_key_exist(ikey_t key) {
        uint64_t bucket_id = key.hash() % num_buckets;
        uint64_t slot_id = bucket_id * ASSOCIATIVITY;
        uint64_t lock_id = bucket_id % NUM_LOCKS;

        pthread_spin_lock(&bucket_locks[lock_id]);
        while (slot_id < num_slots) {
            // the last slot of each bucket is always reserved for pointer to indirect header
            /// TODO: add type info to slot and reuse the last slot to store key
            /// TODO: key.vid is reused to store the bucket_id of indirect header rather than ptr.off,
            ///       since the is_empty() is not robust.
            for (int i = 0; i < ASSOCIATIVITY - 1; i++, slot_id++) {
                //assert(vertices[slot_id].key != key); // no duplicate key
                if (vertices[slot_id].key == key) {
                    pthread_spin_unlock(&bucket_locks[lock_id]);
                    return true;
                }

                // insert to an empty slot
                if (vertices[slot_id].key.is_empty()) {
                    pthread_spin_unlock(&bucket_locks[lock_id]);
                    return false;
                }
            }
            // whether the bucket_ext (indirect-header region) is used
            if (!vertices[slot_id].key.is_empty()) {
                slot_id = vertices[slot_id].key.vid * ASSOCIATIVITY;
                continue; // continue and jump to next bucket
            }
            pthread_spin_unlock(&bucket_locks[lock_id]);
            return false;
        }
    }

    // cluster chaining hash-table (see paper: DrTM SOSP'15)
    uint64_t insert_key(ikey_t key, bool check_dup = true) {
        uint64_t bucket_id = key.hash() % num_buckets;
        uint64_t slot_id = bucket_id * ASSOCIATIVITY;
        uint64_t lock_id = bucket_id % NUM_LOCKS;

        bool found = false;
        pthread_spin_lock(&bucket_locks[lock_id]);
        while (slot_id < num_slots) {
            // the last slot of each bucket is always reserved for pointer to indirect header
            /// TODO: add type info to slot and reuse the last slot to store key
            /// TODO: key.vid is reused to store the bucket_id of indirect header rather than ptr.off,
            ///       since the is_empty() is not robust.
            for (int i = 0; i < ASSOCIATIVITY - 1; i++, slot_id++) {
                //assert(vertices[slot_id].key != key); // no duplicate key
                if (vertices[slot_id].key == key) {
                    if (check_dup) {
<<<<<<< HEAD
                        key.print();
                        vertices[slot_id].key.print();
                        logstream(LOG_ERROR) << "conflict at slot["
=======
                        key.print_key();
                        vertices[slot_id].key.print_key();
                        cout << "ERROR: conflict at slot["
>>>>>>> 82b516bd
                             << slot_id << "] of bucket["
                             << bucket_id << "]" << LOG_endl;
                        assert(false);
                    } else {
                        goto done;
                    }
                }

                // insert to an empty slot
                if (vertices[slot_id].key.is_empty()) {
                    vertices[slot_id].key = key;
                    goto done;
                }
            }

            // whether the bucket_ext (indirect-header region) is used
            if (!vertices[slot_id].key.is_empty()) {
                slot_id = vertices[slot_id].key.vid * ASSOCIATIVITY;
                continue; // continue and jump to next bucket
            }


            // allocate and link a new indirect header
            pthread_spin_lock(&bucket_ext_lock);
            if (last_ext >= num_buckets_ext) {
                logstream(LOG_ERROR) << "out of indirect-header region." << LOG_endl;
                assert(last_ext < num_buckets_ext);
            }
            vertices[slot_id].key.vid = num_buckets + (last_ext++);
            pthread_spin_unlock(&bucket_ext_lock);

            slot_id = vertices[slot_id].key.vid * ASSOCIATIVITY; // move to a new bucket_ext
            vertices[slot_id].key = key; // insert to the first slot
            goto done;
        }
done:
        pthread_spin_unlock(&bucket_locks[lock_id]);
        assert(slot_id < num_slots);
        assert(vertices[slot_id].key == key);
        return slot_id;
    }


    edge_t *edges;
    uint64_t num_entries;     // entry region (dynamical)

#if DYNAMIC_GSTORE
    // manage the memory of edges(val)
    Malloc_Interface *edge_allocator;

    /// A size flag is put into the tail of edges (in the entry region) for dynamic cache.
    /// NOTE: the (remote) edges accessed by (local) RDMA cache are valid
    ///       if and only if the size flag of edges is consistent with the size within the pointer.
    static const uint64_t INVALID_EDGES = 1 << NBITS_SIZE;

    inline uint64_t b2e(uint64_t sz) { return sz / sizeof(edge_t); } //byte_to_edge
    inline uint64_t e2b(uint64_t sz) { return sz * sizeof(edge_t); } //edge_to_byte
    inline uint64_t blksz(uint64_t sz) { return b2e(edge_allocator->sz_to_blksz(e2b(sz))); } //unit: edge

    inline void insert_sz(uint64_t n, uint64_t sz, uint64_t off) {
        uint64_t blk_sz = blksz(sz + 1);   // reserve one space for sz
        edges[off + blk_sz - 1].val = n;  // store num of edges in array's tail
    }

    inline bool edge_is_valid(vertex_t &v, edge_t *edge_ptr) {
        if (!global_enable_caching)
            return true;

        uint64_t blk_sz = blksz(v.ptr.size + 1);  // reserve one space for the size of edges
        return (edge_ptr[blk_sz - 1].val == v.ptr.size);   // check whether the sizes are consistent
    }

    /// Defer blk's free operation for dynamic cache.
    /// Pending the free operation when blk is to be collected by add_pending_free()
    /// When allocating a new blk by alloc_edges(), check if pending free's lease expires
    /// and collect free space by sweep_free().
    uint64_t lease;
    struct free_blk {
        uint64_t off;
        uint64_t expire_time;
        free_blk(uint64_t off, uint64_t expire_time): off(off), expire_time(expire_time) { }
    };
    queue<free_blk> free_queue;
    pthread_spinlock_t free_queue_lock;

    inline void add_pending_free(iptr_t ptr) {
        uint64_t expire_time = timer::get_usec() + lease;
        free_blk blk(ptr.off, expire_time);

        pthread_spin_lock(&free_queue_lock);
        free_queue.push(blk);
        pthread_spin_unlock(&free_queue_lock);
    }

    inline void sweep_free() {
        pthread_spin_lock(&free_queue_lock);
        while (!free_queue.empty()) {
            free_blk blk = free_queue.front();
            if (timer::get_usec() < blk.expire_time)
                break;
            edge_allocator->free(e2b(blk.off));
            free_queue.pop();
        }
        pthread_spin_unlock(&free_queue_lock);
    }

    inline uint64_t alloc_edges(uint64_t n, int64_t tid = -1) {
        if (global_enable_caching)
            sweep_free();
        uint64_t sz = e2b(n + 1); // reserve one space for sz
        uint64_t off = b2e(edge_allocator->malloc(sz, tid));
        insert_sz(n, n, off);
        return off;
    }
#else // NOT DYNAMIC_GSTORE
    uint64_t last_entry;
    pthread_spinlock_t entry_lock;

    uint64_t alloc_edges(uint64_t n, int64_t tid = -1) {
        uint64_t orig;
        pthread_spin_lock(&entry_lock);
        orig = last_entry;
        last_entry += n;
        if (last_entry >= num_entries) {
            logstream(LOG_ERROR) << "out of entry region." << LOG_endl;
            assert(last_entry < num_entries);
        }
        pthread_spin_unlock(&entry_lock);
        return orig;
    }
#endif // DYNAMIC_GSTORE


#if DYNAMIC_GSTORE
    bool is_dup(vertex_t *v, uint64_t value) {
        int size = v->ptr.size;
        for (int i = 0; i < size; i++)
            if (edges[v->ptr.off + i].val == value)
                return true;
        return false;
    }

    bool insert_vertex_edge(ikey_t key, uint64_t value, bool &dedup_or_isdup) {
        uint64_t bucket_id = key.hash() % num_buckets;
        uint64_t lock_id = bucket_id % NUM_LOCKS;
        uint64_t v_ptr = insert_key(key, false);
        vertex_t *v = &vertices[v_ptr];
        pthread_spin_lock(&bucket_locks[lock_id]);
        if (v->ptr.size == 0) {
            uint64_t off = alloc_edges(1);
            edges[off].val = value;
            vertices[v_ptr].ptr = iptr_t(1, off);
            pthread_spin_unlock(&bucket_locks[lock_id]);
            dedup_or_isdup = false;
            return true;
        } else {

            if (dedup_or_isdup && is_dup(v, value)) {
                pthread_spin_unlock(&bucket_locks[lock_id]);
                return false;
            }
            dedup_or_isdup = false;

            uint64_t need_size = v->ptr.size + 1;
            if (blksz(v->ptr.size) - 1 < need_size) { // need to realloc new blk
                iptr_t old_ptr = v->ptr;

                uint64_t off = alloc_edges(need_size);
                memcpy(&edges[off], &edges[old_ptr.off], e2b(old_ptr.size));
                edges[off + old_ptr.size].val = value;
                insert_sz(INVALID_EDGES, old_ptr.size, old_ptr.off);  // invalidate old blk
                v->ptr = iptr_t(need_size, off);

                if (global_enable_caching)
                    add_pending_free(old_ptr);
                else
                    edge_allocator->free(e2b(old_ptr.off));
            } else {
                insert_sz(need_size, need_size, v->ptr.off);
                edges[v->ptr.off + v->ptr.size].val = value;
                v->ptr.size = need_size;
            }

            pthread_spin_unlock(&bucket_locks[lock_id]);
            return false;
        }
    }
#endif // DYNAMIC_GSTORE

    typedef tbb::concurrent_hash_map<sid_t, vector<sid_t>> tbb_hash_map;

    tbb_hash_map pidx_in_map; // predicate-index (IN)
    tbb_hash_map pidx_out_map; // predicate-index (OUT)
    tbb_hash_map tidx_map; // type-index

    void insert_index_map(tbb_hash_map &map, dir_t d) {
        for (auto const &e : map) {
            sid_t pid = e.first;
            uint64_t sz = e.second.size();
            uint64_t off = alloc_edges(sz);

            ikey_t key = ikey_t(0, pid, d);
            uint64_t slot_id = insert_key(key);
            iptr_t ptr = iptr_t(sz, off);
            vertices[slot_id].ptr = ptr;

            for (auto const &vid : e.second)
                edges[off++].val = vid;
        }
    }

#ifdef VERSATILE
    typedef tbb::concurrent_unordered_set<sid_t> tbb_unordered_set;

    tbb_unordered_set v_set; // all of subjects and objects
    tbb_unordered_set t_set; // all of types
    tbb_unordered_set p_set; // all of predicates

    void insert_index_set(tbb_unordered_set &set, sid_t tpid, dir_t d) {
        uint64_t sz = set.size();
        uint64_t off = alloc_edges(sz);

        ikey_t key = ikey_t(0, tpid, d);
        uint64_t slot_id = insert_key(key);
        iptr_t ptr = iptr_t(sz, off);
        vertices[slot_id].ptr = ptr;

        for (auto const &e : set)
            edges[off++].val = e;
    }
#endif // VERSATILE


    RDMA_Cache rdma_cache;

    inline edge_t *rdma_get_edges(int tid, int dst_sid, vertex_t &v) {
        assert(global_use_rdma);

        char *buf = mem->buffer(tid);
        uint64_t r_off  = num_slots * sizeof(vertex_t) + v.ptr.off * sizeof(edge_t);

#if DYNAMIC_GSTORE
        uint64_t r_sz = blksz(v.ptr.size + 1) * sizeof(edge_t);  // the size of entire blk
#else
        uint64_t r_sz = v.ptr.size * sizeof(edge_t); // the size of edges
#endif

        uint64_t buf_sz = mem->buffer_size();
        assert(r_sz < buf_sz); // enough space to host the edges

        RDMA &rdma = RDMA::get_rdma();
        rdma.dev->RdmaRead(tid, dst_sid, buf, r_sz, r_off);
        return (edge_t *)buf;
    }

    vertex_t get_vertex_remote(int tid, ikey_t key) {
        int dst_sid = mymath::hash_mod(key.vid, global_num_servers);
        uint64_t bucket_id = key.hash() % num_buckets;
        vertex_t vert;

        // Currently, we don't support to directly get remote vertex/edge without RDMA
        // TODO: implement it w/o RDMA
        assert(global_use_rdma);

        if (rdma_cache.lookup(key, vert))
            return vert; // found

        char *buf = mem->buffer(tid);
        uint64_t buf_sz = mem->buffer_size();
        while (true) {
            uint64_t off = bucket_id * ASSOCIATIVITY * sizeof(vertex_t);
            uint64_t sz = ASSOCIATIVITY * sizeof(vertex_t);
            assert(sz < buf_sz); // enough space to host the vertices

            RDMA &rdma = RDMA::get_rdma();
            rdma.dev->RdmaRead(tid, dst_sid, buf, sz, off);
            vertex_t *verts = (vertex_t *)buf;
            for (int i = 0; i < ASSOCIATIVITY; i++) {
                if (i < ASSOCIATIVITY - 1) {
                    if (verts[i].key == key) {
                        rdma_cache.insert(verts[i]);
                        return verts[i]; // found
                    }
                } else {
                    if (verts[i].key.is_empty())
                        return vertex_t(); // not found

                    bucket_id = verts[i].key.vid; // move to next bucket
                    break; // break for-loop
                }
            }
        }
    }

    vertex_t get_vertex_local(int tid, ikey_t key) {
        uint64_t bucket_id = key.hash() % num_buckets;
        while (true) {
            for (int i = 0; i < ASSOCIATIVITY; i++) {
                uint64_t slot_id = bucket_id * ASSOCIATIVITY + i;
                if (i < ASSOCIATIVITY - 1) {
                    //data part
                    if (vertices[slot_id].key == key) {
                        //we found it
                        return vertices[slot_id];
                    }
                } else {
                    if (vertices[slot_id].key.is_empty())
                        return vertex_t(); // not found

                    bucket_id = vertices[slot_id].key.vid; // move to next bucket
                    break; // break for-loop
                }
            }
        }
    }

    edge_t *get_edges_remote(int tid, sid_t vid, dir_t d, sid_t pid, uint64_t *sz) {
        int dst_sid = mymath::hash_mod(vid, global_num_servers);
        ikey_t key = ikey_t(vid, pid, d);
        edge_t *edge_ptr;
        vertex_t v;

#if DYNAMIC_GSTORE
        v = get_vertex_remote(tid, key);
        if (v.key.is_empty()) {
            *sz = 0;
            return NULL; // not found
        }

        edge_ptr = rdma_get_edges(tid, dst_sid, v);

        while (!edge_is_valid(v, edge_ptr)) { // edge is not valid
            rdma_cache.invalidate(key);
            v = get_vertex_remote(tid, key);
            edge_ptr = rdma_get_edges(tid, dst_sid, v);
        }
#else // NOT DYNAMIC_GSTORE
        v = get_vertex_remote(tid, key);
        if (v.key.is_empty()) {
            *sz = 0;
            return NULL; // not found
        }

        edge_ptr = rdma_get_edges(tid, dst_sid, v);
#endif // DYNAMIC_GSTORE

        *sz = v.ptr.size;
        return edge_ptr;
    }

    edge_t *get_edges_local(int tid, sid_t vid, dir_t d, sid_t pid, uint64_t *sz) {
        ikey_t key = ikey_t(vid, pid, d);
        vertex_t v = get_vertex_local(tid, key);

        if (v.key.is_empty()) {
            *sz = 0;
            return NULL;
        }

        *sz = v.ptr.size;
        uint64_t off = v.ptr.off;
        return &(edges[off]);
    }

    bool get_vertex_attr_remote(int tid, sid_t vid, dir_t d, sid_t pid, attr_t &r) {
        int dst_sid = mymath::hash_mod(vid, global_num_servers);
        ikey_t key = ikey_t(vid, pid, d);
        edge_t *edge_ptr;
        vertex_t v;

#if DYNAMIC_GSTORE
        v = get_vertex_remote(tid, key);
        if (v.key.is_empty()) {
            return false; // not found
        }

        edge_ptr = rdma_get_edges(tid, dst_sid, v);

        while (!edge_is_valid(v, edge_ptr)) { // edge is not valid
            rdma_cache.invalidate(key);
            v = get_vertex_remote(tid, key);
            edge_ptr = rdma_get_edges(tid, dst_sid, v);
        }
#else // NOT DYNAMIC_GSTORE
        v = get_vertex_remote(tid, key);
        if (v.key.is_empty()) {
            return false; // not found
        }

        edge_ptr = rdma_get_edges(tid, dst_sid, v);
#endif // DYNAMIC_GSTORE

        uint64_t r_off  = num_slots * sizeof(vertex_t) + v.ptr.off * sizeof(edge_t);
        switch (v.ptr.type) {
        case INT_t:
            r = *((int *)(&(edges[r_off])));
            break;
        case FLOAT_t:
            r = *((float *)(&(edges[r_off])));
            break;
        case DOUBLE_t:
            r = *((double *)(&(edges[r_off])));
            break;
        default:
            logstream(LOG_ERROR) << "Not support value type" << LOG_endl;
            break;
        }

        return true;
    }

    bool get_vertex_attr_local(int tid, sid_t vid, dir_t d, sid_t pid, attr_t &r) {
        ikey_t key = ikey_t(vid, pid, d);
        vertex_t v = get_vertex_local(tid, key);

        if (v.key.is_empty())
            return false; // not found

        uint64_t off = v.ptr.off;
        switch (v.ptr.type) {
        case INT_t:
            r = *((int *)(&(edges[off])));
            break;
        case FLOAT_t:
            r = *((float *)(&(edges[off])));
            break;
        case DOUBLE_t:
            r = *((double *)(&(edges[off])));
            break;
        default:
            logstream(LOG_ERROR) << "Not support value type" << LOG_endl;
            break;
        }

        return true;
    }

public:
    /// encoding rules of GStore
    /// subject/object (vid) >= 2^NBITS_IDX, 2^NBITS_IDX > predicate/type (p/tid) >= 2^1,
    /// TYPE_ID = 1, PREDICATE_ID = 0, OUT = 1, IN = 0
    ///
    /// Empty key
    /// (0)   key = [  0 |            0 |      0]  value = [vid0, vid1, ..]  i.e., init
    /// INDEX key/value pair
    /// (1)   key = [  0 |          pid | IN/OUT]  value = [vid0, vid1, ..]  i.e., predicate-index
    /// (2)   key = [  0 |          tid |     IN]  value = [vid0, vid1, ..]  i.e., type-index
    /// (*3)  key = [  0 |      TYPE_ID |     IN]  value = [vid0, vid1, ..]  i.e., all local objects/subjects
    /// (*4)  key = [  0 |      TYPE_ID |    OUT]  value = [pid0, pid1, ..]  i.e., all local types
    /// (*5)  key = [  0 | PREDICATE_ID |    OUT]  value = [pid0, pid1, ..]  i.e., all local predicates
    /// NORMAL key/value pair
    /// (6)   key = [vid |          pid | IN/OUT]  value = [vid0, vid1, ..]  i.e., vid's ngbrs w/ predicate
    /// (7)   key = [vid |      TYPE_ID |    OUT]  value = [tid0, tid1, ..]  i.e., vid's all types
    /// (*8)  key = [vid | PREDICATE_ID | IN/OUT]  value = [pid0, pid1, ..]  i.e., vid's all predicates
    ///
    /// < S,  P, ?O>  ?O : (6)
    /// <?S,  P,  O>  ?S : (6)
    /// < S,  1, ?T>  ?T : (7)
    /// <?S,  1,  T>  ?S : (2)
    /// < S, ?P,  O>  ?P : (8)
    ///
    /// <?S,  P, ?O>  ?S : (1)
    ///               ?O : (1)
    /// <?S,  1, ?O>  ?O : (4)
    ///               ?S : (4) +> (2)
    /// < S, ?P, ?O>  ?P : (8) AND exist(7)
    ///               ?O : (8) AND exist(7) +> (6)
    /// <?S, ?P,  O>  ?P : (8)
    ///               ?S : (8) +> (6)
    /// <?S, ?P,  T>  ?P : exist(2)
    ///               ?S : (2)
    ///
    /// <?S, ?P, ?O>  ?S : (3)
    ///               ?O : (3) AND (4)
    ///               ?P : (5)
    ///               ?S ?P ?O : (3) +> (7) AND (8) +> (6)

    /// GStore: key (main-header and indirect-header region) | value (entry region)
    ///         head region is a cluster chaining hash-table (with associativity)
    ///         entry region is a varying-size array
    GStore(int sid, Mem *mem): sid(sid), mem(mem) {
        uint64_t header_region = mem->kvstore_size() * HD_RATIO / 100;
        uint64_t entry_region = mem->kvstore_size() - header_region;

        // header region
        num_slots = header_region / sizeof(vertex_t);
        num_buckets = mymath::hash_prime_u64((num_slots / ASSOCIATIVITY) * MHD_RATIO / 100);
        num_buckets_ext = (num_slots / ASSOCIATIVITY) - num_buckets;

        // entry region
        num_entries = entry_region / sizeof(edge_t);
#if DYNAMIC_GSTORE
        edge_allocator = new Buddy_Malloc();
        pthread_spin_init(&free_queue_lock, 0);
        lease = SEC(120);
        rdma_cache = RDMA_Cache(lease);
#else
        pthread_spin_init(&entry_lock, 0);
#endif

        logstream(LOG_INFO) << "gstore = " << mem->kvstore_size() << " bytes " << LOG_endl;
        logstream(LOG_INFO) << "      header region: " << num_slots << " slots"<< " (main = " << num_buckets << ", indirect = " << num_buckets_ext << ")" << LOG_endl;
        logstream(LOG_INFO) << "      entry region: " << num_entries << " entries" << LOG_endl;

        vertices = (vertex_t *)(mem->kvstore());
        edges = (edge_t *)(mem->kvstore() + num_slots * sizeof(vertex_t));

        pthread_spin_init(&bucket_ext_lock, 0);
        for (int i = 0; i < NUM_LOCKS; i++)
            pthread_spin_init(&bucket_locks[i], 0);
    }

    void refresh() {
        #pragma omp parallel for num_threads(global_num_engines)
        for (uint64_t i = 0; i < num_slots; i++) {
            vertices[i].key = ikey_t();
            vertices[i].ptr = iptr_t();
        }

        last_ext = 0;

#if DYNAMIC_GSTORE
        edge_allocator->init((void *)edges, num_entries * sizeof(edge_t), global_num_engines);
#else
        last_entry = 0;
#endif
    }

    /// skip all TYPE triples (e.g., <http://www.Department0.University0.edu> rdf:type ub:University)
    /// because Wukong treats all TYPE triples as index vertices. In addition, the triples in triple_ops
    /// has been sorted by the vid of object, and IDs of types are always smaller than normal vertex IDs.
    /// Consequently, all TYPE triples are aggregated at the beggining of triple_ops
    void insert_normal(vector<triple_t> &spo, vector<triple_t> &ops, int tid) {
        // treat type triples as index vertices
        uint64_t type_triples = 0;
        while (type_triples < ops.size() && is_tpid(ops[type_triples].o))
            type_triples++;

#ifdef VERSATILE
        /// The following code is used to support a rare case where the predicate is unknown
        /// (e.g., <http://www.Department0.University0.edu> ?P ?O). Each normal vertex should
        /// add two key/value pairs with a reserved ID (i.e., PREDICATE_ID) as the predicate
        /// to store the IN and OUT lists of its predicates.
        /// e.g., key=(vid, PREDICATE_ID, IN/OUT), val=(predicate0, predicate1, ...)
        ///
        /// NOTE, it is disabled by default in order to save memory.
        vector<sid_t> predicates;
#endif // VERSATILE

        uint64_t s = 0;
        while (s < spo.size()) {
            // predicate-based key (subject + predicate)
            uint64_t e = s + 1;
            while ((e < spo.size())
                    && (spo[s].s == spo[e].s)
                    && (spo[s].p == spo[e].p))  { e++; }

            // allocate a vertex and edges
            ikey_t key = ikey_t(spo[s].s, spo[s].p, OUT);
            uint64_t off = alloc_edges(e - s, tid);

            // insert a vertex
            uint64_t slot_id = insert_key(key);
            iptr_t ptr = iptr_t(e - s, off);
            vertices[slot_id].ptr = ptr;

            // insert edges
            for (uint64_t i = s; i < e; i++)
                edges[off++].val = spo[i].o;

#ifdef VERSATILE
            // add a new predicate
            predicates.push_back(spo[s].p);

            // insert a special PREDICATE triple (OUT)
            if (e >= spo.size() || spo[s].s != spo[e].s) {
                // allocate a vertex and edges
                ikey_t key = ikey_t(spo[s].s, PREDICATE_ID, OUT);
                uint64_t sz = predicates.size();
                uint64_t off = alloc_edges(sz, tid);

                // insert a vertex
                uint64_t slot_id = insert_key(key);
                iptr_t ptr = iptr_t(sz, off);
                vertices[slot_id].ptr = ptr;

                // insert edges
                for (auto const &p : predicates)
                    edges[off++].val = p;

                predicates.clear();
            }
#endif // VERSATILE

            s = e;
        }

        s = type_triples; // skip type triples
        while (s < ops.size()) {
            // predicate-based key (object + predicate)
            uint64_t e = s + 1;
            while ((e < ops.size())
                    && (ops[s].o == ops[e].o)
                    && (ops[s].p == ops[e].p)) { e++; }

            // allocate a vertex and edges
            ikey_t key = ikey_t(ops[s].o, ops[s].p, IN);
            uint64_t off = alloc_edges(e - s, tid);

            // insert a vertex
            uint64_t slot_id = insert_key(key);
            iptr_t ptr = iptr_t(e - s, off);
            vertices[slot_id].ptr = ptr;

            // insert edges
            for (uint64_t i = s; i < e; i++)
                edges[off++].val = ops[i].s;

#ifdef VERSATILE
            // add a new predicate
            predicates.push_back(ops[s].p);

            // insert a special PREDICATE triple (OUT)
            if (e >= ops.size() || ops[s].o != ops[e].o) {
                // allocate a vertex and edges
                ikey_t key = ikey_t(ops[s].o, PREDICATE_ID, IN);
                uint64_t sz = predicates.size();
                uint64_t off = alloc_edges(sz, tid);

                // insert a vertex
                uint64_t slot_id = insert_key(key);
                iptr_t ptr = iptr_t(sz, off);
                vertices[slot_id].ptr = ptr;

                // insert edges
                for (auto const &p : predicates)
                    edges[off++].val = p;

                predicates.clear();
            }
#endif // VERSATILE
            s = e;
        }
    }

    void insert_index() {
        uint64_t t1 = timer::get_usec();

        logstream(LOG_INFO) << " start (parallel) prepare index info " << LOG_endl;

#if DYNAMIC_GSTORE
        edge_allocator->merge_freelists();
#endif
        // scan raw data to generate index data in parallel
        #pragma omp parallel for num_threads(global_num_engines)
        for (uint64_t bucket_id = 0; bucket_id < num_buckets + last_ext; bucket_id++) {
            uint64_t slot_id = bucket_id * ASSOCIATIVITY;
            for (int i = 0; i < ASSOCIATIVITY - 1; i++, slot_id++) {
                // skip empty slot
                if (vertices[slot_id].key.is_empty()) break;

                sid_t vid = vertices[slot_id].key.vid;
                sid_t pid = vertices[slot_id].key.pid;

                uint64_t sz = vertices[slot_id].ptr.size;
                uint64_t off = vertices[slot_id].ptr.off;

                if (vertices[slot_id].key.dir == IN) {
                    if (pid == PREDICATE_ID) {
#ifdef VERSATILE
                        // every subject/object has at least one predicate or one type
                        v_set.insert(vid); // collect all local objects w/ predicate
                        for (uint64_t e = 0; e < sz; e++)
                            p_set.insert(edges[off + e].val); // collect all local predicates
#endif
                    } else if (pid == TYPE_ID) {
                        assert(false); // (IN) type triples should be skipped
                    } else { // predicate-index (OUT) vid
                        tbb_hash_map::accessor a;
                        pidx_out_map.insert(a, pid);
                        a->second.push_back(vid);
                    }
                } else {
                    if (pid == PREDICATE_ID) {
#ifdef VERSATILE
                        // every subject/object has at least one predicate or one type
                        v_set.insert(vid); // collect all local subjects w/ predicate
                        for (uint64_t e = 0; e < sz; e++)
                            p_set.insert(edges[off + e].val); // collect all local predicates
#endif
                    } else if (pid == TYPE_ID) {
#ifdef VERSATILE
                        // every subject/object has at least one predicate or one type
                        v_set.insert(vid); // collect all local subjects w/ type
#endif
                        // type-index (IN) vid
                        for (uint64_t e = 0; e < sz; e++) {
                            tbb_hash_map::accessor a;
                            tidx_map.insert(a, edges[off + e].val);
                            a->second.push_back(vid);
#ifdef VERSATILE
                            t_set.insert(edges[off + e].val); // collect all local types
#endif
                        }
                    } else { // predicate-index (IN) vid
                        tbb_hash_map::accessor a;
                        pidx_in_map.insert(a, pid);
                        a->second.push_back(vid);
                    }
                }
            }
        }
        uint64_t t2 = timer::get_usec();
        logstream(LOG_INFO) << (t2 - t1) / 1000 << " ms for (parallel) prepare index info" << LOG_endl;

        /// TODO: parallelize index insertion

        // add type/predicate index vertices
        insert_index_map(tidx_map, IN);
        insert_index_map(pidx_in_map, IN);
        insert_index_map(pidx_out_map, OUT);

        tbb_hash_map().swap(pidx_in_map);
        tbb_hash_map().swap(pidx_out_map);
        tbb_hash_map().swap(tidx_map);

#ifdef VERSATILE
        insert_index_set(v_set, TYPE_ID, IN);
        insert_index_set(t_set, TYPE_ID, OUT);
        insert_index_set(p_set, PREDICATE_ID, OUT);

        tbb_unordered_set().swap(v_set);
        tbb_unordered_set().swap(t_set);
        tbb_unordered_set().swap(p_set);
#endif

        uint64_t t3 = timer::get_usec();
        logstream(LOG_INFO) << (t3 - t2) / 1000 << " ms for insert index data into gstore" << LOG_endl;
    }

#if DYNAMIC_GSTORE
    void insert_triple_out(const triple_t &triple, bool check_dup) {
        bool dedup_or_isdup = check_dup;
        bool nodup = false;
        if (triple.p == TYPE_ID) {
            dedup_or_isdup = true;  // for TYPE_ID condition, dedup is always needed for LUBM benchmark, maybe for others,too.
            ikey_t key = ikey_t(triple.s, triple.p, OUT);
            if (insert_vertex_edge(key, triple.o, dedup_or_isdup)) { // <1> vid's type (7) [need dedup]
#ifdef VERSATILE
                key = ikey_t(triple.s, PREDICATE_ID, OUT);
                ikey_t buddy_key = ikey_t(triple.s, PREDICATE_ID, IN);
                if (insert_vertex_edge(key, triple.p, nodup) && !check_key_exist(buddy_key)) { // <2> vid's predicate, value is TYPE_ID (*8) [dedup from <1>]
                    key = ikey_t(0, TYPE_ID, IN);
                    insert_vertex_edge(key, triple.s, nodup); // <3> the index to vid (*3) [dedup from <2>]
                }
#endif // VERSATILE
            }
            if (!dedup_or_isdup) {
                key = ikey_t(0, triple.o, IN);
                if (insert_vertex_edge(key, triple.s, nodup)) { // <4> type-index (2) [if <1>'s result is not dup, this is not dup, too]
#ifdef VERSATILE
                    key = ikey_t(0, TYPE_ID, OUT);
                    insert_vertex_edge(key, triple.o, nodup);// <5> index to this type (*4) [dedup from <4>]
#endif // VERSATILE
                }
            }
        } else {
            ikey_t key = ikey_t(triple.s, triple.p, OUT);
            if (insert_vertex_edge(key, triple.o, dedup_or_isdup)) {  // <6> vid's ngbrs w/ predicate (6) [need dedup]
                key = ikey_t(0, triple.p, IN);
                ikey_t buddy_key = ikey_t(0, triple.p, OUT);
                if (insert_vertex_edge(key, triple.s, nodup) && !check_key_exist(buddy_key)) { // <7> predicate-index (1) [dedup from <6>]
#ifdef VERSATILE
                    key = ikey_t(0, PREDICATE_ID, OUT);
                    insert_vertex_edge(key, triple.p, nodup); // <8> the index to predicate (*5) [dedup from <7>]
#endif // VERSATILE
                }
#ifdef VERSATILE
                key = ikey_t(triple.s, PREDICATE_ID, OUT);
                buddy_key = ikey_t(triple.s, PREDICATE_ID, IN);
                if (insert_vertex_edge(key, triple.p, nodup) && !check_key_exist(buddy_key)) { // <9> vid's predicate (*8) [dedup from <6>]
                    key = ikey_t(0, TYPE_ID, IN);
                    insert_vertex_edge(key, triple.s, nodup); // <10> the index to vid (*3) [dedup from <9>]
                }
#endif // VERSATILE
            }
        }
    }

    void insert_triple_in(const triple_t &triple, bool check_dup) {
        bool dedup_or_isdup = check_dup;
        bool nodup = false;
        if (triple.p == TYPE_ID) // skipped
            return;
        ikey_t key = ikey_t(triple.o, triple.p, IN);
        if (insert_vertex_edge(key, triple.s, dedup_or_isdup)) {  // <1> vid's ngbrs w/ predicate (6) [need dedup]
            // key doesn't exist before
            key = ikey_t(0, triple.p, OUT);
            ikey_t buddy_key = ikey_t(0, triple.p, IN);
            if (insert_vertex_edge(key, triple.o, nodup) && !check_key_exist(buddy_key)) { // <2> predicate-index (1) [dedup from <1>]
#ifdef VERSATILE
                key = ikey_t(0, PREDICATE_ID, OUT);
                insert_vertex_edge(key, triple.p, nodup); // <3> the index to predicate (*5) [dedup from <2>]
#endif // VERSATILE
            }
#ifdef VERSATILE
            key = ikey_t(triple.o, PREDICATE_ID, IN);
            buddy_key = ikey_t(triple.o, PREDICATE_ID, OUT);
            if (insert_vertex_edge(key, triple.p, nodup) && !check_key_exist(buddy_key)) { // <4> vid's predicate (*8) [dedup from <1>]
                key = ikey_t(0, TYPE_ID, IN);
                insert_vertex_edge(key, triple.o, nodup); // <5> the index to vid (*3) [dedup from <4>]
            }
#endif // VERSATILE
        }
    }

#endif // DYNAMIC_GSTORE

    uint64_t ivertex_num = 0;
    uint64_t nvertex_num = 0;

    void outdir_idx_to_normal(ikey_t key, bool check) {
        if (!check)
            return;
        ivertex_num ++;
        uint64_t vsz = 0;
        edge_t *vres = get_edges_local(0, key.vid, (dir_t)key.dir, key.pid, &vsz); //(1)[IN]/(2)
        for (int i = 0; i < vsz; i++) {
            uint64_t tsz = 0;
            edge_t *tres = get_edges_local(0, vres[i].val, OUT, TYPE_ID, &tsz);
            bool found = false;
            for (int j = 0; j < tsz; j++) {     //(2)
                if (tres[j].val == key.pid && !found)
                    found = true;
                else if (tres[j].val == key.pid && found) {
                    logstream(LOG_ERROR) << "In the value part of normal key/value pair [ " << key.vid
                         << " | TYPE_ID | OUT] there is duplicate type " << key.pid << LOG_endl;
                }
            }
            if (tsz != 0 && !found) {  //(1)[IN]
                if (get_vertex_local(0, ikey_t(vres[i].val, key.pid, OUT)).key.is_empty()) {
                    logstream(LOG_ERROR) << "if " << key.pid << " is type id, then there is no type "
                         << key.pid << "in normal key/value pair [" << key.vid << " | TYPE_ID | OUT] 's value part" << LOG_endl;
                    logstream(LOG_ERROR) << "And if " << key.pid << " is predicate id, then there is no key called "
                         << "[ " << vres[i].val << " | " << key.pid << " | " << "] exist" << LOG_endl;
                }
            }
        }
    }

    void indir_pidx_to_np(ikey_t key, bool check) {
        if (!check)
            return;
        ivertex_num ++;
        uint64_t vsz = 0;
        edge_t *vres = get_edges_local(0, key.vid, (dir_t)key.dir, key.pid, &vsz);//predicate index
        for (int i = 0; i < vsz; i++) {
            if (get_vertex_local(0, ikey_t(vres[i].val, key.pid, IN)).key.is_empty()) {
                logstream(LOG_ERROR) << "key " << " [ " << vres[i].val << " | "
                     << key.pid << " | " << " IN ] does not exist." << LOG_endl;
            }
        }
    }

    void nt_to_tidx(ikey_t key, bool check) {
        if (!check)
            return;
        nvertex_num ++;
        uint64_t tsz = 0;
        edge_t *tres = get_edges_local(0, key.vid, (dir_t)key.dir, key.pid, &tsz);
        for (int i = 0; i < tsz; i++) {
            uint64_t vsz = 0;
            edge_t *vres = get_edges_local(0, 0, IN, tres[i].val, &vsz);
            bool found = false;
            for (int j = 0; j < vsz; j++) {
                if (vres[j].val == key.vid && !found)
                    found = true;
                else if (vres[j].val == key.vid && found) {
                    logstream(LOG_ERROR) << "In the value part of type index [ 0 | " << tres[i].val
                         << " | IN ]" << " there is duplicate value " << key.vid << LOG_endl;
                }
            }
            if (!found) {
                logstream(LOG_ERROR) << "In the value part of type index [ 0 | " << tres[i].val
                     << " | IN ]" << " there is no value " << key.vid << LOG_endl;
            }
        }
    }

    void np_to_pidx(ikey_t key, dir_t dir, bool check) {
        if (!check)
            return;
        nvertex_num ++;
        uint64_t vsz = 0;
        edge_t *vres = get_edges_local(0, 0, dir, key.pid, &vsz);
        bool found = false;
        for (int i = 0; i < vsz; i++) {
            if (vres[i].val == key.vid && !found)
                found = true;
            else if (vres[i].val == key.vid && found) {
                logstream(LOG_ERROR) << "In the value part of predicate index [ 0 | " << key.pid
                     << " | " << dir << " ]" << " there is duplicate value " << key.vid << LOG_endl;
                break;
            }
        }
        if (!found) {
            logstream(LOG_ERROR) << "In the value part of predicate index [ 0 | " << key.pid
                 << " | " << dir << " ]" << " there is no value " << key.vid << LOG_endl;
        }
    }

#ifdef VERSATILE
    void outdir_idx_vercheck(ikey_t key, bool check) {
        if (!check)
            return;
        uint64_t vsz = 0;
        edge_t *vres = get_edges_local(0, 0, OUT, TYPE_ID, &vsz); //(1)[IN]/(2)
        bool found = false;
        for (int i = 0; i < vsz; i++) {
            if (vres[i].val == key.pid && !found)
                found = true;
            else if (vres[i].val == key.pid && found) {
                logstream(LOG_ERROR) << "In the value part of all local types [ 0 | TYPE_ID | OUT ]"
                     << " there is duplicate value " << key.pid << LOG_endl;
            }
        }
        if (!found) {
            uint64_t psz = 0;
            edge_t *pres = get_edges_local(0, 0, OUT, PREDICATE_ID, &psz);
            bool found = false;
            for (int i = 0; i < psz; i++) {
                if (pres[i].val == key.pid && !found)
                    found = true;
                else if (pres[i].val == key.pid && found) {
                    logstream(LOG_ERROR) << "In the value part of all local predicates [ 0 | PREDICATE_ID | OUT ]"
                         << " there is duplicate value " << key.pid << LOG_endl;
                    break;
                }
            }
            if (!found) {
                logstream(LOG_ERROR) << "if " << key.pid << "is predicate, in the value part of all local predicates [ 0 | PREDICATE_ID | OUT ]"
                     << " there is no value " << key.pid << LOG_endl;
                logstream(LOG_ERROR) << "if " << key.pid << " is type, in the value part of all local types [ 0 | TYPE_ID | OUT ]"
                     << " there is no value " << key.pid << LOG_endl;
            }
            uint64_t vsz = 0;
            edge_t *vres = get_edges_local(0, 0, IN, key.pid, &vsz);
            if (vsz == 0) {
                logstream(LOG_ERROR) << "if " << key.pid << " is type, in the value part of all local types [ 0 | TYPE_ID | OUT ]"
                     << " there is no value " << key.pid << LOG_endl;
                return;
            }
            for (int i = 0; i < vsz; i++) {
                found = false;
                uint64_t sosz = 0;
                edge_t *sores = get_edges_local(0, 0, IN, TYPE_ID, &sosz);
                for (int j = 0; j < sosz; j++) {
                    if (sores[j].val == vres[i].val && !found)
                        found = true;
                    else if (sores[j].val == vres[i].val && found) {
                        logstream(LOG_ERROR) << "In the value part of all local subjects/objects [ 0 | TYPE_ID | IN ]"
                             << " there is duplicate value " << vres[i].val << LOG_endl;
                        break;
                    }
                }
                if (!found) {
                    logstream(LOG_ERROR) << "In the value part of all local subjects/objects [ 0 | TYPE_ID | IN ]"
                         << " there is no value " << vres[i].val << LOG_endl;
                }
                found = false;
                uint64_t p2sz = 0;
                edge_t *p2res = get_edges_local(0, vres[i].val, OUT, PREDICATE_ID, &p2sz);
                for (int j = 0; j < p2sz; j++) {
                    if (p2res[j].val == key.pid && !found)
                        found = true;
                    else if (p2res[j].val == key.pid && found) {
                        logstream(LOG_ERROR) << "In the value part of " << vres[i].val << "'s all predicates [ "
                             << vres[i].val << " | PREDICATE_ID | OUT ], there is duplicate value " << key.pid << LOG_endl;
                        break;
                    }
                }
                if (!found) {
                    logstream(LOG_ERROR) << "In the value part of " << vres[i].val << "'s all predicates [ "
                         << vres[i].val << " | PREDICATE_ID | OUT ], there is no value " << key.pid << LOG_endl;
                }
            }
        }
    }

    void indir_pidx_vercheck(ikey_t key, bool check) {
        if (!check)
            return;
        uint64_t psz = 0;
        edge_t *pres = get_edges_local(0, 0, OUT, PREDICATE_ID, &psz);
        bool found = false;
        for (int i = 0; i < psz; i++) {
            if (pres[i].val == key.pid && !found)
                found = true;
            else if (pres[i].val == key.pid && found) {
                logstream(LOG_ERROR) << "In the value part of all local predicates [ 0 | PREDICATE_ID | OUT ]"
                     << " there is duplicate value " << key.pid << LOG_endl;
                break;
            }
        }
        if (!found) {
            logstream(LOG_ERROR) << "In the value part of all local predicates [ 0 | PREDICATE_ID | OUT ]"
                 << " there is no value " << key.pid << LOG_endl;
        }
        uint64_t vsz = 0;
        edge_t *vres = get_edges_local(0, 0, OUT, key.pid, &vsz);
        for (int i = 0; i < vsz; i++) {
            found = false;
            uint64_t sosz = 0;
            edge_t *sores = get_edges_local(0, 0, IN, TYPE_ID, &sosz);
            for (int j = 0; j < sosz; j++) {
                if (sores[j].val == vres[i].val && !found)
                    found = true;
                else if (sores[j].val == vres[i].val && found) {
                    logstream(LOG_ERROR) << "In the value part of all local subjects/objects [ 0 | TYPE_ID | IN ]"
                         << " there is duplicate value " << vres[i].val << LOG_endl;
                    break;
                }
            }
            if (!found) {
                logstream(LOG_ERROR) << "In the value part of all local subjects/objects [ 0 | TYPE_ID | IN ]"
                     << " there is no value " << vres[i].val << LOG_endl;
            }
            found = false;
            uint64_t psz = 0;
            edge_t *pres = get_edges_local(0, vres[i].val, IN, PREDICATE_ID, &psz);
            for (int j = 0; j < psz; j++) {
                if (pres[j].val == key.pid && !found)
                    found = true;
                else if (pres[j].val == key.pid && found) {
                    logstream(LOG_ERROR) << "In the value part of " << vres[i].val << "'s all predicates [ "
                         << vres[i].val << "PREDICATE_ID | IN ], there is duplicate value " << key.pid << LOG_endl;
                    break;
                }
            }
            if (!found) {
                logstream(LOG_ERROR) << "In the value part of " << vres[i].val << "'s all predicates [ "
                     << vres[i].val << "PREDICATE_ID | IN ], there is no value " << key.pid << LOG_endl;
            }
        }
    }

    void nt_vercheck(ikey_t key, bool check) {
        if (!check)
            return;
        bool found = false;
        uint64_t psz = 0;
        edge_t *pres = get_edges_local(0, key.vid, OUT, PREDICATE_ID, &psz);
        for (int i = 0; i < psz; i++) {
            if (pres[i].val == key.pid && !found)
                found = true;
            else if (pres[i].val == key.pid && found) {
                logstream(LOG_ERROR) << "In the value part of " << key.vid << "'s all predicates [ "
                     << key.vid << "PREDICATE_ID | OUT ], there is duplicate value " << key.pid << LOG_endl;
                break;
            }
        }
        if (!found) {
            logstream(LOG_ERROR) << "In the value part of " << key.vid << "'s all predicates [ "
                 << key.vid << "PREDICATE_ID | OUT ], there is no value " << key.pid << LOG_endl;
        }
        found = false;
        uint64_t ossz = 0;
        edge_t *osres = get_edges_local(0, 0, IN, key.pid, &ossz);
        for (int i = 0; i < ossz; i++) {
            if (osres[i].val == key.vid && !found)
                found = true;
            else if (osres[i].val == key.vid && found) {
                logstream(LOG_ERROR) << "In the value part of all local subjects/objects [ 0 | TYPE_ID | IN ]"
                     << " there is duplicate value " << key.vid << LOG_endl;
                break;
            }
        }
        if (!found) {
            logstream(LOG_ERROR) << "In the value part of all local subjects/objects [ 0 | TYPE_ID | IN ]"
                 << " there is no value " << key.vid << LOG_endl;
        }
    }
#endif // VERSATILE

    void check_on_vertex(ikey_t key, bool index_check, bool normal_check) {
        if (key.vid == 0 && is_tpid(key.pid) && key.dir == IN) {
            outdir_idx_to_normal(key, index_check); // (2)/(1)[IN] -->(7)/(6)
#ifdef VERSATILE
            outdir_idx_vercheck(key, index_check); //
#endif
        } else if (key.vid == 0 && is_tpid(key.pid) && key.dir == OUT) {
            indir_pidx_to_np(key, index_check); // (1)[OUT]-->(6)
#ifdef VERSATILE
            indir_pidx_vercheck(key, index_check); //
#endif
        } else if (is_vid(key.vid) && key.pid == TYPE_ID && key.dir == OUT) {
            nt_to_tidx(key, normal_check); // (7)-->(2)
#ifdef VERSATILE
            nt_vercheck(key, index_check); //
#endif
        } else if (is_vid(key.vid) && is_tpid(key.pid) && key.dir == OUT) {
            np_to_pidx(key, IN, normal_check); // (6)[OUT]-->(1)
        } else if (is_vid(key.vid) && is_tpid(key.pid) && key.dir == IN) {
            np_to_pidx(key, OUT, normal_check); // (6)[IN]-->(1)
        }
    }

    int gstore_check(bool index_check, bool normal_check) {
        logstream(LOG_INFO) << "Graph storage intergity check has started on server " << sid << LOG_endl;
        ivertex_num = 0;
        nvertex_num = 0;
        for (uint64_t bucket_id = 0; bucket_id < num_buckets + num_buckets_ext; bucket_id++) {
            uint64_t slot_id = bucket_id * ASSOCIATIVITY;
            for (int i = 0; i < ASSOCIATIVITY - 1; i++, slot_id++) {
                if (!vertices[slot_id].key.is_empty()) {
                    check_on_vertex(vertices[slot_id].key, index_check, normal_check);
                }
            }
        }
        logstream(LOG_INFO) << "Server " << sid << " has checked " << ivertex_num << " index vertices"
             << " and " << nvertex_num << " normal vertices." << LOG_endl;
        return 0;
    }

    // FIXME: refine parameters with vertex_t
    edge_t *get_edges_global(int tid, sid_t vid, dir_t d, sid_t pid, uint64_t *sz) {
        if (mymath::hash_mod(vid, global_num_servers) == sid)
            return get_edges_local(tid, vid, d, pid, sz);
        else
            return get_edges_remote(tid, vid, d, pid, sz);
    }

    edge_t *get_index_edges_local(int tid, sid_t pid, dir_t d, uint64_t *sz) {
        // the vid of index vertex should be 0
        return get_edges_local(tid, 0, d, pid, sz);
    }

    // insert vertex attributes
    void insert_vertex_attr(vector<triple_attr_t> &attrs, int64_t tid) {
        for (auto const &attr : attrs) {
            // allocate a vertex and edges
            ikey_t key = ikey_t(attr.s, attr.a, OUT);
            int type = boost::apply_visitor(get_type, attr.v);
            uint64_t sz = (get_sizeof(type) - 1) / sizeof(edge_t) + 1;   // get the ceil size;
            uint64_t off = alloc_edges(sz, tid);

            // insert a vertex
            uint64_t slot_id = insert_key(key);
            iptr_t ptr = iptr_t(sz, off, type);
            vertices[slot_id].ptr = ptr;

            // insert edges (attributes)
            switch (type) {
            case INT_t:
                *(int *)(edges + off) = boost::get<int>(attr.v);
                break;
            case FLOAT_t:
                *(float *)(edges + off) = boost::get<float>(attr.v);
                break;
            case DOUBLE_t:
                *(double *)(edges + off) = boost::get<double>(attr.v);
                break;
            default:
                logstream(LOG_ERROR) << "Unsupported value type of attribute" << LOG_endl;
            }
        }
    }

    // get vertex attributes
    bool get_vertex_attr_global(int tid, sid_t vid, dir_t d , sid_t pid, attr_t &r) {
        if (sid == mymath::hash_mod(vid, global_num_servers))
            return get_vertex_attr_local(tid, vid, d, pid, r);
        else
            return get_vertex_attr_remote(tid, vid, d, pid, r);
    }

    // prepare data for planner
    void generate_statistic(data_statistic & stat) {
        for (uint64_t bucket_id = 0; bucket_id < num_buckets + num_buckets_ext; bucket_id++) {
            uint64_t slot_id = bucket_id * ASSOCIATIVITY;
            for (int i = 0; i < ASSOCIATIVITY - 1; i++, slot_id++) {
                // skip empty slot
                if (vertices[slot_id].key.is_empty()) continue;

                sid_t vid = vertices[slot_id].key.vid;
                sid_t pid = vertices[slot_id].key.pid;

                uint64_t off = vertices[slot_id].ptr.off;
                if (pid == PREDICATE_ID) continue; // skip for index vertex

                unordered_map<ssid_t, int> &ptcount = stat.predicate_to_triple;
                unordered_map<ssid_t, int> &pscount = stat.predicate_to_subject;
                unordered_map<ssid_t, int> &pocount = stat.predicate_to_object;
                unordered_map<ssid_t, int> &tyscount = stat.type_to_subject;
                unordered_map<ssid_t, vector<direct_p> > &ipcount = stat.id_to_predicate;

                if (vertices[slot_id].key.dir == IN) {
                    uint64_t sz = vertices[slot_id].ptr.size;

                    // triples only count from one direction
                    if (ptcount.find(pid) == ptcount.end())
                        ptcount[pid] = sz;
                    else
                        ptcount[pid] += sz;

                    // count objects
                    if (pocount.find(pid) == pocount.end())
                        pocount[pid] = 1;
                    else
                        pocount[pid]++;

                    // count in predicates for specific id
                    ipcount[vid].push_back(direct_p(IN, pid));
                } else {
                    // count subjects
                    if (pscount.find(pid) == pscount.end())
                        pscount[pid] = 1;
                    else
                        pscount[pid]++;

                    // count out predicates for specific id
                    ipcount[vid].push_back(direct_p(OUT, pid));

                    // count type predicate
                    if (pid == TYPE_ID) {
                        uint64_t sz = vertices[slot_id].ptr.size;
                        uint64_t off = vertices[slot_id].ptr.off;

                        for (uint64_t j = 0; j < sz; j++) {
                            //src may belongs to multiple types
                            sid_t obid = edges[off + j].val;

                            if (tyscount.find(obid) == tyscount.end())
                                tyscount[obid] = 1;
                            else
                                tyscount[obid]++;

                            if (pscount.find(obid) == pscount.end())
                                pscount[obid] = 1;
                            else
                                pscount[obid]++;

                            ipcount[vid].push_back(direct_p(OUT, obid));
                        }
                    }
                }
            }
        }

        //cout<<"sizeof predicate_to_triple = "<<stat.predicate_to_triple.size()<<endl;
        //cout<<"sizeof predicate_to_subject = "<<stat.predicate_to_subject.size()<<endl;
        //cout<<"sizeof predicate_to_object = "<<stat.predicate_to_object.size()<<endl;
        //cout<<"sizeof type_to_subject = "<<stat.type_to_subject.size()<<endl;
        //cout<<"sizeof id_to_predicate = "<<stat.id_to_predicate.size()<<endl;

        unordered_map<pair<ssid_t, ssid_t>, four_num, boost::hash<pair<int, int>>> &ppcount = stat.correlation;

        // do statistic for correlation
        for (unordered_map<ssid_t, vector<direct_p> >::iterator it = stat.id_to_predicate.begin();
                it != stat.id_to_predicate.end(); it++ ) {
            ssid_t vid = it->first;
            vector<direct_p> &vec = it->second;

            for (uint64_t i = 0; i < vec.size(); i++) {
                for (uint64_t j = i + 1; j < vec.size(); j++) {
                    ssid_t p1, d1, p2, d2;
                    if (vec[i].p < vec[j].p) {
                        p1 = vec[i].p;
                        d1 = vec[i].dir;
                        p2 = vec[j].p;
                        d2 = vec[j].dir;
                    } else {
                        p1 = vec[j].p;
                        d1 = vec[j].dir;
                        p2 = vec[i].p;
                        d2 = vec[i].dir;
                    }

                    if (d1 == OUT && d2 == OUT)
                        ppcount[make_pair(p1, p2)].out_out++;

                    if (d1 == OUT && d2 == IN)
                        ppcount[make_pair(p1, p2)].out_in++;

                    if (d1 == IN && d2 == IN)
                        ppcount[make_pair(p1, p2)].in_in++;

                    if (d1 == IN && d2 == OUT)
                        ppcount[make_pair(p1, p2)].in_out++;
                }
            }
        }
        //cout << "sizeof correlation = " << stat.correlation.size() << endl;
        logstream(LOG_INFO) << "#" << sid << ": generating stats is finished." << LOG_endl;
    }

    // analysis and debuging
    void print_mem_usage() {
        uint64_t used_slots = 0;
        for (uint64_t x = 0; x < num_buckets; x++) {
            uint64_t slot_id = x * ASSOCIATIVITY;
            for (int y = 0; y < ASSOCIATIVITY - 1; y++, slot_id++) {
                if (vertices[slot_id].key.is_empty())
                    continue;
                used_slots++;
            }
        }

        logstream(LOG_INFO) << "main header: " << B2MiB(num_buckets * ASSOCIATIVITY * sizeof(vertex_t))
             << " MB (" << num_buckets * ASSOCIATIVITY << " slots)" << LOG_endl;
        logstream(LOG_INFO) << "\tused: " << 100.0 * used_slots / (num_buckets * ASSOCIATIVITY)
             << " % (" << used_slots << " slots)" << LOG_endl;
        logstream(LOG_INFO) << "\tchain: " << 100.0 * num_buckets / (num_buckets * ASSOCIATIVITY)
             << " % (" << num_buckets << " slots)" << LOG_endl;

        used_slots = 0;
        for (uint64_t x = num_buckets; x < num_buckets + last_ext; x++) {
            uint64_t slot_id = x * ASSOCIATIVITY;
            for (int y = 0; y < ASSOCIATIVITY - 1; y++, slot_id++) {
                if (vertices[slot_id].key.is_empty())
                    continue;
                used_slots++;
            }
        }

        logstream(LOG_INFO) << "indirect header: " << B2MiB(num_buckets_ext * ASSOCIATIVITY * sizeof(vertex_t))
             << " MB (" << num_buckets_ext * ASSOCIATIVITY << " slots)" << LOG_endl;
        logstream(LOG_INFO) << "\talloced: " << 100.0 * last_ext / num_buckets_ext
             << " % (" << last_ext << " buckets)" << LOG_endl;
        logstream(LOG_INFO) << "\tused: " << 100.0 * used_slots / (num_buckets_ext * ASSOCIATIVITY)
             << " % (" << used_slots << " slots)" << LOG_endl;

        logstream(LOG_INFO) << "entry: " << B2MiB(num_entries * sizeof(edge_t))
             << " MB (" << num_entries << " entries)" << LOG_endl;
#if DYNAMIC_GSTORE
        edge_allocator->print_memory_usage();
#else
        logstream(LOG_INFO) << "\tused: " << 100.0 * last_entry / num_entries
             << " % (" << last_entry << " entries)" << LOG_endl;
#endif

        uint64_t sz = 0;
        get_edges_local(0, 0, IN, TYPE_ID, &sz);
        logstream(LOG_INFO) << "#vertices: " << sz << LOG_endl;
        get_edges_local(0, 0, OUT, TYPE_ID, &sz);
        logstream(LOG_INFO) << "#predicates: " << sz << LOG_endl;
    }
};<|MERGE_RESOLUTION|>--- conflicted
+++ resolved
@@ -81,11 +81,7 @@
 
     bool is_empty() { return ((vid == 0) && (pid == 0) && (dir == 0)); }
 
-<<<<<<< HEAD
-    void print() { logstream(LOG_INFO) << "[" << vid << "|" << pid << "|" << dir << "]" << LOG_endl; }
-=======
     void print_key() { cout << "[" << vid << "|" << pid << "|" << dir << "]" << endl; }
->>>>>>> 82b516bd
 
     uint64_t hash() {
         uint64_t r = 0;
@@ -300,15 +296,9 @@
                 //assert(vertices[slot_id].key != key); // no duplicate key
                 if (vertices[slot_id].key == key) {
                     if (check_dup) {
-<<<<<<< HEAD
-                        key.print();
-                        vertices[slot_id].key.print();
-                        logstream(LOG_ERROR) << "conflict at slot["
-=======
                         key.print_key();
                         vertices[slot_id].key.print_key();
-                        cout << "ERROR: conflict at slot["
->>>>>>> 82b516bd
+                        logstream(LOG_ERROR) << "ERROR: conflict at slot["
                              << slot_id << "] of bucket["
                              << bucket_id << "]" << LOG_endl;
                         assert(false);
