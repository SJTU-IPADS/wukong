/*
 * Copyright (c) 2016 Shanghai Jiao Tong University.
 *     All rights reserved.
 *
 *  Licensed under the Apache License, Version 2.0 (the "License");
 *  you may not use this file except in compliance with the License.
 *  You may obtain a copy of the License at
 *
 *      http://www.apache.org/licenses/LICENSE-2.0
 *
 *  Unless required by applicable law or agreed to in writing,
 *  software distributed under the License is distributed on an "AS
 *  IS" BASIS, WITHOUT WARRANTIES OR CONDITIONS OF ANY KIND, either
 *  express or implied.  See the License for the specific language
 *  governing permissions and limitations under the License.
 *
 * For more about this software visit:
 *
 *      http://ipads.se.sjtu.edu.cn/projects/wukong
 *
 */

#pragma once

#include <stdint.h> // uint64_t
#include <vector>
#include <queue>
#include <iostream>
#include <pthread.h>
#include <boost/unordered_set.hpp>
#include <tbb/concurrent_hash_map.h>
#include <tbb/concurrent_unordered_set.h>
#include <atomic>


#include "global.hpp"
#include "rdma.hpp"
#include "type.hpp"

#include "mm/malloc_interface.hpp"
#include "mm/jemalloc.hpp"
#include "mm/buddy_malloc.hpp"

#ifdef USE_GPU
#include "rdf_meta.hpp"
#endif // USE_GPU

#include "math.hpp"
#include "timer.hpp"
#include "unit.hpp"
#include "atomic.hpp"
#include "vertex.hpp"
using namespace std;

/**
 * Map the Graph model (e.g., vertex, edge, index) to KVS model (e.g., key, value)
 */
class GStore {
    friend class data_statistic;
private:
    /* Cache remote vertex(location) of the given key, eleminating one RDMA read.
     * This only works when RDMA enabled.
     */

    class RDMA_Cache {
        static const int NUM_BUCKETS = 1 << 20;
        static const int ASSOCIATIVITY = 8;  // the associativity of items in each bucket

        // cache line
        struct item_t {
            vertex_t v;
            uint64_t expire_time;  // only work when DYNAMIC_GSTORE=on
            uint32_t cnt;  // keep track of visit cnt of v

            /// Each cache line use a version to detect reader-writer conflict.
            /// Version == 0, when an insertion occurs.
            /// Init value is set to 1.
            /// Version always increments after an insertion.
            uint32_t version;

            item_t() : expire_time(0), cnt(0), version(1) { }
        };

        // bucket whose items share the same index
        struct bucket_t {
            item_t items[ASSOCIATIVITY]; // item list
        };
        bucket_t *hashtable;
        uint64_t lease;  // only work when DYNAMIC_GSTORE=on

    public:
        RDMA_Cache() {
            // init hashtable
            size_t mem_size = sizeof(bucket_t) * NUM_BUCKETS;
            hashtable = new bucket_t[NUM_BUCKETS];
            logstream(LOG_INFO) << "cache allocate " << mem_size << " memory" << LOG_endl;
        }

        /* Lookup a vertex in cache according to the given key.*/
        bool lookup(ikey_t key, vertex_t &ret) {
            if (!global_enable_caching)
                return false;

            int idx = key.hash() % NUM_BUCKETS; // find bucket
            item_t *items = hashtable[idx].items;
            bool found = false;
            uint32_t ver;

            // lookup vertex in item list
            for (int i = 0; i < ASSOCIATIVITY; i++) {
                if (items[i].v.key == key) {
                    while (true) {
                        ver = items[i].version;
                        // re-check
                        if (items[i].v.key == key) {
#ifdef DYNAMIC_GSTORE
                            if (timer::get_usec() < items[i].expire_time) {
                                ret = items[i].v;
                                items[i].cnt++;
                                found = true;
                            }
#else

                            ret = items[i].v;
                            items[i].cnt++;
                            found = true;
#endif
                            asm volatile("" ::: "memory");

                            // check version
                            if (ver != 0 && items[i].version == ver)
                                return found;
                        } else
                            return false;
                    }
                }
            }
            return false;
        } // end of lookup

        /* Insert a vertex into cache. */
        void insert(vertex_t &v) {
            if (!global_enable_caching)
                return;

            int idx = v.key.hash() % NUM_BUCKETS;
            item_t *items = hashtable[idx].items;

            uint64_t min_cnt;
            int pos = -1;  // position to insert v

            while (true) {
                for (int i = 0; i < ASSOCIATIVITY; i++) {
                    if (items[i].v.key == v.key || items[i].v.key.is_empty()) {
                        pos = i;
                        break;
                    }
                }
                // no free cache line
                // pick one to replace (LFU)
                if (pos == -1) {
                    min_cnt = 1ul << 63;
                    for (int i = 0; i < ASSOCIATIVITY; i++) {
                        if (items[i].cnt < min_cnt) {
                            min_cnt = items[i].cnt;
                            pos = i;
                            if (min_cnt == 0)
                                break;
                        }
                    }
                }

                volatile uint32_t old_ver = items[pos].version;
                if (old_ver != 0) {
                    uint32_t ret_ver = wukong::atomic::compare_and_swap(&items[pos].version, old_ver, 0);
                    if (ret_ver == old_ver) {
#ifdef DYNAMIC_GSTORE
                        // Do not reset visit cnt for the same vertex
                        items[pos].cnt = (items[pos].v.key == v.key) ? items[pos].cnt : 0;
                        items[pos].v = v;
                        items[pos].expire_time = timer::get_usec() + lease;
#else
                        items[pos].v = v;
                        items[pos].cnt = 0;
#endif

                        asm volatile("" ::: "memory");
                        ret_ver = wukong::atomic::compare_and_swap(&items[pos].version, 0, old_ver + 1);
                        assert(ret_ver == 0);
                        return;
                    }
                }
            }
        } // end of insert

#ifdef DYNAMIC_GSTORE
        /* Set lease.*/
        void set_lease(uint64_t lease) { this->lease = lease; }

        /**
         * Invalidate cache item of the given key.
         * Only work when the corresponding vertex exists.
         */
        void invalidate(ikey_t key) {
            if (!global_enable_caching)
                return;

            int idx = key.hash() % NUM_BUCKETS;
            item_t *items = hashtable[idx].items;
            for (int i = 0; i < ASSOCIATIVITY; i++) {
                if (items[i].v.key == key) {

                    /// Version is not checked and set here
                    /// since inconsistent expire time does not cause staleness.
                    /// The only possible overhead is
                    /// an extra update of vertex and expire time.
                    items[i].expire_time = timer::get_usec();
                    return;
                }
            }
        }
#endif
    };

    static const int NUM_LOCKS = 1024;

    int sid;
    Mem *mem;

    vertex_t *vertices;
    uint64_t num_slots;       // 1 bucket = ASSOCIATIVITY slots
    uint64_t num_buckets;     // main-header region (static)
    pthread_spinlock_t bucket_locks[NUM_LOCKS]; // lock virtualization (see paper: vLokc CGO'13)

    uint64_t num_buckets_ext; // indirect-header region (dynamical)
    uint64_t last_ext;
    pthread_spinlock_t bucket_ext_lock;


    uint64_t bucket_local(ikey_t key) {
        uint64_t bucket_id;

#ifdef USE_GPU
        // the smallest pid is 1
        auto &seg = rdf_segment_meta_map[segid_t((key.vid == 0 ? 1 : 0), key.pid, key.dir)];
        ASSERT(seg.num_buckets > 0);
        bucket_id = seg.bucket_start + key.hash() % seg.num_buckets;
#else
        bucket_id = key.hash() % num_buckets;
#endif // end of USE_GPU

        return bucket_id;
    }

    uint64_t bucket_remote(ikey_t key, int dst_sid) {
        uint64_t bucket_id;

#ifdef USE_GPU
        auto &remote_meta_map = shared_rdf_segment_meta_map[dst_sid];
        auto &seg = remote_meta_map[segid_t((key.vid == 0 ? 1 : 0), key.pid, key.dir)];
        ASSERT(seg.num_buckets > 0);
        bucket_id = seg.bucket_start + key.hash() % seg.num_buckets;
#else
        bucket_id = key.hash() % num_buckets;
#endif // end of USE_GPU

        return bucket_id;
    }

    // cluster chaining hash-table (see paper: DrTM SOSP'15)
    uint64_t insert_key(ikey_t key, bool check_dup = true) {
        uint64_t bucket_id = bucket_local(key);
        uint64_t slot_id = bucket_id * ASSOCIATIVITY;
        uint64_t lock_id = bucket_id % NUM_LOCKS;

        bool found = false;
        pthread_spin_lock(&bucket_locks[lock_id]);
        while (slot_id < num_slots) {
            // the last slot of each bucket is always reserved for pointer to indirect header
            /// TODO: add type info to slot and reuse the last slot to store key
            /// TODO: key.vid is reused to store the bucket_id of indirect header rather than ptr.off,
            ///       since the is_empty() is not robust.
            for (int i = 0; i < ASSOCIATIVITY - 1; i++, slot_id++) {
                //ASSERT(vertices[slot_id].key != key); // no duplicate key
                if (vertices[slot_id].key == key) {
                    if (check_dup) {
                        key.print_key();
                        vertices[slot_id].key.print_key();
                        logstream(LOG_ERROR) << "conflict at slot["
                                             << slot_id << "] of bucket["
                                             << bucket_id << "]" << LOG_endl;
                        ASSERT(false);
                    } else {
                        goto done;
                    }
                }

                // insert to an empty slot
                if (vertices[slot_id].key.is_empty()) {
                    vertices[slot_id].key = key;
                    goto done;
                }
            }

            // whether the bucket_ext (indirect-header region) is used
            if (!vertices[slot_id].key.is_empty()) {
                slot_id = vertices[slot_id].key.vid * ASSOCIATIVITY;
                continue; // continue and jump to next bucket
            }

            // allocate and link a new indirect header
#ifdef USE_GPU
            rdf_segment_meta_t &seg = rdf_segment_meta_map[segid_t((key.vid == 0 ? 1 : 0), key.pid, key.dir)];
            uint64_t ext_bucket_id = seg.get_ext_bucket();
            if (ext_bucket_id == 0) {
                uint64_t nbuckets = EXT_BUCKET_EXTENT_LEN(seg.num_buckets);
                uint64_t start_off = alloc_ext_buckets(nbuckets);
                seg.add_ext_buckets(ext_bucket_extent_t(nbuckets, start_off));
                ext_bucket_id = seg.get_ext_bucket();
            }
            vertices[slot_id].key.vid = ext_bucket_id;
#else // !USE_GPU
            vertices[slot_id].key.vid = alloc_ext_buckets(1);
#endif  // end of USE_GPU

            slot_id = vertices[slot_id].key.vid * ASSOCIATIVITY; // move to a new bucket_ext
            vertices[slot_id].key = key; // insert to the first slot
            goto done;
        }
done:
        pthread_spin_unlock(&bucket_locks[lock_id]);
        ASSERT(slot_id < num_slots);
        ASSERT(vertices[slot_id].key == key);
        return slot_id;
    }

    edge_t *edges;
    uint64_t num_entries;     // entry region (dynamical)

#ifdef DYNAMIC_GSTORE

    // manage the memory of edges(val)
    MAInterface *edge_allocator;

    /// A size flag is put into the tail of edges (in the entry region) for dynamic cache.
    /// NOTE: the (remote) edges accessed by (local) RDMA cache are valid
    ///       if and only if the size flag of edges is consistent with the size within the pointer.

    static const uint64_t INVALID_EDGES = 1 << NBITS_SIZE; // flag indicates invalidate edges

    // Convert given byte units to edge units.
    inline uint64_t b2e(uint64_t sz) { return sz / sizeof(edge_t); }
    // Convert given edge uints to byte units.
    inline uint64_t e2b(uint64_t sz) { return sz * sizeof(edge_t); }
    // Return exact block size of given size in edge unit.
    inline uint64_t blksz(uint64_t sz) { return b2e(edge_allocator->sz_to_blksz(e2b(sz))); }

    /* Insert size flag size flag in edges.
     * @flag: size flag to insert
     * @sz: actual size of edges
     * @off: offset of edges
    */
    inline void insert_sz(uint64_t flag, uint64_t sz, uint64_t off) {
        uint64_t blk_sz = blksz(sz + 1);   // reserve one space for flag
        edges[off + blk_sz - 1].val = flag;
    }

    /* Check the validation of given edge according to given vertex.
     * The edge is valid only when the size flag of edge is consistent with the size within the vertex.
     */
    inline bool edge_is_valid(vertex_t &v, edge_t *edge_ptr) {
        if (!global_enable_caching)
            return true;

        uint64_t blk_sz = blksz(v.ptr.size + 1);  // reserve one space for flag
        return (edge_ptr[blk_sz - 1].val == v.ptr.size);
    }

    /// Defer blk's free operation for dynamic cache.
    /// Pend the free operation when blk is to be collected by add_pending_free()
    /// When allocating a new blk by alloc_edges(), check if pending free's lease expires
    /// and collect free space by sweep_free().
    uint64_t lease;

    // block deferred to be freed
    struct free_blk {
        uint64_t off;
        uint64_t expire_time;
        free_blk(uint64_t off, uint64_t expire_time): off(off), expire_time(expire_time) { }
    };
    queue<free_blk> free_queue;
    pthread_spinlock_t free_queue_lock;

    // Pend the free operation of given block.
    inline void add_pending_free(iptr_t ptr) {
        uint64_t expire_time = timer::get_usec() + lease;
        free_blk blk(ptr.off, expire_time);

        pthread_spin_lock(&free_queue_lock);
        free_queue.push(blk);
        pthread_spin_unlock(&free_queue_lock);
    }

    // Execute all expired pending free operations in queue.
    inline void sweep_free() {
        pthread_spin_lock(&free_queue_lock);
        while (!free_queue.empty()) {
            free_blk blk = free_queue.front();
            if (timer::get_usec() < blk.expire_time)
                break;
            edge_allocator->free(e2b(blk.off));
            free_queue.pop();
        }
        pthread_spin_unlock(&free_queue_lock);
    }

    bool is_dup(vertex_t *v, uint64_t value) {
        int size = v->ptr.size;
        for (int i = 0; i < size; i++)
            if (edges[v->ptr.off + i].val == value)
                return true;
        return false;
    }

    bool check_key_exist(ikey_t key) {
        uint64_t bucket_id = key.hash() % num_buckets;
        uint64_t slot_id = bucket_id * ASSOCIATIVITY;
        uint64_t lock_id = bucket_id % NUM_LOCKS;

        pthread_spin_lock(&bucket_locks[lock_id]);
        while (slot_id < num_slots) {
            // the last slot of each bucket is always reserved for pointer to indirect header
            /// TODO: add type info to slot and reuse the last slot to store key
            /// TODO: key.vid is reused to store the bucket_id of indirect header rather than ptr.off,
            ///       since the is_empty() is not robust.
            for (int i = 0; i < ASSOCIATIVITY - 1; i++, slot_id++) {
                //ASSERT(vertices[slot_id].key != key); // no duplicate key
                if (vertices[slot_id].key == key) {
                    pthread_spin_unlock(&bucket_locks[lock_id]);
                    return true;
                }

                // insert to an empty slot
                if (vertices[slot_id].key.is_empty()) {
                    pthread_spin_unlock(&bucket_locks[lock_id]);
                    return false;
                }
            }
            // whether the bucket_ext (indirect-header region) is used
            if (!vertices[slot_id].key.is_empty()) {
                slot_id = vertices[slot_id].key.vid * ASSOCIATIVITY;
                continue; // continue and jump to next bucket
            }
            pthread_spin_unlock(&bucket_locks[lock_id]);
            return false;
        }
    }

    bool insert_vertex_edge(ikey_t key, uint64_t value, bool &dedup_or_isdup, int tid) {
        uint64_t bucket_id = key.hash() % num_buckets;
        uint64_t lock_id = bucket_id % NUM_LOCKS;
        uint64_t v_ptr = insert_key(key, false);
        vertex_t *v = &vertices[v_ptr];
        pthread_spin_lock(&bucket_locks[lock_id]);
        if (v->ptr.size == 0) {
            uint64_t off = alloc_edges(1, tid);
            edges[off].val = value;
            vertices[v_ptr].ptr = iptr_t(1, off);
            pthread_spin_unlock(&bucket_locks[lock_id]);
            dedup_or_isdup = false;
            return true;
        } else {

            if (dedup_or_isdup && is_dup(v, value)) {
                pthread_spin_unlock(&bucket_locks[lock_id]);
                return false;
            }
            dedup_or_isdup = false;
            uint64_t need_size = v->ptr.size + 1;

            // a new block is needed
            if (blksz(v->ptr.size + 1) - 1 < need_size) {
                iptr_t old_ptr = v->ptr;

                uint64_t off = alloc_edges(need_size, tid);
                memcpy(&edges[off], &edges[old_ptr.off], e2b(old_ptr.size));
                edges[off + old_ptr.size].val = value;
                // invalidate the old block
                insert_sz(INVALID_EDGES, old_ptr.size, old_ptr.off);
                v->ptr = iptr_t(need_size, off);

                if (global_enable_caching)
                    add_pending_free(old_ptr);
                else
                    edge_allocator->free(e2b(old_ptr.off));
            } else {
                // update size flag
                insert_sz(need_size, need_size, v->ptr.off);
                edges[v->ptr.off + v->ptr.size].val = value;
                v->ptr.size = need_size;
            }

            pthread_spin_unlock(&bucket_locks[lock_id]);
            return false;
        }
    }

    // Allocate space to store edges of given size.
    // Return offset of allocated space.
    inline uint64_t alloc_edges(uint64_t n, int64_t tid = 0) {
        if (global_enable_caching)
            sweep_free(); // collect free space before allocate
        uint64_t sz = e2b(n + 1); // reserve one space for sz
        uint64_t off = b2e(edge_allocator->malloc(sz, tid));
        insert_sz(n, n, off);
        return off;
    }
#else // !DYNAMIC_GSTORE

    uint64_t last_entry;
    pthread_spinlock_t entry_lock;

    // Allocate space to store edges of given size.
    // Return offset of allocated space.
    uint64_t alloc_edges(uint64_t n, int64_t tid = 0) {
        uint64_t orig;
        pthread_spin_lock(&entry_lock);
        orig = last_entry;
        last_entry += n;
        if (last_entry >= num_entries) {
            logstream(LOG_ERROR) << "out of entry region." << LOG_endl;
            ASSERT(last_entry < num_entries);
        }
        pthread_spin_unlock(&entry_lock);
        return orig;
    }
#endif // end of DYNAMIC_GSTORE

    // Allocate extended buckets
    // @n number of extended buckets to allocate
    // @return start offset of allocated extended buckets
    uint64_t alloc_ext_buckets(uint64_t n) {
        uint64_t orig;
        pthread_spin_lock(&bucket_ext_lock);
        orig = last_ext;
        last_ext += n;
        if (last_ext >= num_buckets_ext) {
            logstream(LOG_ERROR) << "out of indirect-header region." << LOG_endl;
            ASSERT(last_ext < num_buckets_ext);
        }
        pthread_spin_unlock(&bucket_ext_lock);
        return num_buckets + orig;
    }

    typedef tbb::concurrent_hash_map<sid_t, vector<sid_t>> tbb_hash_map;

    tbb_hash_map pidx_in_map; // predicate-index (IN)
    tbb_hash_map pidx_out_map; // predicate-index (OUT)
    tbb_hash_map tidx_map; // type-index


#ifdef USE_GPU  // enable GPU support
    int num_predicates;  // number of predicates

    // wrapper of atomic counters
    struct triple_cnt_t {
        triple_cnt_t() {
            normal_cnts[IN] = 0ul;
            normal_cnts[OUT] = 0ul;
            index_cnts[IN] = 0ul;
            index_cnts[OUT] = 0ul;
        }

        triple_cnt_t(const triple_cnt_t &cnt) {
            normal_cnts[IN] = cnt.normal_cnts[IN].load();
            normal_cnts[OUT] = cnt.normal_cnts[OUT].load();
            index_cnts[IN] = cnt.index_cnts[IN].load();
            index_cnts[OUT] = cnt.index_cnts[OUT].load();
        }

        atomic<uint64_t> normal_cnts[2];
        atomic<uint64_t> index_cnts[2];
    };

    // multiple engines will access shared_rdf_segment_meta_map
    // key: server id, value: segment metadata of the server
    tbb::concurrent_unordered_map <int, map<segid_t, rdf_segment_meta_t> > shared_rdf_segment_meta_map;
    // metadata of segments (will be used on GPU)
    std::map<segid_t, rdf_segment_meta_t> rdf_segment_meta_map;

    typedef tbb::concurrent_hash_map<ikey_t, vector<triple_t>, ikey_Hasher> tbb_triple_hash_map;
    // triples grouped by (predicate, direction)
    tbb_triple_hash_map triples_map;

    // all predicate IDs
    vector<sid_t> all_predicates;


    void send_segment_meta(TCP_Adaptor *tcp_ad) {
        std::stringstream ss;
        std::string str;
        boost::archive::binary_oarchive oa(ss);
        SyncSegmentMetaMsg msg(rdf_segment_meta_map);

        msg.sender_sid = sid;
        oa << msg;

        // send pred_metas to other servers
        for (int i = 0; i < global_num_servers; ++i) {
            if (i == sid)
                continue;
            tcp_ad->send(i, 0, ss.str());
            logstream(LOG_INFO) << "#" << sid << " sends segment metadata to server " << i << LOG_endl;
        }
    }

    void recv_segment_meta(TCP_Adaptor *tcp_ad) {
        std::string str;
        // receive global_num_servers - 1 messages
        for (int i = 0; i < global_num_servers; ++i) {
            if (i == sid)
                continue;
            std::stringstream ss;
            str = tcp_ad->recv(0);
            ss << str;
            boost::archive::binary_iarchive ia(ss);
            SyncSegmentMetaMsg msg;
            ia >> msg;

            shared_rdf_segment_meta_map.insert(make_pair(msg.sender_sid, msg.data));
            logstream(LOG_INFO) << "#" << sid << " receives segment metadata from server " << msg.sender_sid << LOG_endl;
        }
    }

    void collect_index_info(uint64_t slot_id) {
        sid_t vid = vertices[slot_id].key.vid;
        sid_t pid = vertices[slot_id].key.pid;
        uint64_t sz = vertices[slot_id].ptr.size;
        uint64_t off = vertices[slot_id].ptr.off;

        if (vertices[slot_id].key.dir == IN) {
            if (pid == PREDICATE_ID) {
            } else if (pid == TYPE_ID) {
                ASSERT(false); // (IN) type triples should be skipped
            } else { // predicate-index (OUT) vid
                tbb_hash_map::accessor a;
                pidx_out_map.insert(a, pid);
                a->second.push_back(vid);
            }
        } else {
            if (pid == PREDICATE_ID) {
            } else if (pid == TYPE_ID) {
                // type-index (IN) -> vid_list
                for (uint64_t e = 0; e < sz; e++) {
                    tbb_hash_map::accessor a;
                    tidx_map.insert(a, edges[off + e].val);
                    a->second.push_back(vid);
                }
            } else { // predicate-index (IN) vid
                tbb_hash_map::accessor a;
                pidx_in_map.insert(a, pid);
                a->second.push_back(vid);
            }
        }
    }

    void insert_tidx_map(tbb_hash_map &tidx_map) {
        sid_t pid = 0;
        uint64_t off;
        for (auto const &e : tidx_map) {
            pid = e.first;

            rdf_segment_meta_t &segment = rdf_segment_meta_map[segid_t(1, pid, IN)];
            if (segment.num_edges == 0) {
                logger(LOG_FATAL, "insert_tidx_map: pid %d is not allocated space. entry_sz: %lu",
                       pid, e.second.size());
                ASSERT(false);
            }

            uint64_t sz = e.second.size();
            uint64_t off = segment.edge_start;
            ASSERT(sz == segment.num_edges);
            logger(LOG_DEBUG, "insert_tidx_map: pid: %lu, sz: %lu", pid, sz);

            ikey_t key = ikey_t(0, pid, IN);
            uint64_t slot_id = insert_key(key);
            iptr_t ptr = iptr_t(sz, off);
            vertices[slot_id].ptr = ptr;

            for (auto const &vid : e.second)
                edges[off++].val = vid;

            ASSERT(off <= segment.edge_start + segment.num_edges);
        }
    }

    void insert_pidx_map(tbb_hash_map &pidx_map, sid_t pid, dir_t d) {
        tbb_hash_map::const_accessor ca;
        bool success = pidx_map.find(ca, pid);
        if (!success)
            return;

        rdf_segment_meta_t &segment = rdf_segment_meta_map[segid_t(1, pid, d)];
        ASSERT(segment.num_edges > 0);
        uint64_t sz = ca->second.size();
        uint64_t off = segment.edge_start;
        ASSERT(sz == segment.num_edges);

        ikey_t key = ikey_t(0, pid, d);
        logger(LOG_DEBUG, "insert_pidx_map[%s]: key: [%lu|%lu|%lu] sz: %lu",
               (d == IN) ? "IN" : "OUT", key.vid, key.pid, key.dir, sz);
        uint64_t slot_id = insert_key(key);
        iptr_t ptr = iptr_t(sz, off);
        vertices[slot_id].ptr = ptr;

        for (auto const &vid : ca->second)
            edges[off++].val = vid;

        ASSERT(off <= segment.edge_start + segment.num_edges);
    }
#endif  // end of USE_GPU

    void insert_index_map(tbb_hash_map &map, dir_t d) {
        for (auto const &e : map) {
            sid_t pid = e.first;
            uint64_t sz = e.second.size();
            uint64_t off = alloc_edges(sz);

            ikey_t key = ikey_t(0, pid, d);
            uint64_t slot_id = insert_key(key);
            iptr_t ptr = iptr_t(sz, off);
            vertices[slot_id].ptr = ptr;

            for (auto const &vid : e.second)
                edges[off++].val = vid;
        }
    }

#ifdef VERSATILE
    typedef tbb::concurrent_unordered_set<sid_t> tbb_unordered_set;

    tbb_unordered_set v_set; // all of subjects and objects
    tbb_unordered_set t_set; // all of types
    tbb_unordered_set p_set; // all of predicates

    void insert_index_set(tbb_unordered_set &set, sid_t tpid, dir_t d) {
        uint64_t sz = set.size();
        uint64_t off = alloc_edges(sz);

        ikey_t key = ikey_t(0, tpid, d);
        uint64_t slot_id = insert_key(key);
        iptr_t ptr = iptr_t(sz, off);
        vertices[slot_id].ptr = ptr;

        for (auto const &e : set)
            edges[off++].val = e;
    }
#endif // VERSATILE


    RDMA_Cache rdma_cache;

    // Get edges of given vertex from dst_sid by RDMA read.
    inline edge_t *rdma_get_edges(int tid, int dst_sid, vertex_t &v) {
        ASSERT(global_use_rdma);

        char *buf = mem->buffer(tid);
        uint64_t r_off = num_slots * sizeof(vertex_t) + v.ptr.off * sizeof(edge_t);

#ifdef DYNAMIC_GSTORE
        // the size of entire blk
        uint64_t r_sz = blksz(v.ptr.size + 1) * sizeof(edge_t);
#else
        // the size of edges
        uint64_t r_sz = v.ptr.size * sizeof(edge_t);
#endif

        uint64_t buf_sz = mem->buffer_size();
        ASSERT(r_sz < buf_sz); // enough space to host the edges

        RDMA &rdma = RDMA::get_rdma();
        rdma.dev->RdmaRead(tid, dst_sid, buf, r_sz, r_off);
        return (edge_t *)buf;
    }

    // Get remote vertex of given key. This func will fail if RDMA is disabled.
    vertex_t get_vertex_remote(int tid, ikey_t key) {
        int dst_sid = wukong::math::hash_mod(key.vid, global_num_servers);
        uint64_t bucket_id = bucket_remote(key, dst_sid);
        vertex_t vert;

        // FIXME: wukong doesn't support to directly get remote vertex/edge without RDMA
        ASSERT(global_use_rdma);

        // check cache
        if (rdma_cache.lookup(key, vert))
            return vert;

        // get vertex by RDMA
        char *buf = mem->buffer(tid);
        uint64_t buf_sz = mem->buffer_size();
        while (true) {
            uint64_t off = bucket_id * ASSOCIATIVITY * sizeof(vertex_t);
            uint64_t sz = ASSOCIATIVITY * sizeof(vertex_t);
            ASSERT(sz < buf_sz); // enough space to host the vertices

            RDMA &rdma = RDMA::get_rdma();
            rdma.dev->RdmaRead(tid, dst_sid, buf, sz, off);
            vertex_t *verts = (vertex_t *)buf;
            for (int i = 0; i < ASSOCIATIVITY; i++) {
                if (i < ASSOCIATIVITY - 1) {
                    if (verts[i].key == key) {
                        rdma_cache.insert(verts[i]);
                        return verts[i]; // found
                    }
                } else {
                    if (verts[i].key.is_empty())
                        return vertex_t(); // not found

                    bucket_id = verts[i].key.vid; // move to next bucket
                    break; // break for-loop
                }
            }
        }
    } // end of get_vertex_remote

    // Get local vertex of given key.
    vertex_t get_vertex_local(int tid, ikey_t key) {
        uint64_t bucket_id = bucket_local(key);;
        while (true) {
            for (int i = 0; i < ASSOCIATIVITY; i++) {
                uint64_t slot_id = bucket_id * ASSOCIATIVITY + i;
                if (i < ASSOCIATIVITY - 1) {
                    //data part
                    if (vertices[slot_id].key == key) {
                        //we found it
                        return vertices[slot_id];
                    }
                } else {
                    if (vertices[slot_id].key.is_empty())
                        return vertex_t(); // not found

                    bucket_id = vertices[slot_id].key.vid; // move to next bucket
                    break; // break for-loop
                }
            }
        }
    }

    // Get remote edges according to given vid, dir, pid.
    // @sz: size of return edges
    edge_t *get_edges_remote(int tid, sid_t vid, sid_t pid, dir_t d, uint64_t &sz, int &type = *(int *)NULL) {
        ikey_t key = ikey_t(vid, pid, d);
        vertex_t v = get_vertex_remote(tid, key);

        if (v.key.is_empty()) {
            sz = 0;
            return NULL; // not found
        }

        // remote edges
        int dst_sid = wukong::math::hash_mod(vid, global_num_servers);
        edge_t *edge_ptr = rdma_get_edges(tid, dst_sid, v);
#ifdef DYNAMIC_GSTORE
        // check the validation of remote edges
        while (!edge_is_valid(v, edge_ptr)) {
            // invalidate local cache and try again
            rdma_cache.invalidate(key);
            v = get_vertex_remote(tid, key);
            edge_ptr = rdma_get_edges(tid, dst_sid, v);
        }
#endif // end of DYNAMIC_GSTORE

        sz = v.ptr.size;
        if (&type != NULL)
            type = v.ptr.type;
        return edge_ptr;
    }

    // Get local edges according to given vid, pid, d.
    // @sz: size of return edges
    edge_t *get_edges_local(int tid, sid_t vid, sid_t pid, dir_t d, uint64_t &sz, int &type = *(int *)NULL) {
        ikey_t key = ikey_t(vid, pid, d);
        vertex_t v = get_vertex_local(tid, key);

        if (v.key.is_empty()) {
            sz = 0;
            return NULL; // not found
        }

        sz = v.ptr.size;
        if (&type != NULL)
            type = v.ptr.type;
        return &(edges[v.ptr.off]);
    }


public:
    static const int ASSOCIATIVITY = 8;  // the associativity of slots in each bucket

    // Memory Usage (estimation):
    //   header region: |vertex| = 128-bit; #verts = (#S + #O) * AVG(#P) ～= #T
    //   entry region:    |edge| =  32-bit; #edges = #T * 2 + (#S + #O) * AVG(#P) ～= #T * 3
    //
    //                                      (+VERSATILE)
    //                                      #verts += #S + #O
    //                                      #edges += (#S + #O) * AVG(#P) ~= #T
    //
    // main-header / (main-header + indirect-header)
    static const int MHD_RATIO = 80;
    // header * 100 / (header + entry)
    static const int HD_RATIO = (128 * 100 / (128 + 3 * std::numeric_limits<sid_t>::digits));

    /// encoding rules of GStore
    /// subject/object (vid) >= 2^NBITS_IDX, 2^NBITS_IDX > predicate/type (p/tid) >= 2^1,
    /// TYPE_ID = 1, PREDICATE_ID = 0, OUT = 1, IN = 0
    ///
    /// Empty key
    /// (0)   key = [  0 |            0 |      0]  value = [vid0, vid1, ..]  i.e., init
    /// INDEX key/value pair
    /// (1)   key = [  0 |          pid | IN/OUT]  value = [vid0, vid1, ..]  i.e., predicate-index
    /// (2)   key = [  0 |          tid |     IN]  value = [vid0, vid1, ..]  i.e., type-index
    /// (*3)  key = [  0 |      TYPE_ID |     IN]  value = [vid0, vid1, ..]  i.e., all local objects/subjects
    /// (*4)  key = [  0 |      TYPE_ID |    OUT]  value = [pid0, pid1, ..]  i.e., all local types
    /// (*5)  key = [  0 | PREDICATE_ID |    OUT]  value = [pid0, pid1, ..]  i.e., all local predicates
    /// NORMAL key/value pair
    /// (6)   key = [vid |          pid | IN/OUT]  value = [vid0, vid1, ..]  i.e., vid's ngbrs w/ predicate
    /// (7)   key = [vid |      TYPE_ID |    OUT]  value = [tid0, tid1, ..]  i.e., vid's all types
    /// (*8)  key = [vid | PREDICATE_ID | IN/OUT]  value = [pid0, pid1, ..]  i.e., vid's all predicates
    ///
    /// < S,  P, ?O>  ?O : (6)
    /// <?S,  P,  O>  ?S : (6)
    /// < S,  1, ?T>  ?T : (7)
    /// <?S,  1,  T>  ?S : (2)
    /// < S, ?P,  O>  ?P : (8)
    ///
    /// <?S,  P, ?O>  ?S : (1)
    ///               ?O : (1)
    /// <?S,  1, ?O>  ?O : (4)
    ///               ?S : (4) +> (2)
    /// < S, ?P, ?O>  ?P : (8) AND exist(7)
    ///               ?O : (8) AND exist(7) +> (6)
    /// <?S, ?P,  O>  ?P : (8)
    ///               ?S : (8) +> (6)
    /// <?S, ?P,  T>  ?P : exist(2)
    ///               ?S : (2)
    ///
    /// <?S, ?P, ?O>  ?S : (3)
    ///               ?O : (3) AND (4)
    ///               ?P : (5)
    ///               ?S ?P ?O : (3) +> (7) AND (8) +> (6)

    /// GStore: key (main-header and indirect-header region) | value (entry region)
    ///         head region is a cluster chaining hash-table (with associativity)
    ///         entry region is a varying-size array
    GStore(int sid, Mem *mem): sid(sid), mem(mem) {
        uint64_t header_region = mem->kvstore_size() * HD_RATIO / 100;
        uint64_t entry_region = mem->kvstore_size() - header_region;

        // header region
        num_slots = header_region / sizeof(vertex_t);
        num_buckets = wukong::math::hash_prime_u64((num_slots / ASSOCIATIVITY) * MHD_RATIO / 100);
        num_buckets_ext = (num_slots / ASSOCIATIVITY) - num_buckets;

        // entry region
        num_entries = entry_region / sizeof(edge_t);
#ifdef DYNAMIC_GSTORE
#ifdef USE_JEMALLOC
        edge_allocator = new JeMalloc();
#else
        edge_allocator = new BuddyMalloc();
#endif // end of USE_JEMALLOC
        pthread_spin_init(&free_queue_lock, 0);
        lease = SEC(600);
        rdma_cache.set_lease(lease);
#else
        pthread_spin_init(&entry_lock, 0);
#endif // end of DYNAMIC_GSTORE

        // print gstore usage
        logstream(LOG_INFO) << "gstore = ";
        logstream(LOG_INFO) << mem->kvstore_size() << " bytes " << LOG_endl;
        logstream(LOG_INFO) << "  header region: " << num_slots << " slots"
                            << " (main = " << num_buckets << ", indirect = " << num_buckets_ext << ")" << LOG_endl;
        logstream(LOG_INFO) << "  entry region: " << num_entries << " entries" << LOG_endl;

        vertices = (vertex_t *)(mem->kvstore());
        edges = (edge_t *)(mem->kvstore() + num_slots * sizeof(vertex_t));

        pthread_spin_init(&bucket_ext_lock, 0);
        for (int i = 0; i < NUM_LOCKS; i++)
            pthread_spin_init(&bucket_locks[i], 0);
    }

    void refresh() {
        #pragma omp parallel for num_threads(global_num_engines)
        for (uint64_t i = 0; i < num_slots; i++) {
            vertices[i].key = ikey_t();
            vertices[i].ptr = iptr_t();
        }

        last_ext = 0;

#ifdef DYNAMIC_GSTORE
        edge_allocator->init((void *)edges, num_entries * sizeof(edge_t), global_num_engines);
#else
        last_entry = 0;
#endif
    }


#ifdef USE_GPU
    inline vertex_t *vertex_addr() const {
        return vertices;
    }

    inline edge_t *edge_addr() const {
        return edges;
    }

    inline void set_num_predicates(sid_t n) {
        num_predicates = n;
    }

    inline int get_num_predicates() const {
        return num_predicates;
    }

    const vector<sid_t>& get_all_predicates() const {
        return all_predicates;
    }

    void sync_metadata(TCP_Adaptor *tcp_ad) {
        send_segment_meta(tcp_ad);
        recv_segment_meta(tcp_ad);
    }

    /**
     * Merge triples with same predicate and direction to a vector
     */
    void init_triples_map(vector<vector<triple_t>> &triple_pso, vector<vector<triple_t>> &triple_pos) {
        #pragma omp parallel for num_threads(global_num_engines)
        for (int tid = 0; tid < global_num_engines; tid++) {
            vector<triple_t> &pso_vec = triple_pso[tid];
            vector<triple_t> &pos_vec = triple_pos[tid];

            int i = 0;
            int current_pid;
            while (!pso_vec.empty() && i < pso_vec.size()) {
                current_pid = pso_vec[i].p;
                tbb_triple_hash_map::accessor a;
                triples_map.insert(a, ikey_t(0, current_pid, OUT));

                for (; pso_vec[i].p == current_pid; i++) {
                    a->second.push_back(pso_vec[i]);
                }
            }

            i = 0;
            while (!pos_vec.empty() && i < pos_vec.size()) {
                current_pid = pos_vec[i].p;
                tbb_triple_hash_map::accessor a;
                triples_map.insert(a, ikey_t(0, current_pid, IN));

                for (; pos_vec[i].p == current_pid; i++) {
                    a->second.push_back(pos_vec[i]);
                }
            }
        }
    }

    void free_triples_map() {
        triples_map.clear();
    }

    uint64_t main_hdr_off = 0;

    void alloc_buckets_to_segment(rdf_segment_meta_t &seg, segid_t segid, uint64_t total_num_keys) {
        // deduct some buckets from total to prevent overflow
        static uint64_t num_free_buckets = num_buckets - num_predicates * PREDICATE_NSEGS;
        static double total_ratio_ = 0.0;

        // allocate buckets in main-header region to segments
        if (!segid.index) {
            uint64_t nbuckets;
            if (seg.num_keys == 0) {
                nbuckets = 0;
            } else {
                double ratio = static_cast<double>(seg.num_keys) / total_num_keys;
                nbuckets = ratio * num_free_buckets;
                total_ratio_ += ratio;
                logger(LOG_DEBUG, "Seg[%lu|%lu|%lu]: #keys: %lu, nbuckets: %lu, bucket_off: %lu, ratio: %f, total_ratio: %f",
                       segid.index, segid.pid, segid.dir,
                       seg.num_keys, nbuckets, main_hdr_off, ratio, total_ratio_);
            }
            seg.num_buckets = (nbuckets > 0 ? nbuckets : 1);
        } else {
            if (seg.num_keys > 0) {
                seg.num_buckets = 1;
            }
        }
        seg.bucket_start = main_hdr_off;
        main_hdr_off += seg.num_buckets;
        ASSERT(main_hdr_off <= num_buckets);

        // allocate buckets in indirect-header region to segments
        // #buckets : #extended buckets = 1 : 0.15
        if (!segid.index && seg.num_buckets > 0) {
            uint64_t nbuckets = EXT_BUCKET_EXTENT_LEN(seg.num_buckets);
            uint64_t start_off = alloc_ext_buckets(nbuckets);
            seg.add_ext_buckets(ext_bucket_extent_t(nbuckets, start_off));
        }
    }

    // init metadata for each segment
    void init_segment_metas(const vector<vector<triple_t>> &triple_pso,
                            const vector<vector<triple_t>> &triple_pos) {

        map<sid_t, triple_cnt_t> index_cnt_map;  // count children of index vertex
        map<sid_t, triple_cnt_t> normal_cnt_map; // count normal vertices

        // initialization
        for (int i = 0; i <= num_predicates; ++i) {
            index_cnt_map.insert(make_pair(i, triple_cnt_t()));
            normal_cnt_map.insert(make_pair(i, triple_cnt_t()));
            for (int index = 0; index <= 1; index++) {
                for (int dir = 0; dir <= 1; dir++) {
                    segid_t segid = segid_t(index, i, dir);
                    rdf_segment_meta_map.insert(make_pair(segid, rdf_segment_meta_t()));
                }
            }
        }

        #pragma omp parallel for num_threads(global_num_engines)
        for (int tid = 0; tid < global_num_engines; tid++) {
            const vector<triple_t> &pso = triple_pso[tid];
            const vector<triple_t> &pos = triple_pos[tid];

            uint64_t s = 0;
            while (s < pso.size()) {
                uint64_t e = s + 1;

                while ((e < pso.size())
                        && (pso[s].s == pso[e].s)
                        && (pso[s].p == pso[e].p))  {
                    // count #edge of type-idx
                    if (pso[e].p == TYPE_ID && is_tpid(pso[e].o)) {
                        index_cnt_map[ pso[e].o ].index_cnts[ IN ]++;
                    }
                    e++;
                }

                // count #edge of predicate
                normal_cnt_map[ pso[s].p ].normal_cnts[OUT] += (e - s);

                // count #edge of predicate-idx
                index_cnt_map[ pso[s].p ].index_cnts[ IN ]++;

                // count #edge of type-idx
                if (pso[s].p == TYPE_ID && is_tpid(pso[s].o)) {
                    index_cnt_map[ pso[s].o ].index_cnts[ IN ]++;
                }
                s = e;
            }

            uint64_t type_triples = 0;
            triple_t tp;
            while (type_triples < pos.size() && is_tpid(pos[type_triples].o)) {
                type_triples++;
            }

            s = type_triples; // skip type triples
            while (s < pos.size()) {
                // predicate-based key (object + predicate)
                uint64_t e = s + 1;
                while ((e < pos.size())
                        && (pos[s].o == pos[e].o)
                        && (pos[s].p == pos[e].p)) {
                    e++;
                }

                // count #edge of predicate
                normal_cnt_map[ pos[s].p ].normal_cnts[IN] += (e - s);
                index_cnt_map[ pos[s].p ].index_cnts[ OUT ]++;
                s = e;
            }
        }

        uint64_t total_num_keys = 0;
        // count the total number of keys
        for (int i = 1; i <= num_predicates; ++i) {
            logger(LOG_DEBUG, "pid: %d: normal: #IN: %lu, #OUT: %lu; index: #ALL: %lu, #IN: %lu, #OUT: %lu",
                   i, normal_cnt_map[i].normal_cnts[IN].load(), normal_cnt_map[i].normal_cnts[OUT].load(),
                   (index_cnt_map[i].index_cnts[ IN ].load() + index_cnt_map[i].index_cnts[ OUT ].load()),
                   index_cnt_map[i].index_cnts[ IN ].load(),
                   index_cnt_map[i].index_cnts[ OUT ].load());

            if (normal_cnt_map[i].normal_cnts[IN].load() +  normal_cnt_map[i].normal_cnts[OUT].load() > 0) {
                total_num_keys += (index_cnt_map[i].index_cnts[IN].load() + index_cnt_map[i].index_cnts[OUT].load());
            }
        }

        uint64_t bucket_off = 0;
        uint64_t edge_off = 0;
        for (sid_t pid = 1; pid <= num_predicates; ++pid) {

            rdf_segment_meta_t &seg_normal_out = rdf_segment_meta_map[segid_t(0, pid, OUT)];
            rdf_segment_meta_t &seg_normal_in = rdf_segment_meta_map[segid_t(0, pid, IN)];
            rdf_segment_meta_t &seg_index_out = rdf_segment_meta_map[segid_t(1, pid, OUT)];
            rdf_segment_meta_t &seg_index_in = rdf_segment_meta_map[segid_t(1, pid, IN)];

            seg_normal_out.num_edges = normal_cnt_map[pid].normal_cnts[OUT].load();
            seg_normal_in.num_edges = normal_cnt_map[pid].normal_cnts[IN].load();
            seg_index_out.num_edges = index_cnt_map[pid].index_cnts[OUT].load();
            seg_index_in.num_edges = index_cnt_map[pid].index_cnts[IN].load();

            // collect predicates, excludes type-ids
            if (seg_normal_out.num_edges + seg_normal_in.num_edges > 0) {
                all_predicates.push_back(pid);
            }

            // allocate space for edges in entry-region
            seg_normal_out.edge_start = (seg_normal_out.num_edges > 0) ? alloc_edges(seg_normal_out.num_edges) : 0;
            seg_normal_in.edge_start  = (seg_normal_in.num_edges > 0) ? alloc_edges(seg_normal_in.num_edges) : 0;

            // predicate rdf:type doesn't have index vertices
            if (pid != TYPE_ID) {
                seg_index_out.edge_start = (seg_index_out.num_edges > 0) ? alloc_edges(seg_index_out.num_edges) : 0;
                seg_index_in.edge_start  = (seg_index_in.num_edges > 0) ? alloc_edges(seg_index_in.num_edges) : 0;
            }

            uint64_t normal_nkeys[2] = {seg_index_out.num_edges, seg_index_in.num_edges};
            seg_normal_out.num_keys = (seg_normal_out.num_edges == 0) ? 0 : normal_nkeys[OUT];
            seg_normal_in.num_keys  = (seg_normal_in.num_edges == 0)  ? 0 : normal_nkeys[IN];
            seg_index_out.num_keys  = (seg_index_out.num_edges == 0)  ? 0 : 1;
            seg_index_in.num_keys   = (seg_index_in.num_edges == 0)   ? 0 : 1;

            alloc_buckets_to_segment(seg_normal_out, segid_t(0, pid, OUT), total_num_keys);
            alloc_buckets_to_segment(seg_normal_in, segid_t(0, pid, IN), total_num_keys);
            alloc_buckets_to_segment(seg_index_out, segid_t(1, pid, OUT), total_num_keys);
            alloc_buckets_to_segment(seg_index_in, segid_t(1, pid, IN), total_num_keys);


            logger(LOG_DEBUG, "Predicate[%d]: normal: OUT[#keys: %lu, #buckets: %lu, #edges: %lu] IN[#keys: %lu, #buckets: %lu, #edges: %lu];",
                   pid, seg_normal_out.num_keys, seg_normal_out.num_buckets, seg_normal_out.num_edges,
                   seg_normal_in.num_keys, seg_normal_in.num_buckets, seg_normal_in.num_edges);
            logger(LOG_DEBUG, "index: OUT[#keys: %lu, #buckets: %lu, #edges: %lu], IN[#keys: %lu, #buckets: %lu, #edges: %lu], bucket_off: %lu\n",
                   seg_index_out.num_keys, seg_index_out.num_buckets, seg_index_out.num_edges,
                   seg_index_in.num_keys, seg_index_in.num_buckets, seg_index_in.num_edges, main_hdr_off);

        }

        logger(LOG_DEBUG, "#total_keys: %lu, bucket_off: %lu, #total_entries: %lu", total_num_keys, main_hdr_off, this->last_entry);
    }

    // re-adjust offset of indirect header
    void finalize_segment_metas() {
        for (auto &e : rdf_segment_meta_map) {
            for (int i = 0; i < e.second.ext_list_sz; ++i) {
                auto &ext = e.second.ext_bucket_list[i];
                // TODO: actually we can use ext.off to represent the exact size
                // ext.num_ext_buckets = ext.off;
                // logger(LOG_INFO, "segment[%s]: #ext_buckets: %lu, ext_offset: %lu", e.first.stringify().c_str(), ext.num_ext_buckets, ext.off);
            }
        }
    }

    /**
     * Insert triples beloging to the segment identified by segid to store
     * Notes: This function only insert triples belonging to normal segment
     * @tid
     * @segid
     */
    void insert_triples_to_segment(int tid, segid_t segid) {
        ASSERT(!segid.index);

        auto &segment = rdf_segment_meta_map[segid];
        int index = segid.index;
        sid_t pid = segid.pid;
        int dir = segid.dir;

        if (segment.num_edges == 0) {
            logger(LOG_DEBUG, "Thread(%d): abort! segment(%d|%d|%d) is empty.\n", tid, segid.index, segid.pid, segid.dir);
            return;
        }

        // get OUT edges and IN edges from  map
        tbb_triple_hash_map::accessor a;
        bool has_pso, has_pos;
        bool success = triples_map.find(a, ikey_t(0, pid, (dir_t) dir));

        has_pso = (segid.dir == OUT) ? success : false;
        has_pos = (segid.dir == IN) ? success : false;

        // a segment only contains triples of one direction
        ASSERT((has_pso == true && has_pos == false) || (has_pso == false && has_pos == true));

        uint64_t off = segment.edge_start;
        uint64_t s = 0;
        uint64_t type_triples = 0;

        if (has_pso) {
            vector<triple_t> &pso = a->second;
            while (s < pso.size()) {
                // predicate-based key (subject + predicate)
                uint64_t e = s + 1;
                while ((e < pso.size())
                        && (pso[s].s == pso[e].s)
                        && (pso[s].p == pso[e].p))  { e++; }

                // allocate a vertex and edges
                ikey_t key = ikey_t(pso[s].s, pso[s].p, OUT);

                // insert a vertex
                uint64_t slot_id = insert_key(key);
                iptr_t ptr = iptr_t(e - s, off);
                vertices[slot_id].ptr = ptr;

                // insert edges
                for (uint64_t i = s; i < e; i++)
                    edges[off++].val = pso[i].o;

                collect_index_info(slot_id);
                s = e;
            }
            logger(LOG_DEBUG, "Thread(%d): inserted predicate %d pso(%lu triples).", tid, pid, pso.size());
        }

        ASSERT(off <= segment.edge_start + segment.num_edges);

        if (has_pos) {
            vector<triple_t> &pos = a->second;
            while (type_triples < pos.size() && is_tpid(pos[type_triples].o))
                type_triples++;

            s = type_triples; // skip type triples

            while (s < pos.size()) {
                // predicate-based key (object + predicate)
                uint64_t e = s + 1;
                while ((e < pos.size())
                        && (pos[s].o == pos[e].o)
                        && (pos[s].p == pos[e].p)) { e++; }

                // allocate a vertex and edges
                ikey_t key = ikey_t(pos[s].o, pos[s].p, IN);

                // insert a vertex
                uint64_t slot_id = insert_key(key);
                iptr_t ptr = iptr_t(e - s, off);
                vertices[slot_id].ptr = ptr;

                // insert edges
                for (uint64_t i = s; i < e; i++)
                    edges[off++].val = pos[i].s;

                collect_index_info(slot_id);
                s = e;
            }
            logger(LOG_DEBUG, "Thread(%d): inserted predicate %d pos(%lu triples).", tid, pid, pos.size());
        }

        ASSERT(off <= segment.edge_start + segment.num_edges);

        if (pid == TYPE_ID) {
            // when finish inserting triples of rdf:type, tidx_map will contain all type-idxs
            insert_tidx_map(tidx_map);
        } else {
            if (has_pso)
                insert_pidx_map(pidx_in_map, pid, IN);
            if (has_pos)
                insert_pidx_map(pidx_out_map, pid, OUT);
        }
    }

<<<<<<< HEAD
    inline const std::map<segid_t, rdf_segment_meta_t> &get_rdf_segment_metas() { return rdf_segment_meta_map; }
=======
    inline std::map<segid_t, rdf_segment_meta_t> &get_rdf_segment_meta_map() { return rdf_segment_meta_map; }
>>>>>>> cac8722a

#endif  // end of USE_GPU

    /// skip all TYPE triples (e.g., <http://www.Department0.University0.edu> rdf:type ub:University)
    /// because Wukong treats all TYPE triples as index vertices. In addition, the triples in triple_pos
    /// has been sorted by the vid of object, and IDs of types are always smaller than normal vertex IDs.
    /// Consequently, all TYPE triples are aggregated at the beggining of triple_pos
    void insert_normal(vector<triple_t> &pso, vector<triple_t> &pos, int tid) {
        // treat type triples as index vertices
        uint64_t type_triples = 0;
        while (type_triples < pos.size() && is_tpid(pos[type_triples].o))
            type_triples++;

#ifdef VERSATILE
        /// The following code is used to support a rare case where the predicate is unknown
        /// (e.g., <http://www.Department0.University0.edu> ?P ?O). Each normal vertex should
        /// add two key/value pairs with a reserved ID (i.e., PREDICATE_ID) as the predicate
        /// to store the IN and OUT lists of its predicates.
        /// e.g., key=(vid, PREDICATE_ID, IN/OUT), val=(predicate0, predicate1, ...)
        ///
        /// NOTE, it is disabled by default in order to save memory.
        vector<sid_t> predicates;
#endif // end of VERSATILE

        uint64_t s = 0;
        while (s < pso.size()) {
            // predicate-based key (subject + predicate)
            uint64_t e = s + 1;
            while ((e < pso.size())
                    && (pso[s].s == pso[e].s)
                    && (pso[s].p == pso[e].p))  { e++; }

            // allocate a vertex and edges
            ikey_t key = ikey_t(pso[s].s, pso[s].p, OUT);
            uint64_t off = alloc_edges(e - s, tid);

            // insert a vertex
            uint64_t slot_id = insert_key(key);
            iptr_t ptr = iptr_t(e - s, off);
            vertices[slot_id].ptr = ptr;

            // insert edges
            for (uint64_t i = s; i < e; i++)
                edges[off++].val = pso[i].o;

#ifdef VERSATILE
            // add a new predicate
            predicates.push_back(pso[s].p);

            // insert a special PREDICATE triple (OUT)
            if (e >= pso.size() || pso[s].s != pso[e].s) {
                // allocate a vertex and edges
                ikey_t key = ikey_t(pso[s].s, PREDICATE_ID, OUT);
                uint64_t sz = predicates.size();
                uint64_t off = alloc_edges(sz, tid);

                // insert a vertex
                uint64_t slot_id = insert_key(key);
                iptr_t ptr = iptr_t(sz, off);
                vertices[slot_id].ptr = ptr;

                // insert edges
                for (auto const &p : predicates)
                    edges[off++].val = p;

                predicates.clear();
            }
#endif // end of VERSATILE

            s = e;
        }

        s = type_triples; // skip type triples
        while (s < pos.size()) {
            // predicate-based key (object + predicate)
            uint64_t e = s + 1;
            while ((e < pos.size())
                    && (pos[s].o == pos[e].o)
                    && (pos[s].p == pos[e].p)) { e++; }

            // allocate a vertex and edges
            ikey_t key = ikey_t(pos[s].o, pos[s].p, IN);
            uint64_t off = alloc_edges(e - s, tid);

            // insert a vertex
            uint64_t slot_id = insert_key(key);
            iptr_t ptr = iptr_t(e - s, off);
            vertices[slot_id].ptr = ptr;

            // insert edges
            for (uint64_t i = s; i < e; i++)
                edges[off++].val = pos[i].s;

#ifdef VERSATILE
            // add a new predicate
            predicates.push_back(pos[s].p);

            // insert a special PREDICATE triple (OUT)
            if (e >= pos.size() || pos[s].o != pos[e].o) {
                // allocate a vertex and edges
                ikey_t key = ikey_t(pos[s].o, PREDICATE_ID, IN);
                uint64_t sz = predicates.size();
                uint64_t off = alloc_edges(sz, tid);

                // insert a vertex
                uint64_t slot_id = insert_key(key);
                iptr_t ptr = iptr_t(sz, off);
                vertices[slot_id].ptr = ptr;

                // insert edges
                for (auto const &p : predicates)
                    edges[off++].val = p;

                predicates.clear();
            }
#endif // end of VERSATILE
            s = e;
        }
    }

    // insert attributes
    void insert_attr(vector<triple_attr_t> &attrs, int64_t tid) {
        for (auto const &attr : attrs) {
            // allocate a vertex and edges
            ikey_t key = ikey_t(attr.s, attr.a, OUT);
            int type = boost::apply_visitor(global_get_type, attr.v);
            uint64_t sz = (get_sizeof(type) - 1) / sizeof(edge_t) + 1;   // get the ceil size;
            uint64_t off = alloc_edges(sz, tid);

            // insert a vertex
            uint64_t slot_id = insert_key(key);
            iptr_t ptr = iptr_t(sz, off, type);
            vertices[slot_id].ptr = ptr;

            // insert edges (attributes)
            switch (type) {
            case INT_t:
                *(int *)(edges + off) = boost::get<int>(attr.v);
                break;
            case FLOAT_t:
                *(float *)(edges + off) = boost::get<float>(attr.v);
                break;
            case DOUBLE_t:
                *(double *)(edges + off) = boost::get<double>(attr.v);
                break;
            default:
                logstream(LOG_ERROR) << "Unsupported value type of attribute" << LOG_endl;
            }
        }
    }

    void insert_index() {
        uint64_t t1 = timer::get_usec();

        logstream(LOG_INFO) << " start (parallel) prepare index info " << LOG_endl;


#ifdef DYNAMIC_GSTORE
        edge_allocator->merge_freelists();
#endif
        // scan raw data to generate index data in parallel
        #pragma omp parallel for num_threads(global_num_engines)
        for (uint64_t bucket_id = 0; bucket_id < num_buckets + last_ext; bucket_id++) {
            uint64_t slot_id = bucket_id * ASSOCIATIVITY;
            for (int i = 0; i < ASSOCIATIVITY - 1; i++, slot_id++) {
                // skip empty slot
                if (vertices[slot_id].key.is_empty()) break;

                sid_t vid = vertices[slot_id].key.vid;
                sid_t pid = vertices[slot_id].key.pid;

                uint64_t sz = vertices[slot_id].ptr.size;
                uint64_t off = vertices[slot_id].ptr.off;

                if (vertices[slot_id].key.dir == IN) {
                    if (pid == PREDICATE_ID) {
#ifdef VERSATILE
                        // every subject/object has at least one predicate or one type
                        v_set.insert(vid); // collect all local objects w/ predicate
                        for (uint64_t e = 0; e < sz; e++)
                            p_set.insert(edges[off + e].val); // collect all local predicates
#endif
                    } else if (pid == TYPE_ID) {
                        ASSERT(false); // (IN) type triples should be skipped
                    } else { // predicate-index (OUT) vid
                        tbb_hash_map::accessor a;
                        pidx_out_map.insert(a, pid);
                        a->second.push_back(vid);
                    }
                } else {
                    if (pid == PREDICATE_ID) {
#ifdef VERSATILE
                        // every subject/object has at least one predicate or one type
                        v_set.insert(vid); // collect all local subjects w/ predicate
                        for (uint64_t e = 0; e < sz; e++)
                            p_set.insert(edges[off + e].val); // collect all local predicates
#endif
                    } else if (pid == TYPE_ID) {
#ifdef VERSATILE
                        // every subject/object has at least one predicate or one type
                        v_set.insert(vid); // collect all local subjects w/ type
#endif
                        // type-index (IN) vid
                        for (uint64_t e = 0; e < sz; e++) {
                            tbb_hash_map::accessor a;
                            tidx_map.insert(a, edges[off + e].val);
                            a->second.push_back(vid);
#ifdef VERSATILE
                            t_set.insert(edges[off + e].val); // collect all local types
#endif
                        }
                    } else { // predicate-index (IN) vid
                        tbb_hash_map::accessor a;
                        pidx_in_map.insert(a, pid);
                        a->second.push_back(vid);
                    }
                }
            }
        }
        uint64_t t2 = timer::get_usec();
        logstream(LOG_DEBUG) << (t2 - t1) / 1000 << " ms for preparing index info (in parallel)" << LOG_endl;

        /// TODO: parallelize index insertion

        // add type/predicate index vertices
        insert_index_map(tidx_map, IN);
        insert_index_map(pidx_in_map, IN);
        insert_index_map(pidx_out_map, OUT);

        tbb_hash_map().swap(pidx_in_map);
        tbb_hash_map().swap(pidx_out_map);
        tbb_hash_map().swap(tidx_map);

#ifdef VERSATILE
        insert_index_set(v_set, TYPE_ID, IN);
        insert_index_set(t_set, TYPE_ID, OUT);
        insert_index_set(p_set, PREDICATE_ID, OUT);

        tbb_unordered_set().swap(v_set);
        tbb_unordered_set().swap(t_set);
        tbb_unordered_set().swap(p_set);
#endif

        uint64_t t3 = timer::get_usec();
        logstream(LOG_DEBUG) << (t3 - t2) / 1000 << " ms for inserting index data into gstore" << LOG_endl;
    }

#ifdef DYNAMIC_GSTORE
    void insert_triple_out(const triple_t &triple, bool check_dup, int tid) {
        bool dedup_or_isdup = check_dup;
        bool nodup = false;
        if (triple.p == TYPE_ID) {
            // for TYPE_ID condition, dedup is always needed
            // for LUBM benchmark, maybe for others,too.
            dedup_or_isdup = true;
            ikey_t key = ikey_t(triple.s, triple.p, OUT);
            // <1> vid's type (7) [need dedup]
            if (insert_vertex_edge(key, triple.o, dedup_or_isdup, tid)) {
#ifdef VERSATILE
                key = ikey_t(triple.s, PREDICATE_ID, OUT);
                // key and its buddy_key should be used to
                // identify the exist of corresponding index
                ikey_t buddy_key = ikey_t(triple.s, PREDICATE_ID, IN);
                // <2> vid's predicate, value is TYPE_ID (*8) [dedup from <1>]
                if (insert_vertex_edge(key, triple.p, nodup, tid) && !check_key_exist(buddy_key)) {
                    key = ikey_t(0, TYPE_ID, IN);
                    // <3> the index to vid (*3) [dedup from <2>]
                    insert_vertex_edge(key, triple.s, nodup, tid);
                }
#endif // end of VERSATILE
            }
            if (!dedup_or_isdup) {
                key = ikey_t(0, triple.o, IN);
                // <4> type-index (2) [if <1>'s result is not dup, this is not dup, too]
                if (insert_vertex_edge(key, triple.s, nodup, tid)) {
#ifdef VERSATILE
                    key = ikey_t(0, TYPE_ID, OUT);
                    // <5> index to this type (*4) [dedup from <4>]
                    insert_vertex_edge(key, triple.o, nodup, tid);
#endif // end of VERSATILE
                }
            }
        } else {
            ikey_t key = ikey_t(triple.s, triple.p, OUT);
            // <6> vid's ngbrs w/ predicate (6) [need dedup]
            if (insert_vertex_edge(key, triple.o, dedup_or_isdup, tid)) {
                key = ikey_t(0, triple.p, IN);
                // key and its buddy_key should be used to
                // identify the exist of corresponding index
                ikey_t buddy_key = ikey_t(0, triple.p, OUT);
                // <7> predicate-index (1) [dedup from <6>]
                if (insert_vertex_edge(key, triple.s, nodup, tid) && !check_key_exist(buddy_key)) {
#ifdef VERSATILE
                    key = ikey_t(0, PREDICATE_ID, OUT);
                    // <8> the index to predicate (*5) [dedup from <7>]
                    insert_vertex_edge(key, triple.p, nodup, tid);
#endif // end of VERSATILE
                }
#ifdef VERSATILE
                key = ikey_t(triple.s, PREDICATE_ID, OUT);
                // key and its buddy_key should be used to
                // identify the exist of corresponding index
                buddy_key = ikey_t(triple.s, PREDICATE_ID, IN);
                // <9> vid's predicate (*8) [dedup from <6>]
                if (insert_vertex_edge(key, triple.p, nodup, tid) && !check_key_exist(buddy_key)) {
                    key = ikey_t(0, TYPE_ID, IN);
                    // <10> the index to vid (*3) [dedup from <9>]
                    insert_vertex_edge(key, triple.s, nodup, tid);
                }
#endif // end of VERSATILE
            }
        }
    }

    void insert_triple_in(const triple_t &triple, bool check_dup, int tid) {
        bool dedup_or_isdup = check_dup;
        bool nodup = false;
        if (triple.p == TYPE_ID) // skipped
            return;
        ikey_t key = ikey_t(triple.o, triple.p, IN);
        // <1> vid's ngbrs w/ predicate (6) [need dedup]
        if (insert_vertex_edge(key, triple.s, dedup_or_isdup, tid)) {
            // key doesn't exist before
            key = ikey_t(0, triple.p, OUT);
            // key and its buddy_key should be used
            // to identify the exist of corresponding index
            ikey_t buddy_key = ikey_t(0, triple.p, IN);
            // <2> predicate-index (1) [dedup from <1>]
            if (insert_vertex_edge(key, triple.o, nodup, tid) && !check_key_exist(buddy_key)) {
#ifdef VERSATILE
                key = ikey_t(0, PREDICATE_ID, OUT);
                // <3> the index to predicate (*5) [dedup from <2>]
                insert_vertex_edge(key, triple.p, nodup, tid);
#endif // end of VERSATILE
            }
#ifdef VERSATILE
            key = ikey_t(triple.o, PREDICATE_ID, IN);
            // key and its buddy_key should be used to
            // identify the exist of corresponding index
            buddy_key = ikey_t(triple.o, PREDICATE_ID, OUT);
            // <4> vid's predicate (*8) [dedup from <1>]
            if (insert_vertex_edge(key, triple.p, nodup, tid) && !check_key_exist(buddy_key)) {
                key = ikey_t(0, TYPE_ID, IN);
                // <5> the index to vid (*3) [dedup from <4>]
                insert_vertex_edge(key, triple.o, nodup, tid);
            }
#endif // end of VERSATILE
        }
    }

#endif // DYNAMIC_GSTORE


    // FIXME: refine return value with type of subject/object
    edge_t *get_edges(int tid, sid_t vid, sid_t pid, dir_t d, uint64_t &sz,
                      int &type = *(int *)NULL) {
        // index vertex should be 0 and always local
        if (vid == 0)
            return get_edges_local(tid, 0, pid, d, sz);

        // normal vertex
        if (wukong::math::hash_mod(vid, global_num_servers) == sid)
            return get_edges_local(tid, vid, pid, d, sz, type);
        else
            return get_edges_remote(tid, vid, pid, d, sz, type);
    }


    uint64_t ivertex_num = 0;
    uint64_t nvertex_num = 0;

    // check on in-dir predicate-index or type-index
    void idx_check_indir(ikey_t key, bool check) {
        if (!check)
            return;
        ivertex_num ++;
        uint64_t vsz = 0;
        // get the vids which refered by index
        edge_t *vres = get_edges_local(0, key.vid, key.pid, (dir_t)key.dir, vsz);
        for (int i = 0; i < vsz; i++) {
            uint64_t tsz = 0;
            // get the vids's type
            edge_t *tres = get_edges_local(0, vres[i].val, TYPE_ID, OUT, tsz);
            bool found = false;
            for (int j = 0; j < tsz; j++) {
                if (tres[j].val == key.pid && !found)
                    found = true;
                else if (tres[j].val == key.pid && found) {  //duplicate type
                    logstream(LOG_ERROR) << "In the value part of normal key/value pair "
                                         << "[ " << key.vid << " | TYPE_ID | OUT], "
                                         << "there is DUPLICATE type " << key.pid << LOG_endl;
                }
            }
            // may be it is a predicate_index
            if (tsz != 0 && !found) {
                // check if the key generated by vid and pid exists
                if (get_vertex_local(0, ikey_t(vres[i].val, key.pid, OUT)).key.is_empty()) {
                    logstream(LOG_ERROR) << "if " << key.pid << " is type id, then there is NO type "
                                         << key.pid << " in normal key/value pair ["
                                         << key.vid << " | TYPE_ID | OUT]'s value part" << LOG_endl;
                    logstream(LOG_ERROR) << "And if " << key.pid << " is predicate id, "
                                         << " then there is NO key called "
                                         << "[ " << vres[i].val << " | " << key.pid << " | " << "] exist."
                                         << LOG_endl;
                }
            }
        }

        // VERSATILE is enabled
        ver_idx_check_indir(key, check);
    }

    // check on out-dir predicate-index
    void idx_check_outdir(ikey_t key, bool check) {
        if (!check)
            return;
        ivertex_num ++;
        uint64_t vsz = 0;
        // get the vids which refered by predicate index
        edge_t *vres = get_edges_local(0, key.vid, key.pid, (dir_t)key.dir, vsz);
        for (int i = 0; i < vsz; i++)
            // check if the key generated by vid and pid exists
            if (get_vertex_local(0, ikey_t(vres[i].val, key.pid, IN)).key.is_empty())
                logstream(LOG_ERROR) << "The key " << " [ " << vres[i].val << " | "
                                     << key.pid << " | " << " IN ] does not exist." << LOG_endl;

        // VERSATILE is enabled
        ver_idx_check_outdir(key, check);
    }

    // check on normal types (7)
    void nt_check(ikey_t key, bool check) {
        if (!check) return;

        nvertex_num ++;
        uint64_t tsz = 0;
        // get the vid's all type
        edge_t *tres = get_edges_local(0, key.vid, key.pid, (dir_t)key.dir, tsz);
        for (int i = 0; i < tsz; i++) {
            uint64_t vsz = 0;
            // get the vids which refered by the type
            edge_t *vres = get_edges_local(0, 0, tres[i].val, IN, vsz);
            bool found = false;
            for (int j = 0; j < vsz; j++) {
                if (vres[j].val == key.vid && !found) {
                    found = true;
                } else if (vres[j].val == key.vid && found) { // duplicate vid
                    logstream(LOG_ERROR) << "In the value part of type index "
                                         << "[ 0 | " << tres[i].val << " | IN ], "
                                         << "there is duplicate value " << key.vid << LOG_endl;
                }
            }

            if (!found) // vid miss
                logstream(LOG_ERROR) << "In the value part of type index "
                                     << "[ 0 | " << tres[i].val << " | IN ], "
                                     << "there is no value " << key.vid << LOG_endl;
        }

        // VERSATILE is enabled
        ver_nt_check(key, check);
    }

    // check vid's ngbrs w/ predicate
    void np_check(ikey_t key, dir_t dir, bool check) {
        if (!check) return;

        nvertex_num ++;
        uint64_t vsz = 0;
        // get the vids which refered by the predicated
        edge_t *vres = get_edges_local(0, 0, key.pid, dir, vsz);
        bool found = false;
        for (int i = 0; i < vsz; i++) {
            if (vres[i].val == key.vid && !found) {
                found = true;
            } else if (vres[i].val == key.vid && found) { //duplicate vid
                logstream(LOG_ERROR) << "In the value part of predicate index "
                                     << "[ 0 | " << key.pid << " | " << dir << " ], "
                                     << "there is duplicate value " << key.vid << LOG_endl;
                break;
            }
        }

        if (!found) // vid miss
            logstream(LOG_ERROR) << "In the value part of predicate index "
                                 << "[ 0 | " << key.pid << " | " << dir << " ], "
                                 << "there is no value " << key.vid << LOG_endl;
    }

#ifdef VERSATILE
    // check on in-dir predicate-index or type-index
    void ver_idx_check_indir(ikey_t key, bool check) {
        if (!check) return;

        uint64_t vsz = 0;
        // get all local types
        edge_t *vres = get_edges_local(0, 0, TYPE_ID, OUT, vsz);
        bool found = false;
        // check whether the pid exists or duplicate
        for (int i = 0; i < vsz; i++) {
            if (vres[i].val == key.pid && !found) {
                found = true;
            } else if (vres[i].val == key.pid && found) {
                logstream(LOG_ERROR) << "In the value part of all local types [ 0 | TYPE_ID | OUT ]"
                                     << " there is duplicate value " << key.pid << LOG_endl;
            }
        }

        // pid does not exist in local types, maybe it is predicate
        if (!found) {
            uint64_t psz = 0;
            // get all local predicates
            edge_t *pres = get_edges_local(0, 0, PREDICATE_ID, OUT, psz);
            bool found = false;
            // check whether the pid exists or duplicate
            for (int i = 0; i < psz; i++) {
                if (pres[i].val == key.pid && !found) {
                    found = true;
                } else if (pres[i].val == key.pid && found) {
                    logstream(LOG_ERROR) << "In the value part of all local predicates [ 0 | PREDICATE_ID | OUT ]"
                                         << " there is duplicate value " << key.pid << LOG_endl;
                    break;
                }
            }

            if (!found) {
                logstream(LOG_ERROR) << "if " << key.pid << "is predicate, in the value part of all local predicates [ 0 | PREDICATE_ID | OUT ]"
                                     << " there is NO value " << key.pid << LOG_endl;
                logstream(LOG_ERROR) << "if " << key.pid << " is type, in the value part of all local types [ 0 | TYPE_ID | OUT ]"
                                     << " there is NO value " << key.pid << LOG_endl;
            }

            uint64_t vsz = 0;
            // get the vid refered which refered by the type/predicate
            edge_t *vres = get_edges_local(0, 0, key.pid, IN, vsz);
            if (vsz == 0) {
                logstream(LOG_ERROR) << "if " << key.pid << " is type, in the value part of all local types [ 0 | TYPE_ID | OUT ]"
                                     << " there is NO value " << key.pid << LOG_endl;
                return;
            }

            for (int i = 0; i < vsz; i++) {
                found = false;
                uint64_t sosz = 0;
                // get all local objects/subjects
                edge_t *sores = get_edges_local(0, 0, TYPE_ID, IN, sosz);
                for (int j = 0; j < sosz; j++) {
                    if (sores[j].val == vres[i].val && !found) {
                        found = true;
                    } else if (sores[j].val == vres[i].val && found) {
                        logstream(LOG_ERROR) << "In the value part of all local subjects/objects [ 0 | TYPE_ID | IN ]"
                                             << " there is duplicate value " << vres[i].val << LOG_endl;
                        break;
                    }
                }

                if (!found)
                    logstream(LOG_ERROR) << "In the value part of all local subjects/objects [ 0 | TYPE_ID | IN ]"
                                         << " there is no value " << vres[i].val << LOG_endl;

                found = false;
                uint64_t p2sz = 0;
                // get vid's all predicate
                edge_t *p2res = get_edges_local(0, vres[i].val, PREDICATE_ID, OUT, p2sz);
                for (int j = 0; j < p2sz; j++) {
                    if (p2res[j].val == key.pid && !found) {
                        found = true;
                    } else if (p2res[j].val == key.pid && found) {
                        logstream(LOG_ERROR) << "In the value part of " << vres[i].val << "'s all predicates [ "
                                             << vres[i].val << " | PREDICATE_ID | OUT ], there is duplicate value "
                                             << key.pid << LOG_endl;
                        break;
                    }
                }

                if (!found)
                    logstream(LOG_ERROR) << "In the value part of " << vres[i].val << "'s all predicates [ "
                                         << vres[i].val << " | PREDICATE_ID | OUT ], there is no value "
                                         << key.pid << LOG_endl;
            }
        }
    }

    // check on out-dir predicate-index
    void ver_idx_check_outdir(ikey_t key, bool check) {
        if (!check) return;

        uint64_t psz = 0;
        // get all local predicates
        edge_t *pres = get_edges_local(0, 0, PREDICATE_ID, OUT, psz);
        bool found = false;
        // check whether the pid exists or duplicate
        for (int i = 0; i < psz; i++) {
            if (pres[i].val == key.pid && !found) {
                found = true;
            } else if (pres[i].val == key.pid && found) {
                logstream(LOG_ERROR) << "In the value part of all local predicates [ 0 | PREDICATE_ID | OUT ]"
                                     << " there is duplicate value " << key.pid << LOG_endl;
                break;
            }
        }

        if (!found)
            logstream(LOG_ERROR) << "In the value part of all local predicates [ 0 | PREDICATE_ID | OUT ]"
                                 << " there is no value " << key.pid << LOG_endl;

        uint64_t vsz = 0;
        // get the vid refered which refered by the predicate
        edge_t *vres = get_edges_local(0, 0, key.pid, OUT, vsz);
        for (int i = 0; i < vsz; i++) {
            found = false;
            uint64_t sosz = 0;
            // get all local objects/subjects
            edge_t *sores = get_edges_local(0, 0, TYPE_ID, IN, sosz);
            for (int j = 0; j < sosz; j++) {
                if (sores[j].val == vres[i].val && !found) {
                    found = true;
                } else if (sores[j].val == vres[i].val && found) {
                    logstream(LOG_ERROR) << "In the value part of all local subjects/objects [ 0 | TYPE_ID | IN ]"
                                         << " there is duplicate value " << vres[i].val << LOG_endl;
                    break;
                }
            }

            if (!found)
                logstream(LOG_ERROR) << "In the value part of all local subjects/objects [ 0 | TYPE_ID | IN ]"
                                     << " there is no value " << vres[i].val << LOG_endl;

            found = false;
            uint64_t psz = 0;
            // get vid's all predicate
            edge_t *pres = get_edges_local(0, vres[i].val, PREDICATE_ID, IN, psz);
            for (int j = 0; j < psz; j++) {
                if (pres[j].val == key.pid && !found) {
                    found = true;
                } else if (pres[j].val == key.pid && found) {
                    logstream(LOG_ERROR) << "In the value part of " << vres[i].val << "'s all predicates [ "
                                         << vres[i].val << "PREDICATE_ID | IN ], there is duplicate value "
                                         << key.pid << LOG_endl;
                    break;
                }
            }

            if (!found)
                logstream(LOG_ERROR) << "In the value part of " << vres[i].val << "'s all predicates [ "
                                     << vres[i].val << "PREDICATE_ID | IN ], there is no value "
                                     << key.pid << LOG_endl;
        }
    }

    // check on normal types (7)
    void ver_nt_check(ikey_t key, bool check) {
        if (!check) return;

        bool found = false;
        uint64_t psz = 0;
        // get vid' all predicates
        edge_t *pres = get_edges_local(0, key.vid, PREDICATE_ID, OUT, psz);
        // check if there is TYPE_ID in vid's predicates
        for (int i = 0; i < psz; i++) {
            if (pres[i].val == key.pid && !found)
                found = true;
            else if (pres[i].val == key.pid && found) {
                logstream(LOG_ERROR) << "In the value part of "
                                     << key.vid << "'s all predicates [ "
                                     << key.vid << "PREDICATE_ID | OUT ], there is DUPLICATE value "
                                     << key.pid << LOG_endl;
                break;
            }
        }

        if (!found)
            logstream(LOG_ERROR) << "In the value part of "
                                 << key.vid << "'s all predicates [ "
                                 << key.vid << "PREDICATE_ID | OUT ], there is NO value "
                                 << key.pid << LOG_endl;

        found = false;
        uint64_t ossz = 0;
        // get all local subjects/objects
        edge_t *osres = get_edges_local(0, 0, key.pid, IN, ossz);
        for (int i = 0; i < ossz; i++) {
            if (osres[i].val == key.vid && !found)
                found = true;
            else if (osres[i].val == key.vid && found) {
                logstream(LOG_ERROR) << "In the value part of all local subjects/objects [ 0 | TYPE_ID | IN ]"
                                     << " there is DUPLICATE value " << key.vid << LOG_endl;
                break;
            }
        }

        if (!found)
            logstream(LOG_ERROR) << "In the value part of all local subjects/objects [ 0 | TYPE_ID | IN ]"
                                 << " there is NO value " << key.vid << LOG_endl;
    }
#else // !VERSATILE
    void ver_idx_check_indir(ikey_t key, bool check) { }

    void ver_idx_check_outdir(ikey_t key, bool check) { }

    void ver_nt_check(ikey_t key, bool check) { }
#endif // end of VERSATILE

    void check_on_vertex(ikey_t key, bool index_check, bool normal_check) {
        if (key.vid == 0 && is_tpid(key.pid) && key.dir == IN) // (2)/(1)[IN]
            idx_check_indir(key, index_check);
        else if (key.vid == 0 && is_tpid(key.pid) && key.dir == OUT) // (1)[OUT]
            idx_check_outdir(key, index_check);
        else if (is_vid(key.vid) && key.pid == TYPE_ID && key.dir == OUT) // (7)
            nt_check(key, normal_check);
        else if (is_vid(key.vid) && is_tpid(key.pid) && key.dir == OUT) // (6)[OUT]
            np_check(key, IN, normal_check);
        else if (is_vid(key.vid) && is_tpid(key.pid) && key.dir == IN) // (6)[IN]
            np_check(key, OUT, normal_check);
    }

    int gstore_check(bool index_check, bool normal_check) {
        logstream(LOG_INFO) << "Graph storage intergity check has started on server " << sid << LOG_endl;
        ivertex_num = 0;
        nvertex_num = 0;
        for (uint64_t bucket_id = 0; bucket_id < num_buckets + num_buckets_ext; bucket_id++) {
            uint64_t slot_id = bucket_id * ASSOCIATIVITY;
            for (int i = 0; i < ASSOCIATIVITY - 1; i++, slot_id++)
                if (!vertices[slot_id].key.is_empty())
                    check_on_vertex(vertices[slot_id].key, index_check, normal_check);
        }

        logstream(LOG_INFO) << "Server#" << sid << " has checked "
                            << ivertex_num << " index vertices and "
                            << nvertex_num << " normal vertices." << LOG_endl;
        return 0;
    }

    // analysis and debuging
    void print_mem_usage() {
        uint64_t used_slots = 0;
        for (uint64_t x = 0; x < num_buckets; x++) {
            uint64_t slot_id = x * ASSOCIATIVITY;
            for (int y = 0; y < ASSOCIATIVITY - 1; y++, slot_id++) {
                if (vertices[slot_id].key.is_empty())
                    continue;
                used_slots++;
            }
        }

        logstream(LOG_INFO) << "main header: " << B2MiB(num_buckets * ASSOCIATIVITY * sizeof(vertex_t))
                            << " MB (" << num_buckets * ASSOCIATIVITY << " slots)" << LOG_endl;
        logstream(LOG_INFO) << "\tused: " << 100.0 * used_slots / (num_buckets * ASSOCIATIVITY)
                            << " % (" << used_slots << " slots)" << LOG_endl;
        logstream(LOG_INFO) << "\tchain: " << 100.0 * num_buckets / (num_buckets * ASSOCIATIVITY)
                            << " % (" << num_buckets << " slots)" << LOG_endl;

        used_slots = 0;
        for (uint64_t x = num_buckets; x < num_buckets + last_ext; x++) {
            uint64_t slot_id = x * ASSOCIATIVITY;
            for (int y = 0; y < ASSOCIATIVITY - 1; y++, slot_id++) {
                if (vertices[slot_id].key.is_empty())
                    continue;
                used_slots++;
            }
        }

        logstream(LOG_INFO) << "indirect header: " << B2MiB(num_buckets_ext * ASSOCIATIVITY * sizeof(vertex_t))
                            << " MB (" << num_buckets_ext * ASSOCIATIVITY << " slots)" << LOG_endl;
        logstream(LOG_INFO) << "\talloced: " << 100.0 * last_ext / num_buckets_ext
                            << " % (" << last_ext << " buckets)" << LOG_endl;
        logstream(LOG_INFO) << "\tused: " << 100.0 * used_slots / (num_buckets_ext * ASSOCIATIVITY)
                            << " % (" << used_slots << " slots)" << LOG_endl;

        logstream(LOG_INFO) << "entry: " << B2MiB(num_entries * sizeof(edge_t))
                            << " MB (" << num_entries << " entries)" << LOG_endl;

#ifdef DYNAMIC_GSTORE
        edge_allocator->print_memory_usage();
#else
        logstream(LOG_INFO) << "\tused: " << 100.0 * last_entry / num_entries
                            << " % (" << last_entry << " entries)" << LOG_endl;
#endif
    }

    vertex_t *vertex_addr() { return vertices; }

    edge_t *edge_addr() { return edges; }
};<|MERGE_RESOLUTION|>--- conflicted
+++ resolved
@@ -42,7 +42,9 @@
 #include "mm/buddy_malloc.hpp"
 
 #ifdef USE_GPU
+#include <tbb/concurrent_unordered_map.h>
 #include "rdf_meta.hpp"
+#include "comm/tcp_adaptor.hpp"
 #endif // USE_GPU
 
 #include "math.hpp"
@@ -1373,11 +1375,7 @@
         }
     }
 
-<<<<<<< HEAD
     inline const std::map<segid_t, rdf_segment_meta_t> &get_rdf_segment_metas() { return rdf_segment_meta_map; }
-=======
-    inline std::map<segid_t, rdf_segment_meta_t> &get_rdf_segment_meta_map() { return rdf_segment_meta_map; }
->>>>>>> cac8722a
 
 #endif  // end of USE_GPU
 
@@ -2158,7 +2156,4 @@
 #endif
     }
 
-    vertex_t *vertex_addr() { return vertices; }
-
-    edge_t *edge_addr() { return edges; }
 };