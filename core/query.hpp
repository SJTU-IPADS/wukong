--- conflicted
+++ resolved
@@ -97,7 +97,6 @@
         }
     }
 
-<<<<<<< HEAD
     friend class boost::serialization::access;
     template <typename Archive>
     void serialize(Archive &ar, const unsigned int version) {
@@ -119,8 +118,6 @@
         ar & attr_res_table;
     }
 
-=======
->>>>>>> c6a0bcd0
 public:
     int id = -1;     // query id
     int pid = -1;    // parqnt query id
