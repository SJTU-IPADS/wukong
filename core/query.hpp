/*
 * Copyright (c) 2016 Shanghai Jiao Tong University.
 *     All rights reserved.
 *
 *  Licensed under the Apache License, Version 2.0 (the "License");
 *  you may not use this file except in compliance with the License.
 *  You may obtain a copy of the License at
 *
 *      http://www.apache.org/licenses/LICENSE-2.0
 *
 *  Unless required by applicable law or agreed to in writing,
 *  software distributed under the License is distributed on an "AS
 *  IS" BASIS, WITHOUT WARRANTIES OR CONDITIONS OF ANY KIND, either
 *  express or implied.  See the License for the specific language
 *  governing permissions and limitations under the License.
 *
 * For more about this software visit:
 *
 *      http://ipads.se.sjtu.edu.cn/projects/wukong
 *
 */

#pragma once

#include <boost/archive/text_oarchive.hpp>
#include <boost/archive/text_iarchive.hpp>
#include <boost/serialization/string.hpp>
#include <boost/serialization/vector.hpp>
#include <boost/serialization/variant.hpp>
#include <vector>

#include "type.hpp"

using namespace std;
using namespace boost::archive;

#define NO_RESULT (-1)

enum var_type {
    known_var,
    unknown_var,
    const_var
};

<<<<<<< HEAD
enum req_type {
    query_req,
    insert_req
};

=======
enum res_type {
    normal = 0,
    attr = 1
};
>>>>>>> f1a4b00c
// defined as constexpr due to switch-case
constexpr int var_pair(int t1, int t2) { return ((t1 << 4) | t2); }

// defined to construct attr col num
int col_pair(int col, int type) { return ((type << 16) | col); }
int get_col_pair(int value) { return (value&&0xffff); }

class request_or_reply {

public:
    int id = -1;     // query id
    int pid = -1;    // parqnt query id
    int tid = 0;     // engine thread id (MT)

    // runtime state
    int step = 0;
    int col_num = 0;
    int row_num = 0;

    bool blind = false;
    req_type r_type= query_req;

#ifdef DYNAMIC_GSTORE
    int insert_ret = 0;
    string insert_fname = "";//the file name used to be inserted
#endif

    int nvars = 0; // the number of variables
    ssid_t local_var = 0;   // the local variable

    // ID-format triple patterns (Subject, Predicat, Direction, Object)
    vector<ssid_t> cmd_chains;

    // query results
    vector<sid_t> result_table;
    vector<int> v2c_map; // from variable ID (vid) to column ID

    vector<int>  pred_type_chains; // N predicate type

    //store the vertex attribute result
    int attr_col_num =0;
    vector<attr_t> attr_res_table;

    request_or_reply() { }

    // build a request by existing triple patterns and variables
    request_or_reply(vector<ssid_t> cc, int n, vector<int> p)
        : cmd_chains(cc), nvars(n), pred_type_chains(p) {
        v2c_map.resize(n, NO_RESULT);
    }

    template <typename Archive>
    void serialize(Archive &ar, const unsigned int version) {
        ar & id;
        ar & pid;
        ar & tid;
        ar & step;
        ar & col_num;
        ar & row_num;
        ar & blind;
        ar & nvars;
        ar & local_var;
        ar & r_type;
#if DYNAMIC_GSTORE
        ar & insert_ret;
        ar & insert_fname;
#endif
        ar & cmd_chains;
        ar & result_table;
        ar & v2c_map;
        ar & attr_res_table;
        ar & attr_col_num;
        ar & pred_type_chains;
    }

<<<<<<< HEAD
    void clear_data() { result_table.clear();}
    
#if DYNAMIC_GSTORE
    void set_insert_fname(string& fname) { insert_fname = fname; }

    void set_insert_ret(int ret) {insert_ret = ret;}

    string get_insert_fname() { return insert_fname; }

    int get_insert_ret() { return insert_ret; }
#endif
=======
    void clear_data() { result_table.clear(); attr_res_table.clear(); }

>>>>>>> f1a4b00c

    bool is_finished() { return (step * 4 >= cmd_chains.size()); }

    bool is_request() { return (id == -1); }

    bool start_from_index() {
        /*
         * Wukong assumes that its planner will generate a dummy pattern to hint
         * the query should start from a certain index (i.e., predicate or type).
         * For example: ?X __PREDICATE__  ub:undergraduateDegreeFrom
         *
         * NOTE: the graph exploration does not must start from this index,
         * on the contrary, starts from another index would prune bindings MORE efficiently
         * For example, ?X P0 ?Y, ?X P1 ?Z, ...
         *
         * ?X __PREDICATE__ P1 <- // start from index vertex P1
         * ?X P0 ?Y .             // then from ?X's edge with P0
         *
         */
        if (r_type != query_req)
            return false;
        if (is_tpid(cmd_chains[0])) {
            assert(cmd_chains[1] == PREDICATE_ID || cmd_chains[1] == TYPE_ID);
            return true;
        }
        return false;
    }

    var_type variable_type(ssid_t vid) {
        if (vid >= 0)
            return const_var;
        else if (var2col(vid) == NO_RESULT)
            return unknown_var;
        else
            return known_var;
    }

    // get column id from vid (pattern variable)
    int var2col(ssid_t vid) {
        assert(vid < 0);
        if (v2c_map.size() == 0) // init
            v2c_map.resize(nvars, NO_RESULT);
        int idx = - (vid + 1);
        assert(idx < nvars);

        return v2c_map[idx];
    }

    // add column id to vid (pattern variable)
    void add_var2col(ssid_t vid, int col, int type = normal) {
        assert(vid < 0 && col >= 0);
        if (v2c_map.size() == 0) // init
            v2c_map.resize(nvars, NO_RESULT);
        int idx = - (vid + 1);
        assert(idx < nvars);

        assert(v2c_map[idx] == NO_RESULT);
        col = col_pair(col, type);
        v2c_map[idx] = col;
    }

    void set_col_num(int n) { col_num = n; }

    int get_col_num() { return col_num; }

    int get_row_num() {
        if (col_num == 0) return 0;
        return result_table.size() / col_num;
    }

    sid_t get_row_col(int r, int c) {
        assert(r >= 0 && c >= 0);
        return result_table[col_num * r + c];
    }

    void append_row_to(int r, vector<sid_t> &update) {
        for (int c = 0; c < col_num; c++)
            update.push_back(get_row_col(r, c));
    }


    // about the attr result 
    int var2attrcol(ssid_t vid) {
        assert (vid < 0);
        if (v2c_map.size() == 0) // init
            v2c_map.resize(nvars, NO_RESULT);

        int idx = (-1) * vid -1;
        assert(idx < nvars);
        return get_col_pair(v2c_map[idx]);
    }

    int set_attr_col_num(int n) { attr_col_num = n; }

    int get_attr_col_num() {
        return  attr_col_num; 
    }

    attr_t get_attr_row_col(int r, int c) {
        return attr_res_table[attr_col_num * r + c];
    }

    void append_attr_row_to(int r, vector<attr_t> &updated_result_table) {
        for (int c = 0; c < attr_col_num; c++)
            updated_result_table.push_back(get_attr_row_col(r, c));
    }
};

class request_template {

public:
    vector<ssid_t> cmd_chains;

    int nvars;  // the number of variable in triple patterns
    // store the query predicate type
    vector<int> pred_type_chains; 

    // no serialize
    vector<int> ptypes_pos; // the locations of random-constants
    vector<string> ptypes_str; // the Types of random-constants
    vector<vector<sid_t>> ptypes_grp; // the candidates for random-constants

    request_or_reply instantiate(int seed) {
        for (int i = 0; i < ptypes_pos.size(); i++)
            cmd_chains[ptypes_pos[i]] =
                ptypes_grp[i][seed % ptypes_grp[i].size()];
        return request_or_reply(cmd_chains, nvars, pred_type_chains);
    }
};<|MERGE_RESOLUTION|>--- conflicted
+++ resolved
@@ -42,18 +42,15 @@
     const_var
 };
 
-<<<<<<< HEAD
 enum req_type {
     query_req,
     insert_req
 };
 
-=======
 enum res_type {
     normal = 0,
     attr = 1
 };
->>>>>>> f1a4b00c
 // defined as constexpr due to switch-case
 constexpr int var_pair(int t1, int t2) { return ((t1 << 4) | t2); }
 
@@ -129,8 +126,7 @@
         ar & pred_type_chains;
     }
 
-<<<<<<< HEAD
-    void clear_data() { result_table.clear();}
+    void clear_data() { result_table.clear(); attr_res_table.clear(); }
     
 #if DYNAMIC_GSTORE
     void set_insert_fname(string& fname) { insert_fname = fname; }
@@ -141,10 +137,6 @@
 
     int get_insert_ret() { return insert_ret; }
 #endif
-=======
-    void clear_data() { result_table.clear(); attr_res_table.clear(); }
-
->>>>>>> f1a4b00c
 
     bool is_finished() { return (step * 4 >= cmd_chains.size()); }
 
