/*
 * Copyright (c) 2016 Shanghai Jiao Tong University.
 *     All rights reserved.
 *
 *  Licensed under the Apache License, Version 2.0 (the "License");
 *  you may not use this file except in compliance with the License.
 *  You may obtain a copy of the License at
 *
 *      http://www.apache.org/licenses/LICENSE-2.0
 *
 *  Unless required by applicable law or agreed to in writing,
 *  software distributed under the License is distributed on an "AS
 *  IS" BASIS, WITHOUT WARRANTIES OR CONDITIONS OF ANY KIND, either
 *  express or implied.  See the License for the specific language
 *  governing permissions and limitations under the License.
 *
 * For more about this software visit:
 *
 *      http://ipads.se.sjtu.edu.cn/projects/wukong
 *
 */

#pragma once

#include <boost/archive/binary_oarchive.hpp>
#include <boost/archive/binary_iarchive.hpp>
#include <boost/serialization/string.hpp>
#include <boost/serialization/vector.hpp>
#include <boost/serialization/variant.hpp>
#include <boost/serialization/split_free.hpp>
#include <vector>

#include "type.hpp"

using namespace std;
using namespace boost::archive;



enum var_type {
    known_var,
    unknown_var,
    const_var
};

// defined as constexpr due to switch-case
constexpr int var_pair(int t1, int t2) { return ((t1 << 4) | t2); }


// EXT = [ TYPE:16 | COL:16 ]
#define NBITS_COL  16
#define NO_RESULT  ((1 << NBITS_COL) - 1)

int col2ext(int col, int t) { return ((t << NBITS_COL) | col); }
int ext2col(int ext) { return (ext & ((1 << NBITS_COL) - 1)); }

class STORECheck {
private:
    friend class boost::serialization::access;
    template <typename Archive>
    void serialize(Archive &ar, const unsigned int version) {
        ar & pid;
        ar & check_ret;
        ar & index_check;
        ar & normal_check;
    }

public:
    int pid = -1;    // parent query id

    int check_ret = 0;
    bool index_check = false;
    bool normal_check = false;

    STORECheck() {}

    STORECheck(bool i, bool n) : index_check(i), normal_check(n) { }
};

class RDFLoad {
private:
    friend class boost::serialization::access;
    template <typename Archive>
    void serialize(Archive &ar, const unsigned int version) {
        ar & pid;
        ar & load_dname;
        ar & load_ret;
        ar & check_dup;
    }

public:
    int pid = -1;    // parent query id

    string load_dname = "";   // the file name used to be inserted
    int load_ret = 0;
    bool check_dup = false;

    RDFLoad() {}

    RDFLoad(string s, bool b) : load_dname(s), check_dup(b) { }
};

class SPARQLQuery {
private:
    friend class boost::serialization::access;

public:
    class Pattern {
    public:
        ssid_t subject;
        ssid_t predicate;
        ssid_t object;
        dir_t  direction;
        char  pred_type;

        Pattern() {}

        Pattern(ssid_t subject, ssid_t predicate, dir_t direction, ssid_t object):
            subject(subject), predicate(predicate), object(object), direction(direction) {}

        Pattern(ssid_t subject, ssid_t predicate, ssid_t direction, ssid_t object):
            subject(subject), predicate(predicate), object(object), direction((dir_t)direction) {}

    private:
        friend class boost::serialization::access;
    };

    class Filter {
    private:
        friend class boost::serialization::access;
        template <typename Archive>
        void serialize(Archive &ar, const unsigned int version) {}
    };

    class PatternGroup {
    public:
        vector<Pattern> patterns;
        vector<Filter> filters;
        vector<vector<PatternGroup>> optional;
        vector<PatternGroup> unions;

    private:
        friend class boost::serialization::access;
    };

    class Order {
    public:
        ssid_t id;  /// variable id
        bool descending;    /// desending

        Order() {}

        Order(ssid_t _id, bool _descending)
            : id(_id), descending(_descending) {}

    private:
        friend class boost::serialization::access;
        template <typename Archive>
        void serialize(Archive &ar, const unsigned int version) {
            ar & id;
            ar & descending;
        }
    };

    class Result {
    private:
        void output_result(ostream &stream, int size, String_Server *str_server) {
            for (int i = 0; i < size; i++) {
                stream << i + 1 << ": ";
                for (int j = 0; j < required_vars.size(); j++) {
                    int c = var2col(required_vars[j]);
                    int id = this->get_row_col(i, c);
                    if (str_server->exist(id))
                        stream << str_server->id2str[id] << "\t";
                    else
                        stream << id << "\t";
                }
                for (int c = 0; c < this->get_attr_col_num(); c++) {
                    attr_t tmp = this->get_attr_row_col(i, c);
                    stream << tmp << "\t";
                }
                stream << endl;
            }
        }
        friend class boost::serialization::access;
    public:
        int col_num = 0;
        int row_num = 0;
        int attr_col_num = 0;
        bool blind = false;
        int nvars = 0; // the number of variables
        vector<int> v2c_map; // from variable ID (vid) to column ID
        vector<ssid_t> required_vars; // variables selected to return
        vector<sid_t> result_table; // result table for string IDs
        vector<attr_t> attr_res_table; // result table for others

        void clear_data() { result_table.clear(); attr_res_table.clear(); required_vars.clear(); }

        var_type variable_type(ssid_t vid) {
            if (vid >= 0)
                return const_var;
            else if (var2col(vid) == NO_RESULT)
                return unknown_var;
            else
                return known_var;
        }

        // get column id from vid (pattern variable)
        int var2col(ssid_t vid) {
            assert(vid < 0);
            if (v2c_map.size() == 0) // init
                v2c_map.resize(nvars, NO_RESULT);

            int idx = - (vid + 1);
            assert(idx < nvars);

            return ext2col(v2c_map[idx]);
        }

        // add column id to vid (pattern variable)
        void add_var2col(ssid_t vid, int col, int t = SID_t) {
            assert(vid < 0 && col >= 0);
            if (v2c_map.size() == 0) // init
                v2c_map.resize(nvars, NO_RESULT);
            int idx = - (vid + 1);
            assert(idx < nvars);

            assert(v2c_map[idx] == NO_RESULT);
            v2c_map[idx] = col2ext(col, t);
        }

        //TODO unused set get
        // result table for string IDs
        void set_col_num(int n) { col_num = n; }

        int get_col_num() { return col_num; }

        int get_row_num() {
            if (col_num == 0) return 0;
            return result_table.size() / col_num;
        }

        sid_t get_row_col(int r, int c) {
            assert(r >= 0 && c >= 0);
            return result_table[col_num * r + c];
        }

        void append_row_to(int r, vector<sid_t> &update) {
            for (int c = 0; c < col_num; c++)
                update.push_back(get_row_col(r, c));
        }

        // result table for others (e.g., integer, float, and double)
        int set_attr_col_num(int n) { attr_col_num = n; }

        int get_attr_col_num() { return  attr_col_num; }

        attr_t get_attr_row_col(int r, int c) {
            return attr_res_table[attr_col_num * r + c];
        }

        void append_attr_row_to(int r, vector<attr_t> &updated_result_table) {
            for (int c = 0; c < attr_col_num; c++)
                updated_result_table.push_back(get_attr_row_col(r, c));
        }

        void append_result(SPARQLQuery::Result &result) {
            int new_size = this->result_table.size() + result.result_table.size();
            this->result_table.reserve(new_size);
            this->result_table.insert(this->result_table.end(), result.result_table.begin(), result.result_table.end());
            new_size = this->attr_res_table.size() + result.attr_res_table.size();
            this->attr_res_table.reserve(new_size);
            this->attr_res_table.insert(this->attr_res_table.end(), result.attr_res_table.begin(), result.attr_res_table.end());
        }

        void print_result(int row2print, String_Server *str_server) {
            cout << "The first " << row2print << " rows of results: " << endl;
            output_result(cout, row2print, str_server);
        }

        void dump_result(string path, int row2print, String_Server *str_server) {
            if (boost::starts_with(path, "hdfs:")) {
                wukong::hdfs &hdfs = wukong::hdfs::get_hdfs();
                wukong::hdfs::fstream ofs(hdfs, path, true);
                output_result(ofs, row2print, str_server);
                ofs.close();
            } else {
                ofstream ofs(path);
                if (!ofs.good()) {
                    cout << "Can't open/create output file: " << path << endl;
                } else {
                    output_result(ofs, row2print, str_server);
                    ofs.close();
                }
            }
        }
    };

    int id = -1;     // query id
    int pid = -1;    // parqnt query id
    int tid = 0;     // engine thread id (MT)

    // SPARQL query
    int step = 0;
    int corun_step = -1;
    int fetch_step = -1;

    ssid_t local_var = 0;   // the local variable

    // ID-format triple patterns (Subject, Predicat, Direction, Object)
    PatternGroup pattern_group;
    vector<Order> orders;
    Result result;

    SPARQLQuery() { }

    // build a request by existing triple patterns and variables
    SPARQLQuery(PatternGroup g, int n)
        : pattern_group(g) {
        result.nvars = n;
        result.v2c_map.resize(n, NO_RESULT);
    }

    Pattern& get_current_pattern() {
        assert(this->step < pattern_group.patterns.size());
        return pattern_group.patterns[this->step];
    }

    Pattern& get_pattern(int step) {
        assert(step < pattern_group.patterns.size());
        return pattern_group.patterns[step];
    }

    // clear query when send back result to achieve better performance
    void clear_data() {
        orders.clear();
        // the first pattern indicating if this query is starting from index. It can't be removed.
        pattern_group.patterns.erase(pattern_group.patterns.begin() + 1, pattern_group.patterns.end());
        pattern_group.filters.clear();
        pattern_group.optional.clear();
        pattern_group.unions.clear();

        if (result.blind)
            result.clear_data(); // avoid take back all the results
    }

    bool is_finished() { return (step >= pattern_group.patterns.size()); } // FIXME: it's trick

    bool is_request() { return (id == -1); } // FIXME: it's trick

    bool start_from_index() {
        /*
         * Wukong assumes that its planner will generate a dummy pattern to hint
         * the query should start from a certain index (i.e., predicate or type).
         * For example: ?X __PREDICATE__  ub:undergraduateDegreeFrom
         *
         * NOTE: the graph exploration does not must start from this index,
         * on the contrary, starts from another index would prune bindings MORE efficiently
         * For example, ?X P0 ?Y, ?X P1 ?Z, ...
         *
         * ?X __PREDICATE__ P1 <- // start from index vertex P1
         * ?X P0 ?Y .             // then from ?X's edge with P0
         *
         */
        if (is_tpid(pattern_group.patterns[0].subject)) {
            assert(pattern_group.patterns[0].predicate == PREDICATE_ID
                   || pattern_group.patterns[0].predicate == TYPE_ID);
            return true;
        }
        return false;
    }

};

namespace boost {
namespace serialization {
char occupied = 0;
char empty = 1;
template<class Archive>
void save(Archive & ar, const SPARQLQuery::PatternGroup & t, unsigned int version) {
    ar << t.patterns;
    if (t.filters.size() > 0) {
        ar << occupied;
        ar << t.filters;
    }
    else {
        ar << empty;
    }
    if (t.optional.size() > 0) {
        ar << occupied;
        ar << t.optional;
    }
    else {
        ar << empty;
    }
    if (t.unions.size() > 0) {
        ar << occupied;
        ar << t.unions;
    }
    else {
        ar << empty;
    }
}
template<class Archive>
void load(Archive & ar, SPARQLQuery::PatternGroup & t, unsigned int version) {
    char temp = 2;
    ar >> t.patterns;
    ar >> temp;
    if (temp == occupied) {
        ar >> t.filters;
        temp = 2;
    }
    ar >> temp;
    if (temp == occupied) {
        ar >> t.optional;
        temp = 2;
    }
    ar >> temp;
    if (temp == occupied) {
        ar >> t.unions;
        temp = 2;
    }
}
template<class Archive>
void save(Archive & ar, const SPARQLQuery & t, unsigned int version) {
    ar << t.id;
    ar << t.pid;
    ar << t.tid;
    ar << t.step;
    ar << t.corun_step;
    ar << t.fetch_step;
    ar << t.local_var;
    ar << t.pattern_group;
    if (t.orders.size() > 0) {
        ar << occupied;
        ar << t.orders;
    }
    else {
        ar << empty;
    }
    ar << t.result;
}
template<class Archive>
void load(Archive & ar, SPARQLQuery & t, unsigned int version) {
    char temp = 2;
    ar >> t.id;
    ar >> t.pid;
    ar >> t.tid;
    ar >> t.step;
    ar >> t.corun_step;
    ar >> t.fetch_step;
    ar >> t.local_var;
    ar >> t.pattern_group;
    ar >> temp;
    if (temp == occupied) {
        ar >> t.orders;
    }
    ar >> t.result;
}
template<class Archive>
void save(Archive & ar, const SPARQLQuery::Pattern & t, unsigned int version) {
    ar << t.subject;
    ar << t.predicate;
    ar << t.object;
    ar << t.direction;
    ar << t.pred_type;
}
template<class Archive>
void load(Archive & ar, SPARQLQuery::Pattern & t, unsigned int version) {
    ar >> t.subject;
    ar >> t.predicate;
    ar >> t.object;
    ar >> t.direction;
    ar >> t.pred_type;
}
template<class Archive>
void save(Archive & ar, const SPARQLQuery::Result & t, unsigned int version) {
    ar << t.col_num;
    ar << t.row_num;
    ar << t.attr_col_num;
    ar << t.blind;
    ar << t.nvars;
    ar << t.v2c_map;
    if (!t.blind) ar << t.required_vars;
    // attr_res_table must be empty if result_table is empty
    if (t.result_table.size() > 0) {
        ar << occupied;
        ar << t.result_table;
        ar << t.attr_res_table;
    }
    else {
        ar << empty;
    }
}
template<class Archive>
void load(Archive & ar, SPARQLQuery::Result & t, unsigned int version) {
    char temp = 2;
    ar >> t.col_num;
    ar >> t.row_num;
    ar >> t.attr_col_num;
    ar >> t.blind;
    ar >> t.nvars;
    ar >> t.v2c_map;
    if (!t.blind) ar >> t.required_vars;
    ar >> temp;
    if (temp == occupied) {
        ar >> t.result_table;
        ar >> t.attr_res_table;
    }
}
}
}
BOOST_SERIALIZATION_SPLIT_FREE(SPARQLQuery::Pattern);
BOOST_SERIALIZATION_SPLIT_FREE(SPARQLQuery::PatternGroup);
BOOST_SERIALIZATION_SPLIT_FREE(SPARQLQuery::Result);
BOOST_SERIALIZATION_SPLIT_FREE(SPARQLQuery);
//remove class information at the cost of losing auto versioning, which is useless currently because wukong
//use boost serialization to transmit data between endpoints running the same code.
BOOST_CLASS_IMPLEMENTATION(SPARQLQuery::Pattern, boost::serialization::object_serializable);
BOOST_CLASS_IMPLEMENTATION(SPARQLQuery::Filter, boost::serialization::object_serializable);
BOOST_CLASS_IMPLEMENTATION(SPARQLQuery::PatternGroup, boost::serialization::object_serializable);
BOOST_CLASS_IMPLEMENTATION(SPARQLQuery::Order, boost::serialization::object_serializable);
BOOST_CLASS_IMPLEMENTATION(SPARQLQuery::Result, boost::serialization::object_serializable);
BOOST_CLASS_IMPLEMENTATION(SPARQLQuery, boost::serialization::object_serializable);
BOOST_CLASS_IMPLEMENTATION(RDFLoad, boost::serialization::object_serializable);
//remove object tracking information at the cost of that multiple identical objects may be created when an archive is loaded.
//current query data structure does not contain two identical object reference with the same pointer
BOOST_CLASS_TRACKING(SPARQLQuery::Pattern, boost::serialization::track_never);
BOOST_CLASS_TRACKING(SPARQLQuery::Filter, boost::serialization::track_never);
BOOST_CLASS_TRACKING(SPARQLQuery::PatternGroup, boost::serialization::track_never);
BOOST_CLASS_TRACKING(SPARQLQuery::Order, boost::serialization::track_never);
BOOST_CLASS_TRACKING(SPARQLQuery::Result, boost::serialization::track_never);
BOOST_CLASS_TRACKING(SPARQLQuery, boost::serialization::track_never);
BOOST_CLASS_TRACKING(RDFLoad, boost::serialization::track_never);

class request_template {

public:
    SPARQLQuery::PatternGroup pattern_group;

    int nvars;  // the number of variable in triple patterns

    // no serialize
    vector<int> ptypes_pos; // the locations of random-constants
    vector<string> ptypes_str; // the Types of random-constants
    vector<vector<sid_t>> ptypes_grp; // the candidates for random-constants

    SPARQLQuery instantiate(int seed) {
        for (int i = 0; i < ptypes_pos.size(); i++) {
            int pos = ptypes_pos[i];
            switch (pos % 4) {
            case 0:
                pattern_group.patterns[pos / 4].subject = ptypes_grp[i][seed % ptypes_grp[i].size()];
                break;
            case 1:
                pattern_group.patterns[pos / 4].predicate = ptypes_grp[i][seed % ptypes_grp[i].size()];
                break;
            case 3:
                pattern_group.patterns[pos / 4].object = ptypes_grp[i][seed % ptypes_grp[i].size()];
                break;
            }
        }

        return SPARQLQuery(pattern_group, nvars);
    }
};

enum req_type { SPARQL_QUERY, DYNAMIC_LOAD, STORE_CHECK };

class Bundle {
public:
    req_type type;
    string data;

    Bundle() { }

    Bundle(string str) {
        set_type(str.at(0));
        data = str.substr(1);
    }

    Bundle(SPARQLQuery r): type(SPARQL_QUERY) {
        std::stringstream ss;
        boost::archive::binary_oarchive oa(ss);

        oa << r;
        data = ss.str();
    }

    Bundle(RDFLoad r): type(DYNAMIC_LOAD) {
        std::stringstream ss;
        boost::archive::binary_oarchive oa(ss);

        oa << r;
        data = ss.str();
    }

    Bundle(STORECheck r): type(STORE_CHECK) {
        std::stringstream ss;
        boost::archive::binary_oarchive oa(ss);

        oa << r;
        data = ss.str();
    }

    string get_type() {
        switch (type) {
        case SPARQL_QUERY: return "0";
        case DYNAMIC_LOAD: return "1";
        case STORE_CHECK: return "2";
        }
    }

    void set_type(char t) {
        switch (t) {
        case '0': type = SPARQL_QUERY; return;
        case '1': type = DYNAMIC_LOAD; return;
        case '2': type = STORE_CHECK; return;
        }
    }

    SPARQLQuery get_sparql_query() {
        assert(type == SPARQL_QUERY);

        std::stringstream ss;
        ss << data;

        boost::archive::binary_iarchive ia(ss);
        SPARQLQuery result;
        ia >> result;
        return result;
    }

    RDFLoad get_rdf_load() {
        assert(type == DYNAMIC_LOAD);

        std::stringstream ss;
        ss << data;

        boost::archive::binary_iarchive ia(ss);
        RDFLoad result;
        ia >> result;
        return result;
    }
<<<<<<< HEAD

    STORECheck get_store_check() {
        assert(type == STORE_CHECK);

        std::stringstream ss;
        ss << data;

        boost::archive::binary_iarchive ia(ss);
        STORECheck result;
        ia >> result;
        return result;
    }

private:
    friend class boost::serialization::access;
    template <typename Archive>
    void serialize(Archive &ar, const unsigned int version) {
        ar & type;
        ar & data;
    }
=======
>>>>>>> 192fe3fd
};<|MERGE_RESOLUTION|>--- conflicted
+++ resolved
@@ -642,7 +642,6 @@
         ia >> result;
         return result;
     }
-<<<<<<< HEAD
 
     STORECheck get_store_check() {
         assert(type == STORE_CHECK);
@@ -663,6 +662,4 @@
         ar & type;
         ar & data;
     }
-=======
->>>>>>> 192fe3fd
 };