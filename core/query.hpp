--- conflicted
+++ resolved
@@ -56,8 +56,7 @@
 
 enum req_type { SPARQL_QUERY, DYNAMIC_LOAD };
 
-<<<<<<< HEAD
-class request_or_reply {
+class Request {
 private:
     void output_result(ostream &stream, int size, String_Server *str_server) {
         for (int i = 0; i < size; i++) {
@@ -78,10 +77,6 @@
             stream << endl;
         }
     }
-=======
-class Request {
->>>>>>> f1b33b9f
-
 public:
     int id = -1;     // query id
     int pid = -1;    // parqnt query id
@@ -247,11 +242,11 @@
     }
 
     void print_result(int row2print, String_Server *str_server) {
-		cout << "The first " << row2print << " rows of results: " << endl;
-		output_result(cout, row2print, str_server);
-	}
-
-	void dump_result(string path, int row2print, String_Server *str_server) {
+        cout << "The first " << row2print << " rows of results: " << endl;
+        output_result(cout, row2print, str_server);
+    }
+
+    void dump_result(string path, int row2print, String_Server *str_server) {
         if (boost::starts_with(path, "hdfs:")) {
             wukong::hdfs &hdfs = wukong::hdfs::get_hdfs();
             wukong::hdfs::fstream ofs(hdfs, path, true);
@@ -260,13 +255,13 @@
         } else {
             ofstream ofs(path);
             if (!ofs.good()) {
-				cout << "Can't open/create output file: " << path << endl;
-			} else {
+                cout << "Can't open/create output file: " << path << endl;
+            } else {
                 output_result(ofs, row2print, str_server);
                 ofs.close();
             }
         }
-	}
+    }
 };
 
 class request_template {
