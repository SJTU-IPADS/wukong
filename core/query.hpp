--- conflicted
+++ resolved
@@ -77,22 +77,11 @@
     vector<sid_t> result_table;
     vector<int> v2c_map; // from variable ID (vid) to column ID
 
-<<<<<<< HEAD
     vector<int>  pred_type_chains; // N predicate type
 
     //store the vertex attribute result
     int attr_col_num =0;
     vector<attr_t> attr_res_table;
-     
-
-    request_or_reply() { }
-
-    request_or_reply(vector<ssid_t> _cc): cmd_chains(_cc) { }
-    
-    request_or_reply(vector<ssid_t> _cc, int size, vector<int> _ptc ): cmd_chains(_cc), pred_type_chains(_ptc){ 
-        var_map.resize(size,-1);
-
-=======
 
     request_or_reply() { }
 
@@ -100,7 +89,6 @@
     request_or_reply(vector<ssid_t> cc, int n)
         : cmd_chains(cc), nvars(n) {
         v2c_map.resize(n, NO_RESULT);
->>>>>>> 6649e37e
     }
 
     template <typename Archive>
@@ -116,14 +104,10 @@
         ar & local_var;
         ar & cmd_chains;
         ar & result_table;
-<<<<<<< HEAD
-        ar & var_map;
+        ar & v2c_map;
         ar & attr_res_table;
         ar & attr_col_num;
         ar & pred_type_chains;
-=======
-        ar & v2c_map;
->>>>>>> 6649e37e
     }
 
     void clear_data() { result_table.clear(); attr_res_table.clear(); }
@@ -174,16 +158,8 @@
         return v2c_map[idx];
     }
 
-<<<<<<< HEAD
-    void insert_var_col_mapping(ssid_t vid, int col, int type = normal) {
-        int id = (-1) * vid -1;
-        assert (id < var_map.size() && col >= 0) ; // check the var_map
-        assert (var_map[id] == -1) ; // first time insert
-        col = col_pair(col, type);
-        var_map[id] = col;
-=======
     // add column id to vid (pattern variable)
-    void add_var2col(ssid_t vid, int col) {
+    void add_var2col(ssid_t vid, int col, int type = normal) {
         assert(vid < 0 && col >= 0);
         if (v2c_map.size() == 0) // init
             v2c_map.resize(nvars, NO_RESULT);
@@ -191,8 +167,8 @@
         assert(idx < nvars);
 
         assert(v2c_map[idx] == NO_RESULT);
+        col = col_pair(col, type);
         v2c_map[idx] = col;
->>>>>>> 6649e37e
     }
 
     void set_col_num(int n) { col_num = n; }
@@ -216,11 +192,15 @@
 
 
     // about the attr result 
-    int var2attrcolumn(ssid_t vid)
+    int var2attrcol(ssid_t vid)
     {
         assert (vid < 0);
-        int id = (-1) * vid -1;
-        return get_col_pair(var_map[id]);
+        if (v2c_map.size() == 0) // init
+            v2c_map.resize(nvars, NO_RESULT);
+        
+        int idx = (-1) * vid -1;
+        assert(idx < nvars);
+        return get_col_pair(v2c_map[idx]);
     }
 
     
@@ -258,11 +238,6 @@
         for (int i = 0; i < ptypes_pos.size(); i++)
             cmd_chains[ptypes_pos[i]] =
                 ptypes_grp[i][seed % ptypes_grp[i].size()];
-<<<<<<< HEAD
-        }
-        return request_or_reply(cmd_chains, nvars, pred_type_chains);
-=======
         return request_or_reply(cmd_chains, nvars);
->>>>>>> 6649e37e
     }
 };