--- conflicted
+++ resolved
@@ -41,7 +41,6 @@
     const_var
 };
 
-<<<<<<< HEAD
 enum req_type {
     query_req,
     insert_req
@@ -51,8 +50,6 @@
     normal = 0,
     attr = 1
 };
-=======
->>>>>>> a8f4e6b8
 // defined as constexpr due to switch-case
 constexpr int var_pair(int t1, int t2) { return ((t1 << 4) | t2); }
 
@@ -120,15 +117,12 @@
         ar & blind;
         ar & nvars;
         ar & local_var;
-<<<<<<< HEAD
         ar & r_type;
 #if DYNAMIC_GSTORE
         ar & insert_ret;
         ar & insert_fname;
 #endif
-=======
         ar & v2c_map;
->>>>>>> a8f4e6b8
         ar & cmd_chains;
         ar & result_table;
         ar & pred_type_chains;
@@ -144,12 +138,9 @@
 
     string get_insert_fname() { return insert_fname; }
 
-<<<<<<< HEAD
     int get_insert_ret() { return insert_ret; }
 #endif
-=======
     bool is_finished() { return (step * 4 >= cmd_chains.size()); } // FIXME: it's trick
->>>>>>> a8f4e6b8
 
     bool is_request() { return (id == -1); } // FIXME: it's trick
 
