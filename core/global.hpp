--- conflicted
+++ resolved
@@ -60,14 +60,7 @@
 int global_num_gpus = 1;
 int global_gpu_rdma_buf_size_mb = 64;
 uint64_t global_gpu_max_element =  20000000; // max history element num in gpu
-<<<<<<< HEAD
-int global_gpu_num_keys_million = 100;
-int global_gpu_kvcache_size_gb = 10;
-int global_gpu_key_block_size_mb = 16;
-int global_gpu_value_block_size_mb = 4;
-=======
 int global_gpu_kvcache_size_gb = 10;
 int global_gpu_key_blk_size_mb = 16;
 int global_gpu_value_blk_size_mb = 4;
->>>>>>> 543c9aa3
 #endif