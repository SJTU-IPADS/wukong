/*
 * Copyright (c) 2016 Shanghai Jiao Tong University.
 *     All rights reserved.
 *
 *  Licensed under the Apache License, Version 2.0 (the "License");
 *  you may not use this file except in compliance with the License.
 *  You may obtain a copy of the License at
 *
 *      http://www.apache.org/licenses/LICENSE-2.0
 *
 *  Unless required by applicable law or agreed to in writing,
 *  software distributed under the License is distributed on an "AS
 *  IS" BASIS, WITHOUT WARRANTIES OR CONDITIONS OF ANY KIND, either
 *  express or implied.  See the License for the specific language
 *  governing permissions and limitations under the License.
 *
 * For more about this software visit:
 *
 *      http://ipads.se.sjtu.edu.cn/projects/wukong
 *
 */

#pragma once

#include <string>
#include <fstream>
#include <iostream>
#include <stdio.h>
#include <dirent.h>
#include <algorithm>
#include <assert.h>
#include <boost/mpi.hpp>
#include <boost/unordered_map.hpp>
#include <boost/algorithm/string/predicate.hpp>

#include "config.hpp"
#include "hdfs.hpp"
#include "type.hpp"

using namespace std;


class String_Server {
public:
<<<<<<< HEAD
    boost::unordered_map<string, int64_t> str2id;
    boost::unordered_map<int64_t, string> id2str;
    // predicate type, 0 is sid, 1 is int, 2 is float, 3 is double
    boost::unordered_map<int64_t, int32_t> pred_type;
=======
    boost::unordered_map<string, sid_t> str2id;
    boost::unordered_map<sid_t, string> id2str;
>>>>>>> 3e0b74ba

    
    String_Server(string dname) {
        if (boost::starts_with(dname, "hdfs:")) {
            if (!wukong::hdfs::has_hadoop()) {
                cout << "ERORR: attempting to load ID-mapping files from HDFS "
                     << "but Wukong was built without HDFS."
                     << endl;
                exit(-1);
            }
            load_from_hdfs(dname);
        } else
            load_from_posixfs(dname);

        cout << "loading String Server is finished." << endl;
    }

    bool exist(sid_t sid) { return id2str.find(sid) != id2str.end(); }

    bool exist(string str) { return str2id.find(str) != str2id.end(); }

private:
    /* load ID mapping files from a shared filesystem (e.g., NFS) */
    void load_from_posixfs(string dname) {
        DIR *dir = opendir(dname.c_str());
        if (dir == NULL) {
            cout << "ERROR: failed to open the directory of ID-mapping files ("
                 << dname << ")." << endl;
            exit(-1);
        }

        struct dirent *ent;
        while ((ent = readdir(dir)) != NULL) {
            if (ent->d_name[0] == '.')
                continue;

            string fname(dname + ent->d_name);
            if ((boost::ends_with(fname, "/str_index"))
                    || (boost::ends_with(fname, "/str_normal") && !global_load_minimal_index)
                    || (boost::ends_with(fname, "/str_normal_minimal") && global_load_minimal_index)) {
                cout << "loading ID-mapping file: " << fname << endl;

                ifstream file(fname.c_str());
                string str;
                sid_t id;
                while (file >> str >> id) {
                    // both string and ID are unique
                    assert(str2id.find(str) == str2id.end());
                    assert(id2str.find(id) == id2str.end());

                    str2id[str] = id;
                    id2str[id] = str;
                    if (boost::ends_with(fname, "/str_index")) {
                        pred_type[id] = 0;
                    }
                }
                file.close();
            }

            if  (boost::ends_with(fname,"/str_attr_index")) {
                cout << "loading attr-ID-mapping file: " << fname << endl;
                ifstream file(fname.c_str());
                string str;
                int64_t id;
                int32_t type;
                while (file >> str >> id >> type) {
                    // both string and ID are unique
                    assert(str2id.find(str) == str2id.end());
                    assert(id2str.find(id) == id2str.end());

                    str2id[str] = id;
                    id2str[id] = str;
                    cout << " add attr_index " << id<<endl;
                    pred_type[id] = type;
                }
                file.close();
            }
        }
    }

    /* load ID mapping files from HDFS */
    void load_from_hdfs(string dname) {
        wukong::hdfs &hdfs = wukong::hdfs::get_hdfs();
        vector<string> files = hdfs.list_files(dname);

        for (int i = 0; i < files.size(); i++) {
            string fname = files[i];
            // NOTE: users may use a short path (w/o ip:port)
            // e.g., hdfs:/xxx/xxx/
            if ((boost::ends_with(fname, "/str_index"))
                    || (boost::ends_with(fname, "/str_normal") && !global_load_minimal_index)
                    || (boost::ends_with(fname, "/str_normal_minimal") && global_load_minimal_index)) {
                cout << "loading ID-mapping file from HDFS: " << fname << endl;

                wukong::hdfs::fstream file(hdfs, fname);
                string str;
                sid_t id;
                while (file >> str >> id) {
                    // both string and ID are unique
                    assert(str2id.find(str) == str2id.end());
                    assert(id2str.find(id) == id2str.end());

                    str2id[str] = id;
                    id2str[id] = str;
                    
                    if (boost::ends_with(fname, "/str_index")) {
                        pred_type[id] = 0;
                    }
                }
            }
            
            if  (boost::ends_with(fname,"/str_attr_index")) {
                cout << "loading attr-ID-mapping file: " << fname << endl;
                
                wukong::hdfs::fstream file(hdfs, fname);
                string str;
                int64_t id;
                int32_t type;
                while (file >> str >> id >> type) {
                    // both string and ID are unique
                    assert(str2id.find(str) == str2id.end());
                    assert(id2str.find(id) == id2str.end());
                    
                    str2id[str] = id;
                    id2str[id] = str;

                    pred_type[id] = type;
                }
                file.close();
            }

        }
    }

};<|MERGE_RESOLUTION|>--- conflicted
+++ resolved
@@ -42,17 +42,11 @@
 
 class String_Server {
 public:
-<<<<<<< HEAD
     boost::unordered_map<string, int64_t> str2id;
     boost::unordered_map<int64_t, string> id2str;
     // predicate type, 0 is sid, 1 is int, 2 is float, 3 is double
     boost::unordered_map<int64_t, int32_t> pred_type;
-=======
-    boost::unordered_map<string, sid_t> str2id;
-    boost::unordered_map<sid_t, string> id2str;
->>>>>>> 3e0b74ba
 
-    
     String_Server(string dname) {
         if (boost::starts_with(dname, "hdfs:")) {
             if (!wukong::hdfs::has_hadoop()) {
