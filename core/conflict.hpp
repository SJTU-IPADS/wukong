/*
 * Copyright (c) 2016 Shanghai Jiao Tong University.
 *     All rights reserved.
 *
 *  Licensed under the Apache License, Version 2.0 (the "License");
 *  you may not use this file except in compliance with the License.
 *  You may obtain a copy of the License at
 *
 *      http://www.apache.org/licenses/LICENSE-2.0
 *
 *  Unless required by applicable law or agreed to in writing,
 *  software distributed under the License is distributed on an "AS
 *  IS" BASIS, WITHOUT WARRANTIES OR CONDITIONS OF ANY KIND, either
 *  express or implied.  See the License for the specific language
 *  governing permissions and limitations under the License.
 *
 * For more about this software visit:
 *
 *      http://ipads.se.sjtu.edu.cn/projects/wukong
 *
 */

#pragma once

// utils
#include "logger2.hpp"

static void conflict_detector(void)
{
<<<<<<< HEAD
=======

#if defined(USE_GPU) and defined(DYNAMIC_GSTORE)
	logstream(LOG_ERROR) << "Currently, USE_GPU cannot work with DYNAMIC_GSTORE. "
	                     << "Please disable USE_GPU or DYNAMIC_GSTORE, and then rebuild Wukong."
	                     << LOG_endl;
	exit(-1);
#endif

>>>>>>> 8787d16f
}<|MERGE_RESOLUTION|>--- conflicted
+++ resolved
@@ -27,15 +27,12 @@
 
 static void conflict_detector(void)
 {
-<<<<<<< HEAD
-=======
 
 #if defined(USE_GPU) and defined(DYNAMIC_GSTORE)
-	logstream(LOG_ERROR) << "Currently, USE_GPU cannot work with DYNAMIC_GSTORE. "
-	                     << "Please disable USE_GPU or DYNAMIC_GSTORE, and then rebuild Wukong."
-	                     << LOG_endl;
-	exit(-1);
+    logstream(LOG_ERROR) << "Currently, USE_GPU cannot work with DYNAMIC_GSTORE. "
+                         << "Please disable USE_GPU or DYNAMIC_GSTORE, and then rebuild Wukong."
+                         << LOG_endl;
+    exit(-1);
 #endif
 
->>>>>>> 8787d16f
 }