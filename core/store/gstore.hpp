/*
 * Copyright (c) 2016 Shanghai Jiao Tong University.
 *     All rights reserved.
 *
 *  Licensed under the Apache License, Version 2.0 (the "License");
 *  you may not use this file except in compliance with the License.
 *  You may obtain a copy of the License at
 *
 *      http://www.apache.org/licenses/LICENSE-2.0
 *
 *  Unless required by applicable law or agreed to in writing,
 *  software distributed under the License is distributed on an "AS
 *  IS" BASIS, WITHOUT WARRANTIES OR CONDITIONS OF ANY KIND, either
 *  express or implied.  See the License for the specific language
 *  governing permissions and limitations under the License.
 *
 * For more about this software visit:
 *
 *      http://ipads.se.sjtu.edu.cn/projects/wukong
 *
 */

#pragma once

#include <stdint.h>
#include <vector>
#include <queue>
#include <iostream>
#include <pthread.h>
#include <boost/unordered_set.hpp>
#include <tbb/concurrent_hash_map.h>
#include <tbb/concurrent_unordered_set.h>
#include <atomic>

#include "global.hpp"
#include "rdma.hpp"
#include "type.hpp"

#include "store/vertex.hpp"

// utils
#include "math.hpp"
#include "timer.hpp"
#include "unit.hpp"
#include "atomic.hpp"
#include "variant.hpp"


using namespace std;

/* Cache remote vertex(location) of the given key, eleminating one RDMA read.
 * This only works when RDMA enabled.
 */
class RDMA_Cache {
    static const int NUM_BUCKETS = 1 << 20;
    static const int ASSOCIATIVITY = 8;  // the associativity of items in each bucket

    // cache line
    struct item_t {
        vertex_t v;
        uint64_t expire_time;  // only work when DYNAMIC_GSTORE=on
        uint32_t cnt;  // keep track of visit cnt of v

        /// Each cache line use a version to detect reader-writer conflict.
        /// Version == 0, when an insertion occurs.
        /// Init value is set to 1.
        /// Version always increments after an insertion.
        uint32_t version;

        item_t() : expire_time(0), cnt(0), version(1) { }
    };

    // bucket whose items share the same index
    struct bucket_t {
        item_t items[ASSOCIATIVITY]; // item list
    };
    bucket_t *hashtable;

    uint64_t lease;  // only work when DYNAMIC_GSTORE=on

public:
    RDMA_Cache() {
        // init hashtable
        size_t mem_size = sizeof(bucket_t) * NUM_BUCKETS;
        hashtable = new bucket_t[NUM_BUCKETS];
        logstream(LOG_INFO) << "cache allocate " << mem_size << " memory" << LOG_endl;
    }

    /* Lookup a vertex in cache according to the given key.*/
    bool lookup(ikey_t key, vertex_t &ret) {
        if (!global_enable_caching)
            return false;

        int idx = key.hash() % NUM_BUCKETS; // find bucket
        item_t *items = hashtable[idx].items;
        bool found = false;
        uint32_t ver;

        // lookup vertex in item list
        for (int i = 0; i < ASSOCIATIVITY; i++) {
            if (items[i].v.key == key) {
                while (true) {
                    ver = items[i].version;
                    // re-check
                    if (items[i].v.key == key) {
#ifdef DYNAMIC_GSTORE
                        if (timer::get_usec() < items[i].expire_time) {
                            ret = items[i].v;
                            items[i].cnt++;
                            found = true;
                        }
#else
                        ret = items[i].v;
                        items[i].cnt++;
                        found = true;
#endif
                        asm volatile("" ::: "memory");

                        // check version
                        if (ver != 0 && items[i].version == ver)
                            return found;
                    } else
                        return false;
                }
            }
        }
        return false;
    } // end of lookup

    /* Insert a vertex into cache. */
    void insert(vertex_t &v) {
        if (!global_enable_caching)
            return;

        int idx = v.key.hash() % NUM_BUCKETS;
        item_t *items = hashtable[idx].items;

        uint64_t min_cnt;
        int pos = -1;  // position to insert v

        while (true) {
            for (int i = 0; i < ASSOCIATIVITY; i++) {
                if (items[i].v.key == v.key || items[i].v.key.is_empty()) {
                    pos = i;
                    break;
                }
            }
            // no free cache line
            // pick one to replace (LFU)
            if (pos == -1) {
                min_cnt = 1ul << 63;
                for (int i = 0; i < ASSOCIATIVITY; i++) {
                    if (items[i].cnt < min_cnt) {
                        min_cnt = items[i].cnt;
                        pos = i;
                        if (min_cnt == 0)
                            break;
                    }
                }
            }

            volatile uint32_t old_ver = items[pos].version;
            if (old_ver != 0) {
                uint32_t ret_ver = wukong::atomic::compare_and_swap(&items[pos].version, old_ver, 0);
                if (ret_ver == old_ver) {
#ifdef DYNAMIC_GSTORE
                    // Do not reset visit cnt for the same vertex
                    items[pos].cnt = (items[pos].v.key == v.key) ? items[pos].cnt : 0;
                    items[pos].v = v;
                    items[pos].expire_time = timer::get_usec() + lease;
#else
                    items[pos].cnt = 0;
                    items[pos].v = v;
#endif
                    asm volatile("" ::: "memory");
                    ret_ver = wukong::atomic::compare_and_swap(&items[pos].version, 0, old_ver + 1);
                    assert(ret_ver == 0);
                    return;
                }
            }
        }
    } // end of insert

    /* Set lease.*/
    void set_lease(uint64_t _lease) { lease = _lease; }

    /**
     * Invalidate cache item of the given key.
     * Only work when the corresponding vertex exists.
     */
    void invalidate(ikey_t key) {
        if (!global_enable_caching)
            return;

        int idx = key.hash() % NUM_BUCKETS;
        item_t *items = hashtable[idx].items;
        for (int i = 0; i < ASSOCIATIVITY; i++) {
            if (items[i].v.key == key) {

                /// Version is not checked and set here
                /// since inconsistent expire time does not cause staleness.
                /// The only possible overhead is
                /// an extra update of vertex and expire time.
                items[i].expire_time = timer::get_usec();
                return;
            }
        }
    }
};

/**
 * Map the Graph model (e.g., vertex, edge, index) to KVS model (e.g., key, value)
 * Graph store adopts clustring chaining key/value store (see paper: DrTM SOSP'15)
 *
 *  encoding rules of GStore
 *  subject/object (vid) >= 2^NBITS_IDX, 2^NBITS_IDX > predicate/type (p/tid) >= 2^1,
 *  TYPE_ID = 1, PREDICATE_ID = 0, OUT = 1, IN = 0
 *
 *  Empty key
 *  (0)   key = [  0 |            0 |      0]  value = [vid0, vid1, ..]  i.e., init
 *  INDEX key/value pair
 *  (1)   key = [  0 |          pid | IN/OUT]  value = [vid0, vid1, ..]  i.e., predicate-index
 *  (2)   key = [  0 |          tid |     IN]  value = [vid0, vid1, ..]  i.e., type-index
 *  (3*)  key = [  0 |      TYPE_ID |     IN]  value = [vid0, vid1, ..]  i.e., all local objects/subjects
 *  (4*)  key = [  0 |      TYPE_ID |    OUT]  value = [pid0, pid1, ..]  i.e., all local types
 *  (5*)  key = [  0 | PREDICATE_ID |    OUT]  value = [pid0, pid1, ..]  i.e., all local predicates
 *  NORMAL key/value pair
 *  (6)   key = [vid |          pid | IN/OUT]  value = [vid0, vid1, ..]  i.e., vid's ngbrs w/ predicate
 *  (7)   key = [vid |      TYPE_ID |    OUT]  value = [tid0, tid1, ..]  i.e., vid's all types
 *  (8*)  key = [vid | PREDICATE_ID | IN/OUT]  value = [pid0, pid1, ..]  i.e., vid's all predicates
 *
 *  < S,  P, ?O>  ?O : (6)
 *  <?S,  P,  O>  ?S : (6)
 *  < S,  1, ?T>  ?T : (7)
 *  <?S,  1,  T>  ?S : (2)
 *  < S, ?P,  O>  ?P : (8)
 *
 *  <?S,  P, ?O>  ?S : (1)
 *                ?O : (1)
 *  <?S,  1, ?O>  ?O : (4)
 *                ?S : (4) +> (2)
 *  < S, ?P, ?O>  ?P : (8) AND exist(7)
 *                ?O : (8) AND exist(7) +> (6)
 *  <?S, ?P,  O>  ?P : (8)
 *                ?S : (8) +> (6)
 *  <?S, ?P,  T>  ?P : exist(2)
 *                ?S : (2)
 *
 *  <?S, ?P, ?O>  ?S : (3)
 *                ?O : (3) AND (4)
 *                ?P : (5)
 *                ?S ?P ?O : (3) +> (7) AND (8) +> (6)
 */
class GStore {
    friend class data_statistic;
    friend class GChecker;

protected:
    static const int NUM_LOCKS = 1024;

    int sid;

    Mem *mem;

    uint64_t num_slots;       // 1 bucket = ASSOCIATIVITY slots
    uint64_t num_buckets;     // main-header region (static)
    uint64_t num_buckets_ext; // indirect-header region (dynamical)
    uint64_t last_ext;
    pthread_spinlock_t bucket_locks[NUM_LOCKS]; // lock virtualization (see paper: vLokc CGO'13)
    pthread_spinlock_t bucket_ext_lock;

    uint64_t num_entries;     // entry region (dynamical)


    typedef tbb::concurrent_hash_map<sid_t, vector<sid_t>> tbb_hash_map;
    tbb_hash_map pidx_in_map;  // predicate-index (IN)
    tbb_hash_map pidx_out_map; // predicate-index (OUT)
    tbb_hash_map tidx_map;     // type-index

    RDMA_Cache rdma_cache;

    // get bucket_id according to key
    virtual uint64_t bucket_local(ikey_t key) = 0;
    virtual uint64_t bucket_remote(ikey_t key, int dst_sid) = 0;

    // Allocate space to store edges of given size. Return offset of allocated space.
    virtual uint64_t alloc_edges(uint64_t n, int64_t tid = 0) = 0;

    // Check the validation of given edges according to given vertex.
    virtual bool edge_is_valid(vertex_t &v, edge_t *edge_ptr) = 0;

    // Get edges of given vertex from dst_sid by RDMA read.
    virtual edge_t *rdma_get_edges(int tid, int dst_sid, vertex_t &v) = 0;

    // insert key to a slot
    virtual uint64_t insert_key(ikey_t key, bool check_dup = true) = 0;


    // Allocate extended buckets
    // @n: number of extended buckets to allocate
    // @return: start offset of allocated extended buckets
    uint64_t alloc_ext_buckets(uint64_t n) {
        uint64_t orig;
        pthread_spin_lock(&bucket_ext_lock);
        orig = last_ext;
        last_ext += n;
        if (last_ext >= num_buckets_ext) {
            logstream(LOG_ERROR) << "out of indirect-header region." << LOG_endl;
            ASSERT(last_ext < num_buckets_ext);
        }
        pthread_spin_unlock(&bucket_ext_lock);
        return num_buckets + orig;
    }

    // Get remote vertex of given key. This func will fail if RDMA is disabled.
    vertex_t get_vertex_remote(int tid, ikey_t key) {
        int dst_sid = wukong::math::hash_mod(key.vid, global_num_servers);
        uint64_t bucket_id = bucket_remote(key, dst_sid);
        vertex_t vert;

        // FIXME: wukong doesn't support to directly get remote vertex/edge without RDMA
        ASSERT(global_use_rdma);

        // check cache
        if (rdma_cache.lookup(key, vert))
            return vert;

        // get vertex by RDMA
        char *buf = mem->buffer(tid);
        uint64_t buf_sz = mem->buffer_size();
        while (true) {
            uint64_t off = bucket_id * ASSOCIATIVITY * sizeof(vertex_t);
            uint64_t sz = ASSOCIATIVITY * sizeof(vertex_t);
            ASSERT(sz < buf_sz); // enough space to host the vertices

            RDMA &rdma = RDMA::get_rdma();
            rdma.dev->RdmaRead(tid, dst_sid, buf, sz, off);
            vertex_t *verts = (vertex_t *)buf;
            for (int i = 0; i < ASSOCIATIVITY; i++) {
                if (i < ASSOCIATIVITY - 1) {
                    if (verts[i].key == key) {
                        rdma_cache.insert(verts[i]);
                        return verts[i]; // found
                    }
                } else {
                    if (verts[i].key.is_empty())
                        return vertex_t(); // not found

                    bucket_id = verts[i].key.vid; // move to next bucket
                    break; // break for-loop
                }
            }
        }
    } // end of get_vertex_remote

    // Get local vertex of given key.
    vertex_t get_vertex_local(int tid, ikey_t key) {
        uint64_t bucket_id = bucket_local(key);;
        while (true) {
            for (int i = 0; i < ASSOCIATIVITY; i++) {
                uint64_t slot_id = bucket_id * ASSOCIATIVITY + i;
                if (i < ASSOCIATIVITY - 1) {
                    //data part
                    if (vertices[slot_id].key == key) {
                        //we found it
                        return vertices[slot_id];
                    }
                } else {
                    if (vertices[slot_id].key.is_empty())
                        return vertex_t(); // not found

                    bucket_id = vertices[slot_id].key.vid; // move to next bucket
                    break; // break for-loop
                }
            }
        }
    }

    // Get remote edges according to given vid, pid, d.
    // @sz: size of return edges
    edge_t *get_edges_remote(int tid, sid_t vid, sid_t pid, dir_t d, uint64_t &sz,
                             int &type = *(int *)NULL) {
        ikey_t key = ikey_t(vid, pid, d);
        vertex_t v = get_vertex_remote(tid, key);

        if (v.key.is_empty()) {
            sz = 0;
            return NULL; // not found
        }

        // remote edges
        int dst_sid = wukong::math::hash_mod(vid, global_num_servers);
        edge_t *edge_ptr = rdma_get_edges(tid, dst_sid, v);
        while (!edge_is_valid(v, edge_ptr)) { // check cache validation
            // invalidate cache and try again
            rdma_cache.invalidate(key);
            v = get_vertex_remote(tid, key);
            edge_ptr = rdma_get_edges(tid, dst_sid, v);
        }

        sz = v.ptr.size;
        if (&type != NULL)
            type = v.ptr.type;
        return edge_ptr;
    }

    // Get local edges according to given vid, pid, d.
    // @sz: size of return edges
    edge_t *get_edges_local(int tid, sid_t vid, sid_t pid, dir_t d, uint64_t &sz,
                            int &type = *(int *)NULL) {
        ikey_t key = ikey_t(vid, pid, d);
        vertex_t v = get_vertex_local(tid, key);

        if (v.key.is_empty()) {
            sz = 0;
            return NULL; // not found
        }

        // local edges
        edge_t *edge_ptr = &(edges[v.ptr.off]);

        sz = v.ptr.size;
        if (&type != NULL)
            type = v.ptr.type;
        return edge_ptr;
    }

    // return total num of preds, including normal and attr
    inline int get_num_preds() const { return num_normal_preds + num_attr_preds; }

public:
    static const int ASSOCIATIVITY = 8;  // the associativity of slots in each bucket

    // Memory Usage (estimation):
    //   header region: |vertex| = 128-bit; #verts = (#S + #O) * AVG(#P) ～= #T
    //   entry region:    |edge| =  32-bit; #edges = #T * 2 + (#S + #O) * AVG(#P) ～= #T * 3
    //
    //                                      (+VERSATILE)
    //                                      #verts += #S + #O
    //                                      #edges += (#S + #O) * AVG(#P) ~= #T
    //
    // main-header / (main-header + indirect-header)
    static const int MHD_RATIO = 80;
    // header * 100 / (header + entry)
    static const int HD_RATIO = (128 * 100 / (128 + 3 * std::numeric_limits<sid_t>::digits));

    /// encoding rules of GStore
    /// subject/object (vid) >= 2^NBITS_IDX, 2^NBITS_IDX > predicate/type (p/tid) >= 2^1,
    /// TYPE_ID = 1, PREDICATE_ID = 0, OUT = 1, IN = 0
    ///
    /// Empty key
    /// (0)   key = [  0 |            0 |      0]  value = [vid0, vid1, ..]  i.e., init
    /// INDEX key/value pair
    /// (1)   key = [  0 |          pid | IN/OUT]  value = [vid0, vid1, ..]  i.e., predicate-index
    /// (2)   key = [  0 |          tid |     IN]  value = [vid0, vid1, ..]  i.e., type-index
    /// (*3)  key = [  0 |      TYPE_ID |     IN]  value = [vid0, vid1, ..]  i.e., all local objects/subjects
    /// (*4)  key = [  0 |      TYPE_ID |    OUT]  value = [pid0, pid1, ..]  i.e., all local types
    /// (*5)  key = [  0 | PREDICATE_ID |    OUT]  value = [pid0, pid1, ..]  i.e., all local predicates
    /// NORMAL key/value pair
    /// (6)   key = [vid |          pid | IN/OUT]  value = [vid0, vid1, ..]  i.e., vid's ngbrs w/ predicate
    /// (7)   key = [vid |      TYPE_ID |    OUT]  value = [tid0, tid1, ..]  i.e., vid's all types
    /// (*8)  key = [vid | PREDICATE_ID | IN/OUT]  value = [pid0, pid1, ..]  i.e., vid's all predicates
    ///
    /// < S,  P, ?O>  ?O : (6)
    /// <?S,  P,  O>  ?S : (6)
    /// < S,  1, ?T>  ?T : (7)
    /// <?S,  1,  T>  ?S : (2)
    /// < S, ?P,  O>  ?P : (8)
    ///
    /// <?S,  P, ?O>  ?S : (1)
    ///               ?O : (1)
    /// <?S,  1, ?O>  ?O : (4)
    ///               ?S : (4) +> (2)
    /// < S, ?P, ?O>  ?P : (8) AND exist(7)
    ///               ?O : (8) AND exist(7) +> (6)
    /// <?S, ?P,  O>  ?P : (8)
    ///               ?S : (8) +> (6)
    /// <?S, ?P,  T>  ?P : exist(2)
    ///               ?S : (2)
    ///
    /// <?S, ?P, ?O>  ?S : (3)
    ///               ?O : (3) AND (4)
    ///               ?P : (5)
    ///               ?S ?P ?O : (3) +> (7) AND (8) +> (6)

<<<<<<< HEAD
    vector<uint64_t> access;  // profiling: the number of accesses to gstore by engine

    vertex_t *vertices;
    edge_t *edges;
    // number of predicates in the whole dataset
    int num_normal_preds = 0;
    int num_attr_preds = 0;

=======
>>>>>>> 9134550a
    virtual ~GStore() {}

    virtual void init(vector<vector<triple_t>> &triple_pso,
                      vector<vector<triple_t>> &triple_pos,
                      vector<vector<triple_attr_t>> &triple_sav) = 0;

    virtual void refresh() = 0;

    /**
     * GStore: key (main-header and indirect-header region) | value (entry region)
     * head region is a cluster chaining hash-table (with associativity)
     * entry region is a varying-size array
     */
    GStore(int sid, Mem *mem): sid(sid), mem(mem) {
        uint64_t header_region = mem->kvstore_size() * HD_RATIO / 100;
        uint64_t entry_region = mem->kvstore_size() - header_region;

        // header region
        num_slots = header_region / sizeof(vertex_t);
        num_buckets = wukong::math::hash_prime_u64((num_slots / ASSOCIATIVITY) * MHD_RATIO / 100);
        num_buckets_ext = (num_slots / ASSOCIATIVITY) - num_buckets;
        // entry region
        num_entries = entry_region / sizeof(edge_t);

        vertices = (vertex_t *)(mem->kvstore());
        edges = (edge_t *)(mem->kvstore() + num_slots * sizeof(vertex_t));

        pthread_spin_init(&bucket_ext_lock, 0);
        for (int i = 0; i < NUM_LOCKS; i++)
            pthread_spin_init(&bucket_locks[i], 0);

        // print gstore usage
        logstream(LOG_INFO) << "gstore = ";
        logstream(LOG_INFO) << mem->kvstore_size() << " bytes " << LOG_endl;
        logstream(LOG_INFO) << "  header region: " << num_slots << " slots"
                            << " (main = " << num_buckets
                            << ", indirect = " << num_buckets_ext << ")" << LOG_endl;
        logstream(LOG_INFO) << "  entry region: " << num_entries << " entries" << LOG_endl;
    }

    // FIXME: refine return value with type of subject/object
    edge_t *get_edges(int tid, sid_t vid, sid_t pid, dir_t d, uint64_t &sz,
                      int &type = *(int *)NULL) {
        // index vertex should be 0 and always local
        if (vid == 0)
            return get_edges_local(tid, 0, pid, d, sz);

        // normal vertex
        if (wukong::math::hash_mod(vid, global_num_servers) == sid)
            return get_edges_local(tid, vid, pid, d, sz, type);
        else
            return get_edges_remote(tid, vid, pid, d, sz, type);
    }

    virtual void print_mem_usage() {
        // TODO
        uint64_t used_slots = 0;
        for (uint64_t x = 0; x < num_buckets; x++) {
            uint64_t slot_id = x * ASSOCIATIVITY;
            for (int y = 0; y < ASSOCIATIVITY - 1; y++, slot_id++) {
                if (vertices[slot_id].key.is_empty())
                    continue;
                used_slots++;
            }
        }

        logstream(LOG_INFO) << "main header: " << B2MiB(num_buckets * ASSOCIATIVITY * sizeof(vertex_t))
                            << " MB (" << num_buckets * ASSOCIATIVITY << " slots)" << LOG_endl;
        logstream(LOG_INFO) << "\tused: " << 100.0 * used_slots / (num_buckets * ASSOCIATIVITY)
                            << " % (" << used_slots << " slots)" << LOG_endl;
        logstream(LOG_INFO) << "\tchain: " << 100.0 * num_buckets / (num_buckets * ASSOCIATIVITY)
                            << " % (" << num_buckets << " slots)" << LOG_endl;

        used_slots = 0;
        for (uint64_t x = num_buckets; x < num_buckets + last_ext; x++) {
            uint64_t slot_id = x * ASSOCIATIVITY;
            for (int y = 0; y < ASSOCIATIVITY - 1; y++, slot_id++) {
                if (vertices[slot_id].key.is_empty())
                    continue;
                used_slots++;
            }
        }

        logstream(LOG_INFO) << "indirect header: " << B2MiB(num_buckets_ext * ASSOCIATIVITY * sizeof(vertex_t))
                            << " MB (" << num_buckets_ext * ASSOCIATIVITY << " slots)" << LOG_endl;
        logstream(LOG_INFO) << "\talloced: " << 100.0 * last_ext / num_buckets_ext
                            << " % (" << last_ext << " buckets)" << LOG_endl;
        logstream(LOG_INFO) << "\tused: " << 100.0 * used_slots / (num_buckets_ext * ASSOCIATIVITY)
                            << " % (" << used_slots << " slots)" << LOG_endl;

        logstream(LOG_INFO) << "entry: " << B2MiB(num_entries * sizeof(edge_t))
                            << " MB (" << num_entries << " entries)" << LOG_endl;
    }
};<|MERGE_RESOLUTION|>--- conflicted
+++ resolved
@@ -483,17 +483,12 @@
     ///               ?P : (5)
     ///               ?S ?P ?O : (3) +> (7) AND (8) +> (6)
 
-<<<<<<< HEAD
-    vector<uint64_t> access;  // profiling: the number of accesses to gstore by engine
-
     vertex_t *vertices;
     edge_t *edges;
     // number of predicates in the whole dataset
     int num_normal_preds = 0;
     int num_attr_preds = 0;
 
-=======
->>>>>>> 9134550a
     virtual ~GStore() {}
 
     virtual void init(vector<vector<triple_t>> &triple_pso,
