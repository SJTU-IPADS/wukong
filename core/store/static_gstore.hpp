/*
 * Copyright (c) 2016 Shanghai Jiao Tong University.
 *     All rights reserved.
 *
 *  Licensed under the Apache License, Version 2.0 (the "License");
 *  you may not use this file except in compliance with the License.
 *  You may obtain a copy of the License at
 *
 *      http://www.apache.org/licenses/LICENSE-2.0
 *
 *  Unless required by applicable law or agreed to in writing,
 *  software distributed under the License is distributed on an "AS
 *  IS" BASIS, WITHOUT WARRANTIES OR CONDITIONS OF ANY KIND, either
 *  express or implied.  See the License for the specific language
 *  governing permissions and limitations under the License.
 *
 * For more about this software visit:
 *
 *      http://ipads.se.sjtu.edu.cn/projects/wukong
 *
 */

#pragma once

#include <tbb/concurrent_unordered_map.h>
#include <unordered_set>
#include <thread>
#include "store/meta.hpp"
#include "comm/tcp_adaptor.hpp"
#include "gstore.hpp"


using namespace std;

/**
 * Segment-based GStore
 *
 * Segments
 * #total: #normal pred(TYPE_ID not included) * 2(IN/OUT)
 *       + 1(TYPE_ID|OUT)
 *       + 1(index OUT, including predicate index OUT, all local types* and preds*)
 *       + 1(index IN, including predicate index IN, type index and all local entities*)
 *       + 2(vid's all predicates* IN/OUT)
 *       + #attr pred
 *
 * description              key                         segid                   num
 * 1. normal segments       [vid|pid|IN/OUT]            [0|pid|IN/OUT]          2 * #normal pred
 * 2. vid's all types       [vid|TYPE_ID|OUT]           [0|TYPE_ID|OUT]         1
 * 3. predicate index OUT   [0|pid|OUT]
 *    p_set*                [0|PREDICATE_ID|OUT]
 *    t_set*                [0|TYPEID|OUT]              [1|PREDICATE_ID|OUT]    1
 * 4. predicate index IN    [0|pid|IN]
 *    type index            [0|typeid|IN]
 *    v_set*                [0|TYPE_ID|IN]              [0|PREDICATE_ID|IN]     1
 * 5*. vid's all predicates [vid|PREDICATE_ID|IN/OUT]   [0|PREDICATE_ID|IN/OUT] 2
 * 6^. attr segments        [vid|pid|OUT]               [0|pid|OUT]             #attr pred
 */
class StaticGStore : public GStore {
private:
    struct cnt_t {
        cnt_t() {
            in = 0ul;
            out = 0ul;
        }

        cnt_t(const cnt_t &cnt) {
            in = cnt.in.load();
            out = cnt.out.load();
        }

        atomic<uint64_t> in, out;
    };

    typedef tbb::concurrent_unordered_set<sid_t> tbb_unordered_set;

    // multiple engines will access shared_rdf_segment_meta_map
    // key: server id, value: segment metadata of the server
    tbb::concurrent_unordered_map <int, map<segid_t, rdf_segment_meta_t> > shared_rdf_segment_meta_map;
    std::map<segid_t, rdf_segment_meta_t> rdf_segment_meta_map;

    // id of all local normal preds, free after gstore init
    vector<sid_t> all_local_preds;

    // id of all local attr preds, free after gstore init
    tbb_unordered_set attr_set;

    /**
     * key: id of attr preds, value: type(SID_t, INT_t, FLOAT_t, DOUBLE_t)
     * free after gstore init
     */
    tbb::concurrent_unordered_map<sid_t, int> attr_type_map;

    // triples grouped by (predicate, direction), free after gstore init
    typedef tbb::concurrent_hash_map<ikey_t, vector<triple_t>, ikey_Hasher> tbb_triple_hash_map;
    tbb_triple_hash_map triples_map;

    // attr triples grouped by (attr pred, direction), free after gstore init
    typedef tbb::concurrent_hash_map<ikey_t, vector<triple_attr_t>, ikey_Hasher> tbb_triple_attr_hash_map;
    tbb_triple_attr_hash_map attr_triples_map;

    // used to alloc edges
    uint64_t last_entry;
    pthread_spinlock_t entry_lock;

    //used to alloc buckets
    uint64_t main_hdr_off = 0;

#ifdef VERSATILE
    /**
     * These sets and maps will be freed after being inserted into edges
     * description                     key
     * 1*. v_set, all local entities   [0|TYPE_ID|IN]
     * 2*. t_set, all local types      [0|TYPE_ID|OUT]
     * 3*. p_set, all local predicates [0|PREDICATE_ID|OUT]
     * 4*. out_preds, vid's OUT preds  [vid|PREDICATE_ID|OUT]
     * 5*. in_preds, vid's IN preds    [vid|PREDICATE_ID|IN]
     */
    tbb_unordered_set v_set;
    tbb_unordered_set t_set;
    tbb_unordered_set p_set;
    tbb::concurrent_unordered_map<sid_t, std::unordered_set<sid_t> > out_preds;
    tbb::concurrent_unordered_map<sid_t, std::unordered_set<sid_t> > in_preds;

    // insert {v/t/p}_set into gstore
    void insert_idx_set(const tbb_unordered_set &set, uint64_t &off, sid_t pid, dir_t d) {
        uint64_t sz = set.size();

        ikey_t key = ikey_t(0, pid, d);
        uint64_t slot_id = insert_key(key);
        iptr_t ptr = iptr_t(sz, off);
        vertices[slot_id].ptr = ptr;

        for (auto const &e : set)
            edges[off++].val = e;
    }

    // insert vid's preds into gstore
    void insert_preds(sid_t vid, const unordered_set<sid_t> &preds, dir_t d) {
        uint64_t sz = preds.size();
        auto &seg = rdf_segment_meta_map[segid_t(0, PREDICATE_ID, d)];
        uint64_t off = seg.edge_start + seg.edge_off;
        seg.edge_off += sz;

        ikey_t key = ikey_t(vid, PREDICATE_ID, d);
        uint64_t slot_id = insert_key(key);
        iptr_t ptr = iptr_t(sz, off);
        vertices[slot_id].ptr = ptr;

        for (auto const &e : preds)
            edges[off++].val = e;
    }
#endif // VERSATILE

    // get bucket_id according to key
    uint64_t bucket_local(ikey_t key) {
        uint64_t bucket_id;
        auto &seg = rdf_segment_meta_map[segid_t(key)];
        ASSERT(seg.num_buckets > 0);
        bucket_id = seg.bucket_start + key.hash() % seg.num_buckets;
        return bucket_id;
    }

    uint64_t bucket_remote(ikey_t key, int dst_sid) {
        uint64_t bucket_id;
        auto &remote_meta_map = shared_rdf_segment_meta_map[dst_sid];
        auto &seg = remote_meta_map[segid_t(key)];
        ASSERT(seg.num_buckets > 0);
        bucket_id = seg.bucket_start + key.hash() % seg.num_buckets;
        return bucket_id;
    }

    // Allocate space to store edges of given size. Return offset of allocated space.
    uint64_t alloc_edges(uint64_t n, int64_t tid = 0) {
        uint64_t orig;
        pthread_spin_lock(&entry_lock);
        orig = last_entry;
        last_entry += n;
        if (last_entry >= num_entries) {
            logstream(LOG_ERROR) << "out of entry region." << LOG_endl;
            ASSERT(last_entry < num_entries);
        }
        pthread_spin_unlock(&entry_lock);
        return orig;
    }

    /// edge is always valid
    bool edge_is_valid(vertex_t &v, edge_t *edge_ptr) { return true; }

    /// insert key to a slot
    uint64_t insert_key(ikey_t key, bool check_dup = true) {
        uint64_t bucket_id = bucket_local(key);
        uint64_t slot_id = bucket_id * ASSOCIATIVITY;
        uint64_t lock_id = bucket_id % NUM_LOCKS;

        bool found = false;
        pthread_spin_lock(&bucket_locks[lock_id]);
        while (slot_id < num_slots) {
            // the last slot of each bucket is always reserved for pointer to indirect header
            /// TODO: add type info to slot and reuse the last slot to store key
            /// TODO: key.vid is reused to store the bucket_id of indirect header rather than ptr.off,
            ///       since the is_empty() is not robust.
            for (int i = 0; i < ASSOCIATIVITY - 1; i++, slot_id++) {
                //ASSERT(vertices[slot_id].key != key); // no duplicate key
                if (vertices[slot_id].key == key) {
                    if (check_dup) {
                        key.print_key();
                        vertices[slot_id].key.print_key();
                        logstream(LOG_ERROR) << "conflict at slot["
                                             << slot_id << "] of bucket["
                                             << bucket_id << "]" << LOG_endl;
                        ASSERT(false);
                    } else {
                        goto done;
                    }
                }

                // insert to an empty slot
                if (vertices[slot_id].key.is_empty()) {
                    vertices[slot_id].key = key;
                    goto done;
                }
            }

            // whether the bucket_ext (indirect-header region) is used
            if (!vertices[slot_id].key.is_empty()) {
                slot_id = vertices[slot_id].key.vid * ASSOCIATIVITY;
                continue; // continue and jump to next bucket
            }

            // allocate and link a new indirect header
            rdf_segment_meta_t &seg = rdf_segment_meta_map[segid_t(key)];
            uint64_t ext_bucket_id = seg.get_ext_bucket();
            if (ext_bucket_id == 0) {
                uint64_t nbuckets = EXT_BUCKET_EXTENT_LEN(seg.num_buckets);
                uint64_t start_off = alloc_ext_buckets(nbuckets);
                seg.add_ext_buckets(ext_bucket_extent_t(nbuckets, start_off));
                ext_bucket_id = seg.get_ext_bucket();
            }
            vertices[slot_id].key.vid = ext_bucket_id;
<<<<<<< HEAD
=======
#else // !USE_GPU
            vertices[slot_id].key.vid = alloc_ext_buckets(1);
#endif // end of USE_GPU
>>>>>>> 329381b9

            slot_id = vertices[slot_id].key.vid * ASSOCIATIVITY; // move to a new bucket_ext
            vertices[slot_id].key = key; // insert to the first slot
            goto done;
        }
done:
        pthread_spin_unlock(&bucket_locks[lock_id]);
        ASSERT(slot_id < num_slots);
        ASSERT(vertices[slot_id].key == key);
        return slot_id;
    }

    // Get edges of given vertex from dst_sid by RDMA read.
    edge_t *rdma_get_edges(int tid, int dst_sid, vertex_t &v) {
        ASSERT(global_use_rdma);

        char *buf = mem->buffer(tid);
        uint64_t r_off = num_slots * sizeof(vertex_t) + v.ptr.off * sizeof(edge_t);
        // the size of edges
        uint64_t r_sz = v.ptr.size * sizeof(edge_t);
        uint64_t buf_sz = mem->buffer_size();
        ASSERT(r_sz < buf_sz); // enough space to host the edges

        RDMA &rdma = RDMA::get_rdma();
        rdma.dev->RdmaRead(tid, dst_sid, buf, r_sz, r_off);
        return (edge_t *)buf;
    }


    void send_segment_meta(TCP_Adaptor *tcp_ad) {
        std::stringstream ss;
        std::string str;
        boost::archive::binary_oarchive oa(ss);
        SyncSegmentMetaMsg msg(rdf_segment_meta_map);

        msg.sender_sid = sid;
        oa << msg;

        // send pred_metas to other servers
        for (int i = 0; i < global_num_servers; ++i) {
            if (i == sid)
                continue;
            tcp_ad->send(i, 0, ss.str());
            logstream(LOG_INFO) << "#" << sid << " sends segment metadata to server " << i << LOG_endl;
        }
    }

    void recv_segment_meta(TCP_Adaptor *tcp_ad) {
        std::string str;
        // receive global_num_servers - 1 messages
        for (int i = 0; i < global_num_servers; ++i) {
            if (i == sid)
                continue;
            std::stringstream ss;
            str = tcp_ad->recv(0);
            ss << str;
            boost::archive::binary_iarchive ia(ss);
            SyncSegmentMetaMsg msg;
            ia >> msg;

            shared_rdf_segment_meta_map.insert(make_pair(msg.sender_sid, msg.data));
            logstream(LOG_INFO) << "#" << sid
                                << " receives segment metadata from server " << msg.sender_sid
                                << LOG_endl;
        }
    }

    void sync_metadata(TCP_Adaptor *tcp_ad) {
        send_segment_meta(tcp_ad);
        recv_segment_meta(tcp_ad);
    }

    void collect_index_info(uint64_t slot_id) {
        sid_t vid = vertices[slot_id].key.vid;
        sid_t pid = vertices[slot_id].key.pid;
        uint64_t sz = vertices[slot_id].ptr.size;
        uint64_t off = vertices[slot_id].ptr.off;

        if (vertices[slot_id].key.dir == IN) {
            if (pid == PREDICATE_ID) {
            } else if (pid == TYPE_ID) {
                ASSERT(false); // (IN) type triples should be skipped
            } else { // predicate-index (OUT) vid
                tbb_hash_map::accessor a;
                pidx_out_map.insert(a, pid);
                a->second.push_back(vid);
            }
        } else {
            if (pid == PREDICATE_ID) {
            } else if (pid == TYPE_ID) {
                // type-index (IN) -> vid_list
                for (uint64_t e = 0; e < sz; e++) {
                    tbb_hash_map::accessor a;
                    tidx_map.insert(a, edges[off + e].val);
                    a->second.push_back(vid);
                }
            } else { // predicate-index (IN) vid
                tbb_hash_map::accessor a;
                pidx_in_map.insert(a, pid);
                a->second.push_back(vid);
            }
        }
    }

    /**
     * insert {predicate index OUT, t_set*, p_set*}
     * or {predicate index IN, type index, v_set*}
     */
    void insert_idx(tbb_hash_map *pidx_map, tbb_hash_map *tidx_map, dir_t d) {
        tbb_hash_map::const_accessor ca;
        rdf_segment_meta_t &segment = rdf_segment_meta_map[segid_t(1, PREDICATE_ID, d)];
        ASSERT(segment.num_edges > 0);

        uint64_t off = segment.edge_start;

        for (int i = 0; i < all_local_preds.size(); i++) {
            sid_t pid = all_local_preds[i];
            bool success = pidx_map->find(ca, pid);
            if (!success)
                continue;

            uint64_t sz = ca->second.size();
            ASSERT(sz <= segment.num_edges);

            ikey_t key = ikey_t(0, pid, d);
            logger(LOG_DEBUG, "insert_pidx[%s]: key: [%lu|%lu|%lu] sz: %lu",
                (d == IN) ? "IN" : "OUT", key.vid, key.pid, key.dir, sz);
            uint64_t slot_id = insert_key(key);
            iptr_t ptr = iptr_t(sz, off);
            vertices[slot_id].ptr = ptr;

            for (auto const &vid : ca->second)
                edges[off++].val = vid;

            ASSERT(off <= segment.edge_start + segment.num_edges);
        }
        // type index
        if (d == IN) {
            for (auto const &e : *tidx_map) {
                sid_t pid = e.first;
                uint64_t sz = e.second.size();
                ASSERT(sz <= segment.num_edges);
                logger(LOG_DEBUG, "insert_tidx: pid: %lu, sz: %lu", pid, sz);

                ikey_t key = ikey_t(0, pid, IN);
                uint64_t slot_id = insert_key(key);
                iptr_t ptr = iptr_t(sz, off);
                vertices[slot_id].ptr = ptr;

                for (auto const &vid : e.second)
                    edges[off++].val = vid;

                ASSERT(off <= segment.edge_start + segment.num_edges);
            }
        }
#ifdef VERSATILE
        if (d == IN) {
            // all local entities, key: [0 | TYPE_ID | IN]
            insert_idx_set(v_set, off, TYPE_ID, IN);
            tbb_unordered_set().swap(v_set);
        } else {
            // all local types, key: [0 | TYPE_ID | OUT]
            insert_idx_set(t_set, off, TYPE_ID, OUT);
            tbb_unordered_set().swap(t_set);
            // all local predicates, key: [0 | PREDICATE_ID | OUT]
            insert_idx_set(p_set, off, PREDICATE_ID, OUT);
            tbb_unordered_set().swap(p_set);
        }
#endif // VERSATILE
    }

    void alloc_buckets_to_segment(rdf_segment_meta_t &seg, segid_t segid, uint64_t total_num_keys) {
        // deduct some buckets from total to prevent overflow
        static uint64_t num_free_buckets = num_buckets
                                           - num_normal_preds * PREDICATE_NSEGS
                                           - INDEX_NSEGS
                                           - num_attr_preds;
        static double total_ratio_ = 0.0;

        // allocate buckets in main-header region to segments
        uint64_t nbuckets;
        if (seg.num_keys == 0) {
            nbuckets = 0;
        } else {
            double ratio = static_cast<double>(seg.num_keys) / total_num_keys;
            nbuckets = ratio * num_free_buckets;
            total_ratio_ += ratio;
            logger(LOG_DEBUG, "Seg[%lu|%lu|%lu]: "
                   "#keys: %lu, nbuckets: %lu, bucket_off: %lu, "
                   "ratio: %f, total_ratio: %f",
                   segid.index, segid.pid, segid.dir,
                   seg.num_keys, nbuckets, main_hdr_off,
                   ratio, total_ratio_);
        }
        seg.num_buckets = (nbuckets > 0 ? nbuckets : 1);

        seg.bucket_start = main_hdr_off;
        main_hdr_off += seg.num_buckets;
        ASSERT(main_hdr_off <= num_buckets);

        // allocate buckets in indirect-header region to segments
        // #buckets : #extended buckets = 1 : 0.15
        if (seg.num_buckets > 0) {
            uint64_t nbuckets = EXT_BUCKET_EXTENT_LEN(seg.num_buckets);
            uint64_t start_off = alloc_ext_buckets(nbuckets);
            seg.add_ext_buckets(ext_bucket_extent_t(nbuckets, start_off));
        }
    }

    // re-adjust attributes of segments
    void finalize_segment_metas() {
        uint64_t nbuckets_per_blk = MiB2B(global_gpu_key_blk_size_mb) / (sizeof(vertex_t) * ASSOCIATIVITY);
        uint64_t nentries_per_blk = MiB2B(global_gpu_value_blk_size_mb) / sizeof(edge_t);

        // set the number of cache blocks needed by each segment
        for (auto &e : rdf_segment_meta_map) {
            e.second.num_key_blks = ceil(((double) e.second.get_total_num_buckets()) / nbuckets_per_blk);
            e.second.num_value_blks = ceil(((double) e.second.num_edges) / nentries_per_blk);
        }
    }

    /**
     * Insert triples beloging to the segment identified by segid to store
     * Notes: This function only insert triples belonging to normal segment
     * @tid
     * @segid
     */
    void insert_triples_to_segment(int tid, segid_t segid) {
        ASSERT(!segid.index);

        auto &segment = rdf_segment_meta_map[segid];
        int index = segid.index;
        sid_t pid = segid.pid;
        int dir = segid.dir;

        if (segment.num_edges == 0) {
            logger(LOG_DEBUG, "Thread(%d): abort! segment(%d|%d|%d) is empty.\n",
                   tid, segid.index, segid.pid, segid.dir);
            return;
        }

        // get OUT edges and IN edges from triples map
        tbb_triple_hash_map::accessor a;
        bool has_pso, has_pos;
        bool success = triples_map.find(a, ikey_t(0, pid, (dir_t) dir));

        has_pso = (segid.dir == OUT) ? success : false;
        has_pos = (segid.dir == IN) ? success : false;

        // a segment only contains triples of one direction
        ASSERT((has_pso == true && has_pos == false) || (has_pso == false && has_pos == true));

        uint64_t off = segment.edge_start;
        uint64_t s = 0;
        uint64_t type_triples = 0;

        if (has_pso) {
            vector<triple_t> &pso = a->second;
            while (s < pso.size()) {
                // predicate-based key (subject + predicate)
                uint64_t e = s + 1;
                while ((e < pso.size())
                        && (pso[s].s == pso[e].s)
                        && (pso[s].p == pso[e].p))  { e++; }

                // allocate a vertex and edges
                ikey_t key = ikey_t(pso[s].s, pso[s].p, OUT);

                // insert a vertex
                uint64_t slot_id = insert_key(key);
                iptr_t ptr = iptr_t(e - s, off);
                vertices[slot_id].ptr = ptr;

                // insert edges
                for (uint64_t i = s; i < e; i++)
                    edges[off++].val = pso[i].o;

                collect_index_info(slot_id);
                s = e;
            }
            logger(LOG_DEBUG, "Thread(%d): inserted predicate %d pso(%lu triples).",
                   tid, pid, pso.size());
        }

        ASSERT(off <= segment.edge_start + segment.num_edges);

        if (has_pos) {
            vector<triple_t> &pos = a->second;
            while (type_triples < pos.size() && is_tpid(pos[type_triples].o))
                type_triples++;

            s = type_triples; // skip type triples

            while (s < pos.size()) {
                // predicate-based key (object + predicate)
                uint64_t e = s + 1;
                while ((e < pos.size())
                        && (pos[s].o == pos[e].o)
                        && (pos[s].p == pos[e].p)) { e++; }

                // allocate a vertex and edges
                ikey_t key = ikey_t(pos[s].o, pos[s].p, IN);

                // insert a vertex
                uint64_t slot_id = insert_key(key);
                iptr_t ptr = iptr_t(e - s, off);
                vertices[slot_id].ptr = ptr;

                // insert edges
                for (uint64_t i = s; i < e; i++)
                    edges[off++].val = pos[i].s;

                collect_index_info(slot_id);
                s = e;
            }
            logger(LOG_DEBUG, "Thread(%d): inserted predicate %d pos(%lu triples).",
                   tid, pid, pos.size());
        }

        ASSERT(off <= segment.edge_start + segment.num_edges);
    }

    // insert attributes
    void insert_attr_to_segment(segid_t segid) {
        auto &segment = rdf_segment_meta_map[segid];
        sid_t aid = segid.pid;
        int dir = segid.dir;

        if (segment.num_edges == 0) {
            logger(LOG_DEBUG, "Segment(%d|%d|%d) is empty.\n",
                   segid.index, segid.pid, segid.dir);
            return;
        }
        // get OUT edges and IN edges from triples map
        tbb_triple_attr_hash_map::accessor a;
        bool success = attr_triples_map.find(a, ikey_t(0, aid, (dir_t) dir));
        ASSERT(success);
        vector<triple_attr_t> &asv = a->second;
        uint64_t off = segment.edge_start;
        int type = attr_type_map[aid];
        uint64_t sz = (get_sizeof(type) - 1) / sizeof(edge_t) + 1;   // get the ceil size;

        for (auto &attr : asv) {
            // allocate a vertex and edges
            ikey_t key = ikey_t(attr.s, attr.a, OUT);

            // insert a vertex
            uint64_t slot_id = insert_key(key);
            iptr_t ptr = iptr_t(sz, off, type);
            vertices[slot_id].ptr = ptr;

            // insert edges
            switch (type) {
                case INT_t:
                    *(int *)(edges + off) = boost::get<int>(attr.v);
                    break;
                case FLOAT_t:
                    *(float *)(edges + off) = boost::get<float>(attr.v);
                    break;
                case DOUBLE_t:
                    *(double *)(edges + off) = boost::get<double>(attr.v);
                    break;
                default:
                    logstream(LOG_ERROR) << "Unsupported value type of attribute" << LOG_endl;
            }
            off += sz;
        }

        ASSERT(off <= segment.edge_start + segment.num_edges);
    }

    /**
     * Merge triples with same predicate and direction to a vector
     */
    void init_triples_map(vector<vector<triple_t>> &triple_pso,
                          vector<vector<triple_t>> &triple_pos,
                          vector<vector<triple_attr_t>> &triple_sav) {
        #pragma omp parallel for num_threads(global_num_engines)
        for (int tid = 0; tid < global_num_engines; tid++) {
            vector<triple_t> &pso_vec = triple_pso[tid];
            vector<triple_t> &pos_vec = triple_pos[tid];
            vector<triple_attr_t> &sav_vec = triple_sav[tid];

            int i = 0;
            int current_pid;
            while (!pso_vec.empty() && i < pso_vec.size()) {
                current_pid = pso_vec[i].p;
                tbb_triple_hash_map::accessor a;
                triples_map.insert(a, ikey_t(0, current_pid, OUT));

                for (; i < pso_vec.size() && pso_vec[i].p == current_pid; i++) {
                    a->second.push_back(pso_vec[i]);
                }
            }

            i = 0;
            while (!pos_vec.empty() && i < pos_vec.size()) {
                current_pid = pos_vec[i].p;
                tbb_triple_hash_map::accessor a;
                triples_map.insert(a, ikey_t(0, current_pid, IN));

                for (; i < pos_vec.size() &&  pos_vec[i].p == current_pid; i++) {
                    a->second.push_back(pos_vec[i]);
                }
            }

            i = 0;
            while (!sav_vec.empty() && i < sav_vec.size()) {
                current_pid = sav_vec[i].a;
                tbb_triple_attr_hash_map::accessor ac;
                attr_triples_map.insert(ac, ikey_t(0, current_pid, OUT));

                for (; i < sav_vec.size() && sav_vec[i].a == current_pid; i++) {
                    ac->second.push_back(sav_vec[i]);
                }
            }
        }
    }

    // init metadata for each segment
    void init_segment_metas(const vector<vector<triple_t>> &triple_pso,
                            const vector<vector<triple_t>> &triple_pos,
                            const vector<vector<triple_attr_t>> &triple_sav) {
        /**
         * count(|pred| means number of local predicates):
         * 1. normal vertices [vid|pid|IN/OUT], key: pid, cnt_t: in&out, #item: |pred|
         * 2. vid's all types [vid|TYPE_ID(1)|OUT], key: TYPE_ID(1), cnt_t: out, #item: contained above
         * 3*. vid's all predicates [vid|PREDICATE_ID(0)|IN/OUT], key: PREDICATE_ID(0), cnt_t: in&out, #item: 1
         * 4^. attr triples [vid|pid|out], key: pid, cnt_t: out, #item: |attrpred|
         */
        map<sid_t, cnt_t> normal_cnt_map;

        /**
         * count(|pred| means number of local predicates):
         * 1. predicate index [0|pid|IN/OUT], key: pid, cnt_t: in&out, #item: |pred|
         * 2. type index [0|typeid|IN], key: typeid, cnt_t: in, #item: |type|
         */
        map<sid_t, cnt_t> index_cnt_map;

        // initialization
        for (int i = 0; i <= get_num_preds(); ++i) {
            index_cnt_map.insert(make_pair(i, cnt_t()));
            normal_cnt_map.insert(make_pair(i, cnt_t()));
            for (int dir = 0; dir <= 1; dir++)
                rdf_segment_meta_map.insert(make_pair(segid_t(0, i, dir), rdf_segment_meta_t()));
        }
        // init index segment
        rdf_segment_meta_map.insert(make_pair(segid_t(1, PREDICATE_ID, IN), rdf_segment_meta_t()));
        rdf_segment_meta_map.insert(make_pair(segid_t(1, PREDICATE_ID, OUT), rdf_segment_meta_t()));

        #pragma omp parallel for num_threads(global_num_engines)
        for (int tid = 0; tid < global_num_engines; tid++) {
            const vector<triple_t> &pso = triple_pso[tid];
            const vector<triple_t> &pos = triple_pos[tid];
            const vector<triple_attr_t> &sav = triple_sav[tid];

            uint64_t s = 0;
            while (s < pso.size()) {
                uint64_t e = s + 1;

                while ((e < pso.size())
                        && (pso[s].s == pso[e].s)
                        && (pso[s].p == pso[e].p))  {
                    // count #edge of type-idx
                    if (pso[e].p == TYPE_ID && is_tpid(pso[e].o)) {
#ifdef VERSATILE
                        t_set.insert(pso[e].o);
#endif
                        index_cnt_map[ pso[e].o ].in++;
                    }
                    e++;
                }

#ifdef VERSATILE
                v_set.insert(pso[s].s);
                p_set.insert(pso[s].p);
                out_preds[pso[s].s].insert(pso[s].p);
                // count vid's all predicates OUT (number of value in the segment)
                normal_cnt_map[PREDICATE_ID].out++;
#endif

                // count #edge of predicate
                normal_cnt_map[ pso[s].p ].out += (e - s);

                // count #edge of predicate-idx
                index_cnt_map[ pso[s].p ].in++;

                // count #edge of type-idx
                if (pso[s].p == TYPE_ID && is_tpid(pso[s].o)) {
#ifdef VERSATILE
                    t_set.insert(pso[s].o);
#endif
                    index_cnt_map[ pso[s].o ].in++;
                }
                s = e;
            }

            uint64_t type_triples = 0;
            triple_t tp;
            while (type_triples < pos.size() && is_tpid(pos[type_triples].o)) {
                type_triples++;
            }

            s = type_triples; // skip type triples
            while (s < pos.size()) {
                // predicate-based key (object + predicate)
                uint64_t e = s + 1;
                while ((e < pos.size())
                        && (pos[s].o == pos[e].o)
                        && (pos[s].p == pos[e].p)) {
                    e++;
                }
#ifdef VERSATILE
                v_set.insert(pos[s].o);
                p_set.insert(pos[s].p);
                in_preds[pos[s].o].insert(pos[s].p);
                // count vid's all predicates IN (number of value in the segment)
                normal_cnt_map[PREDICATE_ID].in++;
#endif

                // count #edge of predicate
                normal_cnt_map[ pos[s].p ].in += (e - s);
                index_cnt_map[ pos[s].p ].out++;
                s = e;
            }

            s = 0;
            while (s < sav.size()) {
                uint64_t e = s + 1;

                while ((e < sav.size()) && (sav[s].s == sav[e].s) && (sav[s].a == sav[e].a))
                    e++;

                // count #edge of predicate
                normal_cnt_map[ sav[s].a ].out += (e - s);
                attr_set.insert(sav[s].a);
                attr_type_map.insert(std::make_pair(sav[s].a, boost::apply_visitor(variant_type(), sav[s].v)));

                s = e;
            }
        }

        // count the total number of keys
        uint64_t total_num_keys = 0, num_typeid = 0;
#ifdef VERSATILE
        logger(LOG_DEBUG, "pid: %d: normal: #IN: %lu, #OUT: %lu", PREDICATE_ID,
               normal_cnt_map[PREDICATE_ID].in.load(), normal_cnt_map[PREDICATE_ID].out.load());
        total_num_keys += out_preds.size() + in_preds.size();
#endif
        for (int i = 1; i <= get_num_preds(); ++i) {
            logger(LOG_DEBUG, "pid: %d: normal: #IN: %lu, #OUT: %lu; index: #ALL: %lu, #IN: %lu, #OUT: %lu",
                   i, normal_cnt_map[i].in.load(), normal_cnt_map[i].out.load(),
                   (index_cnt_map[i].in.load() + index_cnt_map[i].out.load()),
                   index_cnt_map[i].in.load(), index_cnt_map[i].out.load());
            /**
             * this if-sentence checks if the i is a typeid
             * if the sentence is true, it means i is a normal predicate
             * index_cnt_map[i] stores #edges of pid's predicate index (IN, OUT)
             * whose sum equals to #keys of the predicate
             */
            if (attr_set.find(i) != attr_set.end()) {
                total_num_keys += normal_cnt_map[i].out.load();
            } else if (normal_cnt_map[i].in.load() + normal_cnt_map[i].out.load() > 0) {
                all_local_preds.push_back(i);
                total_num_keys += (index_cnt_map[i].in.load()
                                   + index_cnt_map[i].out.load());
            } else if (index_cnt_map[i].in.load() > 0) {
                num_typeid++;
            }
        }
        /**
         * #predicate index = #normal predicate * 2
         * #type index = #typeid
         */
        total_num_keys += all_local_preds.size() * 2 + num_typeid;

        uint64_t bucket_off = 0, edge_off = 0;

        rdf_segment_meta_t &idx_out_seg = rdf_segment_meta_map[segid_t(1, PREDICATE_ID, OUT)];
        rdf_segment_meta_t &idx_in_seg = rdf_segment_meta_map[segid_t(1, PREDICATE_ID, IN)];

#ifdef VERSATILE
        // vid's all predicates OUT
        rdf_segment_meta_t &pred_out_seg = rdf_segment_meta_map[segid_t(0, PREDICATE_ID, OUT)];
        pred_out_seg.num_edges = normal_cnt_map[PREDICATE_ID].out.load();
        pred_out_seg.edge_start = (pred_out_seg.num_edges > 0) ? alloc_edges(pred_out_seg.num_edges) : 0;
        pred_out_seg.num_keys = out_preds.size();
        alloc_buckets_to_segment(pred_out_seg, segid_t(0, PREDICATE_ID, OUT), total_num_keys);
        // vid's all predicates IN
        rdf_segment_meta_t &pred_in_seg = rdf_segment_meta_map[segid_t(0, PREDICATE_ID, IN)];
        pred_in_seg.num_edges = normal_cnt_map[PREDICATE_ID].in.load();
        pred_in_seg.edge_start = (pred_in_seg.num_edges > 0) ? alloc_edges(pred_in_seg.num_edges) : 0;
        pred_in_seg.num_keys = in_preds.size();
        alloc_buckets_to_segment(pred_in_seg, segid_t(0, PREDICATE_ID, IN), total_num_keys);

        // all local entities
        idx_in_seg.num_edges += v_set.size();
        idx_in_seg.num_keys += 1;
        // all local types
        idx_out_seg.num_edges += t_set.size();
        idx_out_seg.num_keys += 1;
        // all local predicates
        idx_out_seg.num_edges += p_set.size();
        idx_out_seg.num_keys += 1;

        logstream(LOG_DEBUG) <<  "s_set: " << pred_out_seg.num_keys << ", o_set: " << pred_in_seg.num_keys
            << ", v_set: " << v_set.size() << ", p_set: " << p_set.size() << ", t_set: " << t_set.size() << LOG_endl;
#endif

        for (sid_t pid = 1; pid <= get_num_preds(); ++pid) {
            rdf_segment_meta_t &out_seg = rdf_segment_meta_map[segid_t(0, pid, OUT)];
            rdf_segment_meta_t &in_seg = rdf_segment_meta_map[segid_t(0, pid, IN)];

            out_seg.num_edges = normal_cnt_map[pid].out.load();
            in_seg.num_edges = normal_cnt_map[pid].in.load();

            idx_out_seg.num_edges += index_cnt_map[pid].out.load();
            idx_in_seg.num_edges += index_cnt_map[pid].in.load();

            if (attr_set.find(pid) != attr_set.end()) {
                // attribute segment
                out_seg.num_keys = out_seg.num_edges;
                in_seg.num_keys = 0;
                // calculate the number of edge_t needed to store 1 value
                uint64_t sz = (attr_type_map[pid] - 1) / sizeof(edge_t) + 1;   // get the ceil size;
                out_seg.num_edges = out_seg.num_edges * sz;
            } else {
                // normal pred segment
                uint64_t normal_nkeys[2] = {index_cnt_map[pid].out, index_cnt_map[pid].in};
                out_seg.num_keys = (out_seg.num_edges == 0) ? 0 : normal_nkeys[OUT];
                in_seg.num_keys  = (in_seg.num_edges == 0)  ? 0 : normal_nkeys[IN];
            }

            // allocate space for edges in entry-region
            out_seg.edge_start = (out_seg.num_edges > 0) ?
                                        alloc_edges(out_seg.num_edges) : 0;
            in_seg.edge_start  = (in_seg.num_edges > 0) ?
                                        alloc_edges(in_seg.num_edges) : 0;

            alloc_buckets_to_segment(out_seg, segid_t(0, pid, OUT), total_num_keys);
            alloc_buckets_to_segment(in_seg, segid_t(0, pid, IN), total_num_keys);

            logger(LOG_DEBUG, "Predicate[%d]: normal: OUT[#keys: %lu, #buckets: %lu, #edges: %lu] "
                   "IN[#keys: %lu, #buckets: %lu, #edges: %lu];",
                   pid, out_seg.num_keys, out_seg.num_buckets, out_seg.num_edges,
                   in_seg.num_keys, in_seg.num_buckets, in_seg.num_edges);

        }

        idx_out_seg.edge_start = (idx_out_seg.num_edges > 0) ? alloc_edges(idx_out_seg.num_edges) : 0;
        idx_out_seg.num_keys = all_local_preds.size();
        alloc_buckets_to_segment(idx_out_seg, segid_t(1, PREDICATE_ID, OUT), total_num_keys);

        idx_in_seg.edge_start = (idx_in_seg.num_edges > 0) ? alloc_edges(idx_in_seg.num_edges) : 0;
        idx_in_seg.num_keys = all_local_preds.size() + num_typeid;
        alloc_buckets_to_segment(idx_in_seg, segid_t(1, PREDICATE_ID, IN), total_num_keys);

        logger(LOG_DEBUG, "index: OUT[#keys: %lu, #buckets: %lu, #edges: %lu], "
                   "IN[#keys: %lu, #buckets: %lu, #edges: %lu], bucket_off: %lu\n",
                   idx_out_seg.num_keys, idx_out_seg.num_buckets, idx_out_seg.num_edges,
                   idx_in_seg.num_keys, idx_in_seg.num_buckets, idx_in_seg.num_edges, main_hdr_off);

        logger(LOG_DEBUG, "#total_keys: %lu, bucket_off: %lu, #total_entries: %lu",
               total_num_keys, main_hdr_off, this->last_entry);
    }

    // release memory after gstore init
    void finalize_init() {
        vector<sid_t>().swap(all_local_preds);
        tbb_triple_hash_map().swap(triples_map);
        tbb_triple_attr_hash_map().swap(attr_triples_map);
        tbb_unordered_set().swap(attr_set);
        tbb::concurrent_unordered_map<sid_t, int>().swap(attr_type_map);
    }

public:
    StaticGStore(int sid, Mem *mem): GStore(sid, mem) {
        pthread_spin_init(&entry_lock, 0);
    }

    ~StaticGStore() {}

    void init(vector<vector<triple_t>> &triple_pso,
              vector<vector<triple_t>> &triple_pos,
              vector<vector<triple_attr_t>> &triple_sav) {
        uint64_t start, end;
        start = timer::get_usec();
        // merge triple_pso and triple_pos into a map
        init_triples_map(triple_pso, triple_pos, triple_sav);
        end = timer::get_usec();
        logstream(LOG_INFO) << "#" << sid << ": " << (end - start) / 1000 << "ms "
                            << "for merging triple_pso, triple_pos and triple_sav." << LOG_endl;

        start = timer::get_usec();
        init_segment_metas(triple_pso, triple_pos, triple_sav);
        end = timer::get_usec();
        logstream(LOG_INFO) << "#" << sid << ": " << (end - start) / 1000 << "ms "
                            << "for initializing predicate segment statistics." << LOG_endl;

        start = timer::get_usec();
        logstream(LOG_DEBUG) << "#" << sid << ": all_local_preds: " << all_local_preds.size() << LOG_endl;
        #pragma omp parallel for num_threads(global_num_engines)
        for (int i = 0; i < all_local_preds.size(); i++) {
            int localtid = omp_get_thread_num();
            sid_t pid = all_local_preds[i];
            insert_triples_to_segment(localtid, segid_t(0, pid, OUT));
            insert_triples_to_segment(localtid, segid_t(0, pid, IN));
        }

        vector<sid_t> aids;
        for (auto iter = attr_set.begin(); iter != attr_set.end(); iter++) {
            aids.push_back(*iter);
        }
        #pragma omp parallel for num_threads(global_num_engines)
        for (int i = 0; i < aids.size(); i++) {
            insert_attr_to_segment(segid_t(0, aids[i], OUT));
        }
        vector<sid_t>().swap(aids);

#ifdef VERSATILE
        #pragma omp parallel for num_threads(2)
        for (int i = 0; i < 2; i++) {
            if (i == 0) {
                for (auto &item : in_preds) {
                    insert_preds(item.first, item.second, IN);
                    std::unordered_set<sid_t>().swap(item.second);
                }
            } else {
                for (auto &item : out_preds) {
                    insert_preds(item.first, item.second, OUT);
                    std::unordered_set<sid_t>().swap(item.second);
                }
            }
        }
        tbb::concurrent_unordered_map<sid_t, std::unordered_set<sid_t> >().swap(in_preds);
        tbb::concurrent_unordered_map<sid_t, std::unordered_set<sid_t> >().swap(out_preds);
#endif // VERSATILE
        #pragma omp parallel for num_threads(2)
        for (int i = 0; i < 2; i++) {
            if (i == 0) {
                insert_idx(&pidx_in_map, &tidx_map, IN);
                tbb_hash_map().swap(pidx_in_map);
                tbb_hash_map().swap(tidx_map);
            } else {
                insert_idx(&pidx_out_map, nullptr, OUT);
                tbb_hash_map().swap(pidx_out_map);
            }
        }
        end = timer::get_usec();
        logstream(LOG_INFO) << "#" << sid << ": " << (end - start) / 1000 << "ms "
                            << "for inserting triples as segments into gstore" << LOG_endl;

        finalize_segment_metas();
        finalize_init();

        // synchronize segment metadata among servers
        extern TCP_Adaptor *con_adaptor;
        sync_metadata(con_adaptor);
    }

    inline const std::map<segid_t, rdf_segment_meta_t> &get_rdf_segment_metas() { return rdf_segment_meta_map; }

    void refresh() {
        #pragma omp parallel for num_threads(global_num_engines)
        for (uint64_t i = 0; i < num_slots; i++) {
            vertices[i].key = ikey_t();
            vertices[i].ptr = iptr_t();
        }
        last_ext = 0;
        last_entry = 0;
    }

    void print_mem_usage() {
        GStore::print_mem_usage();
        logstream(LOG_INFO) << "\tused: " << 100.0 * last_entry / num_entries
                            << " % (" << last_entry << " entries)" << LOG_endl;
    }

};<|MERGE_RESOLUTION|>--- conflicted
+++ resolved
@@ -237,12 +237,6 @@
                 ext_bucket_id = seg.get_ext_bucket();
             }
             vertices[slot_id].key.vid = ext_bucket_id;
-<<<<<<< HEAD
-=======
-#else // !USE_GPU
-            vertices[slot_id].key.vid = alloc_ext_buckets(1);
-#endif // end of USE_GPU
->>>>>>> 329381b9
 
             slot_id = vertices[slot_id].key.vid * ASSOCIATIVITY; // move to a new bucket_ext
             vertices[slot_id].key = key; // insert to the first slot
