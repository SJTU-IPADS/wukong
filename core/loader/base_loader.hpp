/*
 * Copyright (c) 2016 Shanghai Jiao Tong University.
 *     All rights reserved.
 *
 *  Licensed under the Apache License, Version 2.0 (the "License");
 *  you may not use this file except in compliance with the License.
 *  You may obtain a copy of the License at
 *
 *      http://www.apache.org/licenses/LICENSE-2.0
 *
 *  Unless required by applicable law or agreed to in writing,
 *  software distributed under the License is distributed on an "AS
 *  IS" BASIS, WITHOUT WARRANTIES OR CONDITIONS OF ANY KIND, either
 *  express or implied.  See the License for the specific language
 *  governing permissions and limitations under the License.
 *
 * For more about this software visit:
 *
 *      http://ipads.se.sjtu.edu.cn/projects/wukong
 *
 */

#pragma once

#include <string>
#include <fstream>
#include <iostream>
#include <stdio.h>
#include <dirent.h>
#include <unordered_set>
#include <vector>
#include <algorithm>

#include <boost/mpi.hpp>
#include <boost/unordered_map.hpp>
#include <boost/algorithm/string/predicate.hpp>

#include "omp.h"

#include "global.hpp"
#include "type.hpp"
#include "rdma.hpp"

// loader
#include "loader_interface.hpp"
<<<<<<< HEAD
=======

#ifdef USE_GPU
#include "store/static_gstore.hpp"
#else
>>>>>>> f57db13b
#include "store/gstore.hpp"

// utils
#include "timer.hpp"
#include "assertion.hpp"
#include "math.hpp"


using namespace std;

class BaseLoader : public LoaderInterface {
protected:
    int sid;
    Mem *mem;
    String_Server *str_server;
    GStore *gstore;

    vector<uint64_t> num_triples;  // record #triples loaded from input data for each server

    virtual istream *init_istream(const string &src) = 0;
    virtual void close_istream(istream *stream) = 0;
    virtual vector<string> list_files(const string &src, string prefix) = 0;

    uint64_t inline floor(uint64_t original, uint64_t n) {
        ASSERT(n != 0);
        return original - original % n;
    }

    uint64_t inline ceil(uint64_t original, uint64_t n) {
        ASSERT(n != 0);
        if (original % n == 0)
            return original;
        return original - original % n + n;
    }

    void dedup_triples(vector<triple_t> &triples) {
        if (triples.size() <= 1)
            return;

        uint64_t n = 1;
        for (uint64_t i = 1; i < triples.size(); i++) {
            if (triples[i].s == triples[i - 1].s
                    && triples[i].p == triples[i - 1].p
                    && triples[i].o == triples[i - 1].o)
                continue;

            triples[n++] = triples[i];
        }
        triples.resize(n);
    }

    void flush_triples(int tid, int dst_sid) {
        uint64_t buf_sz = floor(mem->buffer_size() / global_num_servers - sizeof(uint64_t), sizeof(sid_t));
        uint64_t *pn = (uint64_t *)(mem->buffer(tid) + (buf_sz + sizeof(uint64_t)) * dst_sid);
        sid_t *buf = (sid_t *)(pn + 1);

        // the 1st uint64_t of buffer records #new-triples
        uint64_t n = *pn;

        // the kvstore is temporally split into #servers pieces.
        // hence, the kvstore can be directly RDMA write in parallel by all servers
        uint64_t kvs_sz = floor(mem->kvstore_size() / global_num_servers - sizeof(uint64_t), sizeof(sid_t));

        // serialize the RDMA WRITEs by multiple threads
        uint64_t exist = __sync_fetch_and_add(&num_triples[dst_sid], n);
        if ((exist * 3 + n * 3) * sizeof(sid_t) > kvs_sz) {
            logstream(LOG_ERROR) << "no enough space to store input data!" << LOG_endl;
            logstream(LOG_ERROR) << " kvstore size = " << kvs_sz
                                 << " #exist-triples = " << exist
                                 << " #new-triples = " << n
                                 << LOG_endl;
            ASSERT(false);
        }

        // send triples and clear the buffer
        uint64_t off = (kvs_sz + sizeof(uint64_t)) * sid
                       + sizeof(uint64_t)           // reserve the 1st uint64_t as #triples
                       + exist * 3 * sizeof(sid_t); // skip #exist-triples
        uint64_t sz = n * 3 * sizeof(sid_t);        // send #new-triples
        if (dst_sid != sid) {
            RDMA &rdma = RDMA::get_rdma();
            rdma.dev->RdmaWrite(tid, dst_sid, (char *)buf, sz, off);
        } else {
            memcpy(mem->kvstore() + off, (char *)buf, sz);
        }

        // clear the buffer
        *pn = 0;
    }

    // send_triple can be safely called by multiple threads,
    // since the buffer is exclusively used by one thread.
    void send_triple(int tid, int dst_sid, sid_t s, sid_t p, sid_t o) {
        // the RDMA buffer is first split into #threads partitions
        // each partition is further split into #servers pieces
        // each piece: #triples, tirple, triple, . . .
        uint64_t buf_sz = floor(mem->buffer_size() / global_num_servers - sizeof(uint64_t), sizeof(sid_t));
        uint64_t *pn = (uint64_t *)(mem->buffer(tid) + (buf_sz + sizeof(uint64_t)) * dst_sid);
        sid_t *buf = (sid_t *)(pn + 1);

        // the 1st entry of buffer records #triples (suppose the )
        uint64_t n = *pn;

        // flush buffer if there is no enough space to buffer a new triple
        if ((n * 3 + 3) * sizeof(sid_t) > buf_sz) {
            flush_triples(tid, dst_sid);
            n = *pn; // reset, it should be 0
            ASSERT(n == 0);
        }

        // buffer the triple and update the counter
        buf[n * 3 + 0] = s;
        buf[n * 3 + 1] = p;
        buf[n * 3 + 2] = o;
        *pn = (n + 1);
    }

    int read_partial_exchange(vector<string> &fnames) {
        // ensure the file name list has the same order on all servers
        sort(fnames.begin(), fnames.end());

        auto lambda = [&](istream & file, int localtid) {
            sid_t s, p, o;
            while (file >> s >> p >> o) {
                int s_sid = wukong::math::hash_mod(s, global_num_servers);
                int o_sid = wukong::math::hash_mod(o, global_num_servers);
                if (s_sid == o_sid) {
                    send_triple(localtid, s_sid, s, p, o);
                } else {
                    send_triple(localtid, s_sid, s, p, o);
                    send_triple(localtid, o_sid, s, p, o);
                }
            }
        };

        // load input data and assign to different severs in parallel
        int num_files = fnames.size();
        #pragma omp parallel for num_threads(global_num_engines)
        for (int i = 0; i < num_files; i++) {
            int localtid = omp_get_thread_num();

            // each server only load a part of files
            if (i % global_num_servers != sid) continue;

            istream *file = init_istream(fnames[i]);
            lambda(*file, localtid);
            close_istream(file);
        }

        // flush the rest triples within each RDMA buffer
        for (int s = 0; s < global_num_servers; s++)
            for (int t = 0; t < global_num_engines; t++)
                flush_triples(t, s);

        // exchange #triples among all servers
        for (int s = 0; s < global_num_servers; s++) {
            uint64_t *buf = (uint64_t *)mem->buffer(0);
            buf[0] = num_triples[s];

            uint64_t kvs_sz = floor(mem->kvstore_size() / global_num_servers, sizeof(sid_t));
            uint64_t offset = kvs_sz * sid;
            if (s != sid) {
                RDMA &rdma = RDMA::get_rdma();
                rdma.dev->RdmaWrite(0, s, (char*)buf, sizeof(uint64_t), offset);
            } else {
                memcpy(mem->kvstore() + offset, (char*)buf, sizeof(uint64_t));
            }
        }
        MPI_Barrier(MPI_COMM_WORLD);

        return global_num_servers;
    }

    // selectively load own partitioned data from all files
    int read_all_files(vector<string> &fnames) {
        sort(fnames.begin(), fnames.end());

        auto lambda = [&](istream & file, uint64_t &n, uint64_t kvs_sz, sid_t * kvs) {
            sid_t s, p, o;
            while (file >> s >> p >> o) {
                int s_sid = wukong::math::hash_mod(s, global_num_servers);
                int o_sid = wukong::math::hash_mod(o, global_num_servers);
                if ((s_sid == sid) || (o_sid == sid)) {
                    ASSERT((n * 3 + 3) * sizeof(sid_t) <= kvs_sz);
                    // buffer the triple and update the counter
                    kvs[n * 3 + 0] = s;
                    kvs[n * 3 + 1] = p;
                    kvs[n * 3 + 2] = o;
                    n++;
                }
            }
        };

        int num_files = fnames.size();
        #pragma omp parallel for num_threads(global_num_engines)
        for (int i = 0; i < num_files; i++) {
            int localtid = omp_get_thread_num();
            uint64_t kvs_sz = floor(mem->kvstore_size() / global_num_engines - sizeof(uint64_t), sizeof(sid_t));
            uint64_t *pn = (uint64_t *)(mem->kvstore() + (kvs_sz + sizeof(uint64_t)) * localtid);
            sid_t *kvs = (sid_t *)(pn + 1);

            // the 1st uint64_t of kvs records #triples
            uint64_t n = *pn;

            istream *file = init_istream(fnames[i]);
            lambda(*file, n, kvs_sz, kvs);
            close_istream(file);

            *pn = n;
        }

        return global_num_engines;
    }

    // selectively load own partitioned data (attributes) from all files
    void load_attr_from_allfiles(vector<string> &fnames, vector<vector<triple_attr_t>> &triple_sav) {
        if (fnames.size() == 0)
            return; // no attributed files

        sort(fnames.begin(), fnames.end());

        auto load_attr = [&](istream & file, int localtid) {
            sid_t s, a;
            attr_t v;
            int type;
            while (file >> s >> a >> type) {
                switch (type) {
                case 1:
                    int i;
                    file >> i;
                    v = i;
                    break;
                case 2:
                    float f;
                    file >> f;
                    v = f;
                    break;
                case 3:
                    double d;
                    file >> d;
                    v = d;
                    break;
                default:
                    logstream(LOG_ERROR) << "Unsupported value type" << LOG_endl;
                    break;
                }
                if (sid == wukong::math::hash_mod(s, global_num_servers))
                    triple_sav[localtid].push_back(triple_attr_t(s, a, v));
            }
        };

        //parallel load from all files
        int num_files = fnames.size();
        #pragma omp parallel for num_threads(global_num_engines)
        for (int i = 0; i < num_files; i++) {
            int localtid = omp_get_thread_num();


            //load from hdfs or posix file
            istream *file = init_istream(fnames[i]);
            load_attr(*file, localtid);
            close_istream(file);
        }
    }

    void aggregate_data(int num_partitions, vector<vector<triple_t>> &triple_pso, vector<vector<triple_t>> &triple_pos) {
        // calculate #triples on the kvstore from all servers
        uint64_t total = 0;
        uint64_t kvs_sz = floor(mem->kvstore_size() / num_partitions - sizeof(uint64_t), sizeof(sid_t));
        for (int i = 0; i < num_partitions; i++) {
            uint64_t *pn = (uint64_t *)(mem->kvstore() + (kvs_sz + sizeof(uint64_t)) * i);
            total += *pn; // the 1st uint64_t of kvs records #triples
        }

        // pre-expand to avoid frequent reallocation (maybe imbalance)
        for (int i = 0; i < triple_pso.size(); i++) {
            triple_pso[i].reserve(total / global_num_engines);
            triple_pos[i].reserve(total / global_num_engines);
        }

        // each thread will scan all triples (from all servers) and pickup certain triples.
        // It ensures that the triples belong to the same vertex will be stored in the same
        // triple_pso/ops. This will simplify the deduplication and insertion to gstore.
        volatile int progress = 0;
        #pragma omp parallel for num_threads(global_num_engines)
        for (int tid = 0; tid < global_num_engines; tid++) {
            int cnt = 0; // per thread count for print progress
            for (int id = 0; id < num_partitions; id++) {
                uint64_t *pn = (uint64_t *)(mem->kvstore() + (kvs_sz + sizeof(uint64_t)) * id);
                sid_t *kvs = (sid_t *)(pn + 1);

                // the 1st uint64_t of kvs records #triples
                uint64_t n = *pn;
                for (uint64_t i = 0; i < n; i++) {
                    sid_t s = kvs[i * 3 + 0];
                    sid_t p = kvs[i * 3 + 1];
                    sid_t o = kvs[i * 3 + 2];

                    // out-edges
                    if (wukong::math::hash_mod(s, global_num_servers) == sid)
                        if ((s % global_num_engines) == tid)
                            triple_pso[tid].push_back(triple_t(s, p, o));

                    // in-edges
                    if (wukong::math::hash_mod(o, global_num_servers) == sid)
                        if ((o % global_num_engines) == tid)
                            triple_pos[tid].push_back(triple_t(s, p, o));

                    // print the progress (step = 5%) of aggregation
                    if (++cnt >= total * 0.05) {
                        int now = __sync_add_and_fetch(&progress, 1);
                        if (now % global_num_engines == 0)
                            logstream(LOG_INFO) << "already aggregrate "
                                                << (now / global_num_engines) * 5
                                                << "%" << LOG_endl;
                        cnt = 0;
                    }
                }
            }

#ifdef VERSATILE
            sort(triple_pso[tid].begin(), triple_pso[tid].end(), triple_sort_by_spo());
            sort(triple_pos[tid].begin(), triple_pos[tid].end(), triple_sort_by_ops());
#else
            sort(triple_pso[tid].begin(), triple_pso[tid].end(), triple_sort_by_pso());
            sort(triple_pos[tid].begin(), triple_pos[tid].end(), triple_sort_by_pos());
#endif
            dedup_triples(triple_pos[tid]);
            dedup_triples(triple_pso[tid]);
        }
    }

    int count_predicates(const string &file_str_index) {
        string line, predicate;
        int pid, count = 0;
        ifstream ifs(file_str_index.c_str());
        getline(ifs, line); // skip the "__PREDICATE__"
        while (ifs >> predicate >> pid) {
            count++;
        }
        ifs.close();
        return count;
    }

public:
    BaseLoader(int sid, Mem *mem, String_Server *str_server, GStore *gstore): sid(sid), mem(mem), str_server(str_server), gstore(gstore) {}

    virtual ~BaseLoader() {}

    void load(const string &src, vector<vector<triple_t>> &triple_pso, vector<vector<triple_t>> &triple_pos, vector<vector<triple_attr_t>> &triple_sav) {
        uint64_t start, end;

        num_triples.resize(global_num_servers);
        triple_pso.resize(global_num_engines);
        triple_pos.resize(global_num_engines);
        triple_sav.resize(global_num_engines);

        vector<string> dfiles(list_files(src, "id_"));   // ID-format data files
        vector<string> afiles(list_files(src, "attr_")); // ID-format attribute files

        if (dfiles.size() == 0) {
            logstream(LOG_WARNING) << "no data files found in directory (" << src
                                   << ") at server " << sid << LOG_endl;
        } else {
            logstream(LOG_INFO) << dfiles.size() << " files and " << afiles.size()
                                << " attributed files found in directory (" << src
                                << ") at server " << sid << LOG_endl;
        }

        sid_t num_preds = count_predicates(src + "str_index");
        gstore->set_num_predicates(num_preds);

        // read_partial_exchange: load partial input files by each server and exchanges triples
        //            according to graph partitioning
        // read_all_files: load all files by each server and select triples
        //                          according to graph partitioning
        //
        // Trade-off: read_all_files avoids network traffic and memory,
        //            but it requires more I/O from distributed FS.
        //
        // Wukong adopts read_all_files for slow network (w/o RDMA) and
        //        adopts read_partial_exchange for fast network (w/ RDMA).
        start = timer::get_usec();
        int num_partitons = 0;
        if (global_use_rdma)
            num_partitons = read_partial_exchange(dfiles);
        else
            num_partitons = read_all_files(dfiles);
        end = timer::get_usec();
        logstream(LOG_INFO) << "#" << sid << ": " << (end - start) / 1000 << " ms "
                            << "for loading data files" << LOG_endl;

        // all triples are partitioned and temporarily stored in the kvstore on each server.
        // the kvstore is split into num_partitions partitions, each contains #triples and triples
        //
        // Wukong aggregates, sorts and dedups all triples before finally inserting them to gstore (kvstore)
        start = timer::get_usec();
        aggregate_data(num_partitons, triple_pso, triple_pos);
        end = timer::get_usec();
        logstream(LOG_INFO) << "#" << sid << ": " << (end - start) / 1000 << " ms "
                            << "for aggregrating triples" << LOG_endl;

        // load attribute files
        start = timer::get_usec();
        load_attr_from_allfiles(afiles, triple_sav);
        end = timer::get_usec();
        logstream(LOG_INFO) << "#" << sid << ": " << (end - start) / 1000 << " ms "
                            << "for loading attribute files" << LOG_endl;

        // initiate gstore (kvstore) after loading and exchanging triples (memory reused)
        gstore->refresh();
    }
};<|MERGE_RESOLUTION|>--- conflicted
+++ resolved
@@ -43,13 +43,6 @@
 
 // loader
 #include "loader_interface.hpp"
-<<<<<<< HEAD
-=======
-
-#ifdef USE_GPU
-#include "store/static_gstore.hpp"
-#else
->>>>>>> f57db13b
 #include "store/gstore.hpp"
 
 // utils
