--- conflicted
+++ resolved
@@ -371,24 +371,6 @@
         }
     }
 
-<<<<<<< HEAD
-=======
-#ifdef USE_GPU
-    int count_predicates(const string &file_str_index) {
-        string line, predicate;
-        int pid, count = 0;
-        ifstream ifs(file_str_index.c_str());
-
-        getline(ifs, line); // skip the "__PREDICATE__"
-        while (ifs >> predicate >> pid)
-            count++;
-
-        ifs.close();
-        return count;
-    }
-#endif  // USE_GPU
-
->>>>>>> 43f1b4c7
 public:
     BaseLoader(int sid, Mem *mem, String_Server *str_server, GStore *gstore)
         : sid(sid), mem(mem), str_server(str_server), gstore(gstore) { }
