--- conflicted
+++ resolved
@@ -155,12 +155,6 @@
 
         SPARQLQuery::Pattern &pattern = req.get_pattern();
         ASSERT(req.result.var_stat(pattern.subject) == known_var);
-<<<<<<< HEAD
-        //ssid_t start = pattern.subject;
-        //return ((req.local_var != start)
-        //        && (req.result.get_row_num() >= global_rdma_threshold));
-=======
->>>>>>> b49ce882
         ssid_t start = req.get_pattern().subject;
 
         return ((req.local_var != start)
