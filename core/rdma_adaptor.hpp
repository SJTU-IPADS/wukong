--- conflicted
+++ resolved
@@ -240,58 +240,33 @@
 
         // msg: header + bundle + footer (use bundle_sz as header and footer)
         uint64_t bundle_sz = sizeof(uint64_t) + data_sz;
-<<<<<<< HEAD
-        uint64_t msg_sz = sizeof(uint64_t) + ceil(bundle_sz, sizeof(uint64_t)) + sizeof(uint64_t);
-        // must send to remote host
-        ASSERT(sid != dst_sid);
-        // prepare RDMA buffer for RDMA-WRITE
-        char *rdma_buf_body = gmem->rdma_buf_body(tid);
-=======
         uint64_t sz = sizeof(uint64_t) + ceil(bundle_sz, sizeof(uint64_t)) + sizeof(uint64_t);
 
         // prepare RDMA buffer for RDMA-WRITE
         char *rdma_buf = gmem->rdma_buf_body(tid);
->>>>>>> 543c9aa3
         // copy header(bundle_sz) to rdma_buf(on local GPU mem)
         CUDA_ASSERT( cudaMemcpy(gmem->rdma_buf_hdr(tid), &bundle_sz, sizeof(uint64_t), cudaMemcpyHostToDevice) );
 
         // copy data(on local GPU mem) to rdma_buf_body(on local GPU mem)
-<<<<<<< HEAD
-        CUDA_ASSERT( cudaMemcpy(rdma_buf_body, data, data_sz, cudaMemcpyDeviceToDevice) );    // data
-        rdma_buf_body += ceil(data_sz, sizeof(uint64_t));
-
-        // copy footer(bundle_sz) to rdma_buf(on local GPU mem)
-        CUDA_ASSERT( cudaMemcpy(rdma_buf_body, &bundle_sz, sizeof(uint64_t), cudaMemcpyHostToDevice) );  // footer
-=======
         CUDA_ASSERT( cudaMemcpy(rdma_buf, data, data_sz, cudaMemcpyDeviceToDevice) );    // data
         rdma_buf += ceil(data_sz, sizeof(uint64_t));
 
         // copy footer(bundle_sz) to rdma_buf(on local GPU mem)
         CUDA_ASSERT( cudaMemcpy(rdma_buf, &bundle_sz, sizeof(uint64_t), cudaMemcpyHostToDevice) );  // footer
->>>>>>> 543c9aa3
 
         // write msg to remote ring buffer (CPU)
         uint64_t rbf_sz = mem->ring_size();
-        ASSERT(msg_sz < rbf_sz); // enough space (remote ring buffer)
+        ASSERT(sz < rbf_sz); // enough space (remote ring buffer)
 
         RDMA &rdma = RDMA::get_rdma();
         uint64_t rdma_off = mem->ring_offset(dst_tid, sid);
 
-<<<<<<< HEAD
-        if (off / rbf_sz == (off + msg_sz - 1) / rbf_sz ) {
-            rdma.dev->GPURdmaWrite(tid, dst_sid, gmem->rdma_buf_hdr(tid), msg_sz, rdma_off + (off % rbf_sz));
-        } else {
-            uint64_t _sz = rbf_sz - (off % rbf_sz);
-            rdma.dev->GPURdmaWrite(tid, dst_sid, gmem->rdma_buf_hdr(tid), _sz, rdma_off + (off % rbf_sz));
-            rdma.dev->GPURdmaWrite(tid, dst_sid, gmem->rdma_buf_hdr(tid) + _sz, msg_sz - _sz, rdma_off);
-=======
         if (off / rbf_sz == (off + sz - 1) / rbf_sz ) {
             rdma.dev->GPURdmaWrite(tid, dst_sid, gmem->rdma_buf_hdr(tid), sz, rdma_off + (off % rbf_sz));
         } else {
             uint64_t _sz = rbf_sz - (off % rbf_sz);
             rdma.dev->GPURdmaWrite(tid, dst_sid, gmem->rdma_buf_hdr(tid), _sz, rdma_off + (off % rbf_sz));
             rdma.dev->GPURdmaWrite(tid, dst_sid, gmem->rdma_buf_hdr(tid) + _sz, sz - _sz, rdma_off);
->>>>>>> 543c9aa3
         }
     }
 #endif // end of USE_GPU
