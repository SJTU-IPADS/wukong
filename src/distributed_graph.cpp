--- conflicted
+++ resolved
@@ -1,89 +1,50 @@
-#include "hdfs.h"
 #include "distributed_graph.h"
-
-distributed_graph::distributed_graph(boost::mpi::communicator& _world,
-<<<<<<< HEAD
-                                     RdmaResource* _rdma, string dir_name): world(_world), rdma(_rdma)
-{
-	struct dirent *ptr;
-	DIR *dir;
-	dir = opendir(dir_name.c_str());
-	vector<string> filenames;
-	if (dir == NULL) {
-		cout << "Error folder: " << dir_name << " at node " << world.rank() << endl;
-		exit(-1);
-	}
-
-	while ((ptr = readdir(dir)) != NULL) {
-		if (ptr->d_name[0] == '.')
-			continue;
-
-		string fname(ptr->d_name);
-		string index_prefix = "index";
-		string data_prefix = "id";
-		if (equal(data_prefix.begin(), data_prefix.end(), fname.begin())) {
-			filenames.push_back(dir_name + "/" + fname);
-		} else {
-			//skip the index files
-		}
-=======
-                RdmaResource* _rdma,string dir_name):world(_world),rdma(_rdma){
-
-    vector<string> filenames;
-    if (!global_use_hdfs){
-        // using NFS
-        struct dirent *ptr;
-        DIR *dir;
-        dir=opendir(dir_name.c_str());
-        if(dir==NULL){
-            cout<<"Error folder: "<<dir_name<<" at node "<<world.rank()<<endl;
-            exit(-1);
-        }
-        while((ptr=readdir(dir))!=NULL){
-            if(ptr->d_name[0] == '.'){
-                continue;
-            }
-            string fname(ptr->d_name);
-            //string index_prefix="index";
-            string data_prefix="id";
-            if(equal(data_prefix.begin(), data_prefix.end(), fname.begin())){
-                filenames.push_back(dir_name+"/"+fname);
-            } else{
-                //skip the index files
-            }
-        }
-    } else{
-        // using HDFS
-        hdfsFS fs = hdfsConnect("default", 0);
-        int numEntries;
-        hdfsFileInfo *list = hdfsListDirectory(fs, dir_name.c_str(), &numEntries);
-        for(int i = 0; i < numEntries; i++){
-            string fname = list[i].mName;
-            //string index_prefix="index";
-            string data_prefix="id_";
-            std::size_t found = fname.find(data_prefix);
-            if(found!=std::string::npos){
-                filenames.push_back(fname);
-            } else{
-                //skip the index files
-            }
-        }
-        hdfsDisconnect(fs);
-    }
-
-    edge_num_per_machine.resize(world.size());
-    load_and_sync_data(filenames);
-    local_storage.init(rdma,world.size(),world.rank());
-    #pragma omp parallel for num_threads(nthread_parallel_load)
-	for(int t=0;t<nthread_parallel_load;t++){
-		local_storage.atomic_batch_insert(triple_spo[t],triple_ops[t]);
-        vector<edge_triple>().swap(triple_spo[t]);
-        vector<edge_triple>().swap(triple_ops[t]);
->>>>>>> 2a906360
+#include "hdfs.hpp"
+
+distributed_graph::distributed_graph(boost::mpi::communicator &_world,
+                                     RdmaResource *_rdma, string dname): world(_world), rdma(_rdma)
+{
+	vector<string> files;
+	if (boost::starts_with(dname, "hdfs:")) {
+		if (!wukong::hdfs::has_hadoop()) {
+			cout << "ERORR: attempting to load RDF data files from HDFS "
+			     << "but Wukong was built without HDFS."
+			     << endl;
+			exit(-1);
+		}
+
+		wukong::hdfs &hdfs = wukong::hdfs::get_hdfs();
+		files = hdfs.list_files(dname);
+	} else {
+		// files located on a shared filesystem (e.g., NFS)
+		DIR *dir = opendir(dname.c_str());
+		if (dir == NULL) {
+			cout << "ERORR: failed to open directory (" << dname
+			     << ") at node " << world.rank() << endl;
+			exit(-1);
+		}
+
+		struct dirent *ent;
+		while ((ent = readdir(dir)) != NULL) {
+			if (ent->d_name[0] == '.')
+				continue;
+
+			string fname(dname + ent->d_name);
+			// Assume the filenames of RDF data files (ID-format) start with 'id_'.
+			// TODO: move RDF data files and mapping files to different directory
+			if (boost::starts_with(fname, dname + "id_")) {
+				files.push_back(fname);
+			}
+		}
+	}
+
+	if (files.size() == 0) {
+		cout << "ERORR: no files found in directory (" << dname
+		     << ") at node " << world.rank() << endl;
 	}
 
 	edge_num_per_machine.resize(world.size());
-	load_and_sync_data(filenames);
+	load_and_sync_data(files);
 	local_storage.init(rdma, world.size(), world.rank());
 
 	#pragma omp parallel for num_threads(nthread_parallel_load)
@@ -98,123 +59,57 @@
 }
 
 void
-distributed_graph::load_data(vector<string>& file_vec)
-{
+distributed_graph::load_data(vector<string> &file_vec)
+{
+	// timing
+	uint64_t t1 = timer::get_usec();
+
 	sort(file_vec.begin(), file_vec.end());
-	uint64_t t1 = timer::get_usec();
 	int nfile = file_vec.size();
 	volatile int finished_count = 0;
 
-<<<<<<< HEAD
-=======
-    hdfsFS *fs;
-    if (global_use_hdfs){
-        fs = new hdfsFS[nfile];
-        for(int i = 0; i < nfile; i++)
-            fs[i] = hdfsConnect("default", 0);
-    }
-
->>>>>>> 2a906360
 	#pragma omp parallel for num_threads(global_num_server)
 	for (int i = 0; i < nfile; i++) {
 		int localtid = omp_get_thread_num();
 		if (i % world.size() != world.rank())
 			continue;
-<<<<<<< HEAD
-
-		ifstream file(file_vec[i].c_str());
-		uint64_t s, p, o;
-		while (file >> s >> p >> o) {
-			int s_mid = mymath::hash_mod(s, world.size());
-			int o_mid = mymath::hash_mod(o, world.size());
-			if (s_mid == o_mid) {
-				send_edge(localtid, s_mid, s, p, o);
-			}
-			else {
-				send_edge(localtid, s_mid, s, p, o);
-				send_edge(localtid, o_mid, s, p, o);
-			}
-		}
-		file.close();
-
-		int ret = __sync_fetch_and_add( &finished_count, 1 );
+
+		if (boost::starts_with(file_vec[i], "hdfs:")) {
+			// files located on HDFS
+			wukong::hdfs &hdfs = wukong::hdfs::get_hdfs();
+			wukong::hdfs::fstream file(hdfs, file_vec[i]);
+			uint64_t s, p, o;
+			while (file >> s >> p >> o) {
+				int s_mid = mymath::hash_mod(s, world.size());
+				int o_mid = mymath::hash_mod(o, world.size());
+				if (s_mid == o_mid) {
+					send_edge(localtid, s_mid, s, p, o);
+				} else {
+					send_edge(localtid, s_mid, s, p, o);
+					send_edge(localtid, o_mid, s, p, o);
+				}
+			}
+		} else {
+			// files located on a shared filesystem (e.g., NFS)
+			ifstream file(file_vec[i].c_str());
+			uint64_t s, p, o;
+			while (file >> s >> p >> o) {
+				int s_mid = mymath::hash_mod(s, world.size());
+				int o_mid = mymath::hash_mod(o, world.size());
+				if (s_mid == o_mid) {
+					send_edge(localtid, s_mid, s, p, o);
+				} else {
+					send_edge(localtid, s_mid, s, p, o);
+					send_edge(localtid, o_mid, s, p, o);
+				}
+			}
+			file.close();
+		}
+
+		// debug print
+		int ret = __sync_fetch_and_add(&finished_count, 1);
 		if (ret % 40 == 39) {
 			cout << "node " << world.rank() << " already load " << ret + 1 << " files" << endl;
-=======
-		}
-
-        if (!global_use_hdfs){
-            // use NFS
-    		ifstream file(file_vec[i].c_str());
-    		uint64_t s,p,o;
-    		while(file>>s>>p>>o){
-    			int s_mid=mymath::hash_mod(s,world.size());
-    			int o_mid=mymath::hash_mod(o,world.size());
-    			if(s_mid==o_mid){
-    				send_edge(localtid,s_mid,s,p,o);
-    			}
-    			else {
-    				send_edge(localtid,s_mid,s,p,o);
-    				send_edge(localtid,o_mid,s,p,o);
-    			}
-    		}
-    		file.close();
-        } else{
-            // use HDFS
-            hdfsFile readFile = hdfsOpenFile(fs[i], file_vec[i].c_str(), 
-                                             O_RDONLY, 0, 0, 0);
-            cout << "loading " << file_vec[i].c_str() << endl;
-            const int buffer_size = 256;
-            char buffer[buffer_size];
-            int start = 0, offset;
-            uint64_t s,p,o;
-
-            while(true){
-                offset = hdfsRead(fs[i], readFile, 
-                                  buffer + start, buffer_size - start);
-                // buffer[0..start+offset)
-                string line="";
-                for(int i = 0; i < start+offset; i++){
-                    if (buffer[i] == '\n'){
-                        // current line finish
-                        int id;
-                        string str;
-                        stringstream ss(line);
-                        ss >> s >> p >> o;
-
-                        int s_mid=mymath::hash_mod(s,world.size());
-                        int o_mid=mymath::hash_mod(o,world.size());
-                        if(s_mid==o_mid){
-                            send_edge(localtid,s_mid,s,p,o);
-                        }
-                        else {
-                            send_edge(localtid,s_mid,s,p,o);
-                            send_edge(localtid,o_mid,s,p,o);
-                        }
-                        line = "";
-                    } else{
-                        line = line + buffer[i];
-                    }
-                }
-                if (offset <= 0)
-                    break;
-
-                // copy the rest of buffer to the front for next round
-                start = line.length();
-                memcpy(buffer, line.c_str(), start);
-            }
-            //hdfsDisconnect(fs[i]);
-        }
-
-		int ret=__sync_fetch_and_add( &finished_count, 1 );
-		if(ret%40==39){
-			cout<<"node "<<world.rank()<<" already load "<<ret+1<<" files"<<endl;
-		}
-	}
-	for(int mid=0;mid<world.size();mid++){
-		for(int i=0;i<global_num_server;i++){
-			flush_edge(i,mid);
->>>>>>> 2a906360
 		}
 	}
 
@@ -236,22 +131,13 @@
 	}
 	MPI_Barrier(MPI_COMM_WORLD);
 
-<<<<<<< HEAD
+	// timing
 	uint64_t t2 = timer::get_usec();
-	cout << (t2 - t1) / 1000 << " ms for loading files" << endl;
-=======
-    if (global_use_hdfs){
-        for(int i = 0; i < nfile; i++)
-            hdfsDisconnect(fs[i]);
-    }
-
-    uint64_t t2=timer::get_usec();
-	cout<<(t2-t1)/1000<<" ms for loading files"<<endl;
->>>>>>> 2a906360
-}
-
-void
-distributed_graph::load_data_from_allfiles(vector<string>& file_vec)
+	cout << (t2 - t1) / 1000 << " ms for loading RFD data files" << endl;
+}
+
+void
+distributed_graph::load_data_from_allfiles(vector<string> &file_vec)
 {
 	sort(file_vec.begin(), file_vec.end());
 	int nfile = file_vec.size();
@@ -263,6 +149,7 @@
 		uint64_t offset = max_size * localtid;
 		uint64_t* local_buffer = (uint64_t*)(rdma->get_buffer() + offset);
 
+		// TODO: support HDFS
 		ifstream file(file_vec[i].c_str());
 		uint64_t s, p, o;
 		while (file >> s >> p >> o) {
