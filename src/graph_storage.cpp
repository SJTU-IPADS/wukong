--- conflicted
+++ resolved
@@ -165,74 +165,49 @@
 		start = end;
 	}
 
-
-<<<<<<< HEAD
-	// accum_predict is calculated at previoud phase
-	/*
-	    curr_edge_ptr=atomic_alloc_edges(accum_predict);
-	    start=0;
-		while(start<vec_spo.size()){
-	        // __PREDICT__
-	        local_key key= local_key(vec_spo[start].s,OUT,0);
-	        local_val val= local_val(0,curr_edge_ptr);
-	        uint64_t vertex_ptr=insertKey(key);
-	        uint64_t end=start;
-			while(end<vec_spo.size() && vec_spo[start].s==vec_spo[end].s){
-	            if(end==start || vec_spo[end].p!=vec_spo[end-1].p){
-	                edge_addr[curr_edge_ptr].val = vec_spo[end].p;
-	    			curr_edge_ptr++;
-	                val.size=val.size+1;
-	            }
-				end++;
-			}
-	        vertex_addr[vertex_ptr].val=val;
-	    	start=end;
-=======
-    // accum_predict is calculated at previoud phase
-
-    curr_edge_ptr=atomic_alloc_edges(accum_predict);
-    start=0;
-	while(start<vec_spo.size()){
-        // __PREDICT__
-        local_key key= local_key(vec_spo[start].s,direction_out,0);
-        local_val val= local_val(0,curr_edge_ptr);
-        uint64_t vertex_ptr=insertKey(key);
-        uint64_t end=start;
-		while(end<vec_spo.size() && vec_spo[start].s==vec_spo[end].s){
-            if(end==start || vec_spo[end].p!=vec_spo[end-1].p){
-                edge_addr[curr_edge_ptr].val = vec_spo[end].p;
-    			curr_edge_ptr++;
-                val.size=val.size+1;
-            }
+// The following code is used to support a rare case where the predicate is unknown.
+// We disable it to save memory by default.
+// Each normal vertex should add a key/value pair with a reserved ID (i.e., __PREDICT__)
+// to store the list of predicates
+#if 0
+	curr_edge_ptr = atomic_alloc_edges(accum_predict);
+	start = 0;
+	while (start < vec_spo.size()) {
+		// __PREDICT__
+		local_key key = local_key(vec_spo[start].s, OUT, 0);
+		local_val val = local_val(0, curr_edge_ptr);
+		uint64_t vertex_ptr = insertKey(key);
+		uint64_t end = start;
+		while (end < vec_spo.size() && vec_spo[start].s == vec_spo[end].s) {
+			if (end == start || vec_spo[end].p != vec_spo[end - 1].p) {
+				edge_addr[curr_edge_ptr].val = vec_spo[end].p;
+				curr_edge_ptr++;
+				val.size = val.size + 1;
+			}
 			end++;
->>>>>>> 2a906360
-		}
-
-	    start=nedges_to_skip;
-	    while(start<vec_ops.size()){
-	        local_key key= local_key(vec_ops[start].o,IN,0);
-	        local_val val= local_val(0,curr_edge_ptr);
-	        uint64_t vertex_ptr=insertKey(key);
-	        uint64_t end=start;
-			while(end<vec_ops.size() && vec_ops[start].o==vec_ops[end].o){
-	            if(end==start || vec_ops[end].p!=vec_ops[end-1].p){
-	                edge_addr[curr_edge_ptr].val = vec_ops[end].p;
-	    			curr_edge_ptr++;
-	                val.size=val.size+1;
-	            }
-				end++;
-			}
-	        vertex_addr[vertex_ptr].val=val;
-	        start=end;
-		}
-<<<<<<< HEAD
-	*/
-=======
-        vertex_addr[vertex_ptr].val=val;
-        start=end;
-	}
-
->>>>>>> 2a906360
+		}
+		vertex_addr[vertex_ptr].val = val;
+		start = end;
+	}
+
+	start = nedges_to_skip;
+	while (start < vec_ops.size()) {
+		local_key key = local_key(vec_ops[start].o, IN, 0);
+		local_val val = local_val(0, curr_edge_ptr);
+		uint64_t vertex_ptr = insertKey(key);
+		uint64_t end = start;
+		while (end < vec_ops.size() && vec_ops[start].o == vec_ops[end].o) {
+			if (end == start || vec_ops[end].p != vec_ops[end - 1].p) {
+				edge_addr[curr_edge_ptr].val = vec_ops[end].p;
+				curr_edge_ptr++;
+				val.size = val.size + 1;
+			}
+			end++;
+		}
+		vertex_addr[vertex_ptr].val = val;
+		start = end;
+	}
+#endif
 }
 
 void
