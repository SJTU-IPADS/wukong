--- conflicted
+++ resolved
@@ -6,17 +6,16 @@
 #include <iostream>
 #include <stdio.h>
 #include <stdlib.h> //atoi
-
 #include <sstream>
 
 using namespace std;
 
 /* non-configurable global variables */
-extern int global_rdftype_id;  // only a global variable, but non-configurable
-extern int global_num_thread;  // the sum of #servers and #clients
+extern int global_rdftype_id;	// only a global variable, but non-configurable
+extern int global_num_thread;	// the sum of #servers and #clients
 
 /* configurable global variables */
-extern bool global_use_rbf;
+extern bool global_use_rbf;		// ring-buffer (by RDMA WRITE)
 extern bool global_use_rdma;
 extern int global_num_server;	// #servers
 extern int global_num_client;	// #clients
@@ -43,13 +42,6 @@
 extern std::string cfg_fname;
 extern std::string host_fname;
 
-<<<<<<< HEAD
 void dump_cfg(void);
 void reload_cfg(void);
-void load_cfg(void);
-=======
-extern bool global_use_hdfs;
-
-void load_changeable_cfg();
-void load_global_cfg(char* filename);
->>>>>>> 2a906360
+void load_cfg(void);