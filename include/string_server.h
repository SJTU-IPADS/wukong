#pragma once

#include <string>
#include <fstream>
#include <iostream>
#include <stdio.h>
#include <dirent.h>
#include <algorithm>
#include <assert.h>
#include <boost/mpi.hpp>
#include <boost/unordered_map.hpp>

#include "global_cfg.h"


using namespace std;

<<<<<<< HEAD
// reserved ID
enum { ID_PREDICATE = 0, ID_TYPE = 1 };
=======
class string_server{
    void load_index_nfs(string filename);
    void load_index_hdfs(string filename);
>>>>>>> 2a906360

class string_server {
public:
	boost::unordered_map<string, int64_t> str2id;
	boost::unordered_map<int64_t, string> id2str;

	string_server(string dname);
private:
	void load_mapping(string fname);
};<|MERGE_RESOLUTION|>--- conflicted
+++ resolved
@@ -9,20 +9,14 @@
 #include <assert.h>
 #include <boost/mpi.hpp>
 #include <boost/unordered_map.hpp>
+#include <boost/algorithm/string/predicate.hpp>
 
 #include "global_cfg.h"
 
-
 using namespace std;
 
-<<<<<<< HEAD
 // reserved ID
 enum { ID_PREDICATE = 0, ID_TYPE = 1 };
-=======
-class string_server{
-    void load_index_nfs(string filename);
-    void load_index_hdfs(string filename);
->>>>>>> 2a906360
 
 class string_server {
 public:
@@ -30,6 +24,8 @@
 	boost::unordered_map<int64_t, string> id2str;
 
 	string_server(string dname);
+
 private:
-	void load_mapping(string fname);
+	void load_from_posixfs(string ffname);
+	void load_from_hdfs(string ffname);
 };