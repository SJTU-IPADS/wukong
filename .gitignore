--- conflicted
+++ resolved
@@ -5,10 +5,7 @@
 build/
 .vs/
 .vscode/
-<<<<<<< HEAD
 .git/
-=======
+.settings/
 .cproject
-.project
-.settings/
->>>>>>> 24848131
+.project