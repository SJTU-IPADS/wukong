--- conflicted
+++ resolved
@@ -2,10 +2,5 @@
 *~
 *.exe
 build/
-<<<<<<< HEAD
-.vscode/
 .vs/
-=======
-.vs/
-.vscode/
->>>>>>> 870649ea
+.vscode/