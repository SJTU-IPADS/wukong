--- conflicted
+++ resolved
@@ -2,9 +2,5 @@
 *~
 *.exe
 build/
-<<<<<<< HEAD
 .vs/
-.vscode/
-=======
-.vscode
->>>>>>> a413d78f
+.vscode/